// SPDX-License-Identifier: GPL-2.0-or-later
/*
 * ibmvfc.c -- driver for IBM Power Virtual Fibre Channel Adapter
 *
 * Written By: Brian King <brking@linux.vnet.ibm.com>, IBM Corporation
 *
 * Copyright (C) IBM Corporation, 2008
 */

#include <linux/module.h>
#include <linux/moduleparam.h>
#include <linux/dma-mapping.h>
#include <linux/dmapool.h>
#include <linux/delay.h>
#include <linux/interrupt.h>
#include <linux/kthread.h>
#include <linux/slab.h>
#include <linux/of.h>
#include <linux/pm.h>
#include <linux/stringify.h>
#include <linux/bsg-lib.h>
#include <asm/firmware.h>
#include <asm/irq.h>
#include <asm/vio.h>
#include <scsi/scsi.h>
#include <scsi/scsi_cmnd.h>
#include <scsi/scsi_host.h>
#include <scsi/scsi_device.h>
#include <scsi/scsi_tcq.h>
#include <scsi/scsi_transport_fc.h>
#include <scsi/scsi_bsg_fc.h>
#include "ibmvfc.h"

static unsigned int init_timeout = IBMVFC_INIT_TIMEOUT;
static unsigned int default_timeout = IBMVFC_DEFAULT_TIMEOUT;
static u64 max_lun = IBMVFC_MAX_LUN;
static unsigned int max_targets = IBMVFC_MAX_TARGETS;
static unsigned int max_requests = IBMVFC_MAX_REQUESTS_DEFAULT;
static unsigned int disc_threads = IBMVFC_MAX_DISC_THREADS;
static unsigned int ibmvfc_debug = IBMVFC_DEBUG;
static unsigned int log_level = IBMVFC_DEFAULT_LOG_LEVEL;
static unsigned int cls3_error = IBMVFC_CLS3_ERROR;
static LIST_HEAD(ibmvfc_head);
static DEFINE_SPINLOCK(ibmvfc_driver_lock);
static struct scsi_transport_template *ibmvfc_transport_template;

MODULE_DESCRIPTION("IBM Virtual Fibre Channel Driver");
MODULE_AUTHOR("Brian King <brking@linux.vnet.ibm.com>");
MODULE_LICENSE("GPL");
MODULE_VERSION(IBMVFC_DRIVER_VERSION);

module_param_named(init_timeout, init_timeout, uint, S_IRUGO | S_IWUSR);
MODULE_PARM_DESC(init_timeout, "Initialization timeout in seconds. "
		 "[Default=" __stringify(IBMVFC_INIT_TIMEOUT) "]");
module_param_named(default_timeout, default_timeout, uint, S_IRUGO | S_IWUSR);
MODULE_PARM_DESC(default_timeout,
		 "Default timeout in seconds for initialization and EH commands. "
		 "[Default=" __stringify(IBMVFC_DEFAULT_TIMEOUT) "]");
module_param_named(max_requests, max_requests, uint, S_IRUGO);
MODULE_PARM_DESC(max_requests, "Maximum requests for this adapter. "
		 "[Default=" __stringify(IBMVFC_MAX_REQUESTS_DEFAULT) "]");
module_param_named(max_lun, max_lun, ullong, S_IRUGO);
MODULE_PARM_DESC(max_lun, "Maximum allowed LUN. "
		 "[Default=" __stringify(IBMVFC_MAX_LUN) "]");
module_param_named(max_targets, max_targets, uint, S_IRUGO);
MODULE_PARM_DESC(max_targets, "Maximum allowed targets. "
		 "[Default=" __stringify(IBMVFC_MAX_TARGETS) "]");
module_param_named(disc_threads, disc_threads, uint, S_IRUGO);
MODULE_PARM_DESC(disc_threads, "Number of device discovery threads to use. "
		 "[Default=" __stringify(IBMVFC_MAX_DISC_THREADS) "]");
module_param_named(debug, ibmvfc_debug, uint, S_IRUGO | S_IWUSR);
MODULE_PARM_DESC(debug, "Enable driver debug information. "
		 "[Default=" __stringify(IBMVFC_DEBUG) "]");
module_param_named(log_level, log_level, uint, 0);
MODULE_PARM_DESC(log_level, "Set to 0 - 4 for increasing verbosity of device driver. "
		 "[Default=" __stringify(IBMVFC_DEFAULT_LOG_LEVEL) "]");
module_param_named(cls3_error, cls3_error, uint, 0);
MODULE_PARM_DESC(cls3_error, "Enable FC Class 3 Error Recovery. "
		 "[Default=" __stringify(IBMVFC_CLS3_ERROR) "]");

static const struct {
	u16 status;
	u16 error;
	u8 result;
	u8 retry;
	int log;
	char *name;
} cmd_status [] = {
	{ IBMVFC_FABRIC_MAPPED, IBMVFC_UNABLE_TO_ESTABLISH, DID_ERROR, 1, 1, "unable to establish" },
	{ IBMVFC_FABRIC_MAPPED, IBMVFC_XPORT_FAULT, DID_OK, 1, 0, "transport fault" },
	{ IBMVFC_FABRIC_MAPPED, IBMVFC_CMD_TIMEOUT, DID_TIME_OUT, 1, 1, "command timeout" },
	{ IBMVFC_FABRIC_MAPPED, IBMVFC_ENETDOWN, DID_TRANSPORT_DISRUPTED, 1, 1, "network down" },
	{ IBMVFC_FABRIC_MAPPED, IBMVFC_HW_FAILURE, DID_ERROR, 1, 1, "hardware failure" },
	{ IBMVFC_FABRIC_MAPPED, IBMVFC_LINK_DOWN_ERR, DID_REQUEUE, 0, 0, "link down" },
	{ IBMVFC_FABRIC_MAPPED, IBMVFC_LINK_DEAD_ERR, DID_ERROR, 0, 0, "link dead" },
	{ IBMVFC_FABRIC_MAPPED, IBMVFC_UNABLE_TO_REGISTER, DID_ERROR, 1, 1, "unable to register" },
	{ IBMVFC_FABRIC_MAPPED, IBMVFC_XPORT_BUSY, DID_BUS_BUSY, 1, 0, "transport busy" },
	{ IBMVFC_FABRIC_MAPPED, IBMVFC_XPORT_DEAD, DID_ERROR, 0, 1, "transport dead" },
	{ IBMVFC_FABRIC_MAPPED, IBMVFC_CONFIG_ERROR, DID_ERROR, 1, 1, "configuration error" },
	{ IBMVFC_FABRIC_MAPPED, IBMVFC_NAME_SERVER_FAIL, DID_ERROR, 1, 1, "name server failure" },
	{ IBMVFC_FABRIC_MAPPED, IBMVFC_LINK_HALTED, DID_REQUEUE, 1, 0, "link halted" },
	{ IBMVFC_FABRIC_MAPPED, IBMVFC_XPORT_GENERAL, DID_OK, 1, 0, "general transport error" },

	{ IBMVFC_VIOS_FAILURE, IBMVFC_CRQ_FAILURE, DID_REQUEUE, 1, 1, "CRQ failure" },
	{ IBMVFC_VIOS_FAILURE, IBMVFC_SW_FAILURE, DID_ERROR, 0, 1, "software failure" },
	{ IBMVFC_VIOS_FAILURE, IBMVFC_INVALID_PARAMETER, DID_ERROR, 0, 1, "invalid parameter" },
	{ IBMVFC_VIOS_FAILURE, IBMVFC_MISSING_PARAMETER, DID_ERROR, 0, 1, "missing parameter" },
	{ IBMVFC_VIOS_FAILURE, IBMVFC_HOST_IO_BUS, DID_ERROR, 1, 1, "host I/O bus failure" },
	{ IBMVFC_VIOS_FAILURE, IBMVFC_TRANS_CANCELLED, DID_ERROR, 0, 1, "transaction cancelled" },
	{ IBMVFC_VIOS_FAILURE, IBMVFC_TRANS_CANCELLED_IMPLICIT, DID_ERROR, 0, 1, "transaction cancelled implicit" },
	{ IBMVFC_VIOS_FAILURE, IBMVFC_INSUFFICIENT_RESOURCE, DID_REQUEUE, 1, 1, "insufficient resources" },
	{ IBMVFC_VIOS_FAILURE, IBMVFC_PLOGI_REQUIRED, DID_ERROR, 0, 1, "port login required" },
	{ IBMVFC_VIOS_FAILURE, IBMVFC_COMMAND_FAILED, DID_ERROR, 1, 1, "command failed" },

	{ IBMVFC_FC_FAILURE, IBMVFC_INVALID_ELS_CMD_CODE, DID_ERROR, 0, 1, "invalid ELS command code" },
	{ IBMVFC_FC_FAILURE, IBMVFC_INVALID_VERSION, DID_ERROR, 0, 1, "invalid version level" },
	{ IBMVFC_FC_FAILURE, IBMVFC_LOGICAL_ERROR, DID_ERROR, 1, 1, "logical error" },
	{ IBMVFC_FC_FAILURE, IBMVFC_INVALID_CT_IU_SIZE, DID_ERROR, 0, 1, "invalid CT_IU size" },
	{ IBMVFC_FC_FAILURE, IBMVFC_LOGICAL_BUSY, DID_REQUEUE, 1, 0, "logical busy" },
	{ IBMVFC_FC_FAILURE, IBMVFC_PROTOCOL_ERROR, DID_ERROR, 1, 1, "protocol error" },
	{ IBMVFC_FC_FAILURE, IBMVFC_UNABLE_TO_PERFORM_REQ, DID_ERROR, 1, 1, "unable to perform request" },
	{ IBMVFC_FC_FAILURE, IBMVFC_CMD_NOT_SUPPORTED, DID_ERROR, 0, 0, "command not supported" },
	{ IBMVFC_FC_FAILURE, IBMVFC_SERVER_NOT_AVAIL, DID_ERROR, 0, 1, "server not available" },
	{ IBMVFC_FC_FAILURE, IBMVFC_CMD_IN_PROGRESS, DID_ERROR, 0, 1, "command already in progress" },
	{ IBMVFC_FC_FAILURE, IBMVFC_VENDOR_SPECIFIC, DID_ERROR, 1, 1, "vendor specific" },

	{ IBMVFC_FC_SCSI_ERROR, 0, DID_OK, 1, 0, "SCSI error" },
	{ IBMVFC_FC_SCSI_ERROR, IBMVFC_COMMAND_FAILED, DID_ERROR, 0, 1, "PRLI to device failed." },
};

static void ibmvfc_npiv_login(struct ibmvfc_host *);
static void ibmvfc_tgt_send_prli(struct ibmvfc_target *);
static void ibmvfc_tgt_send_plogi(struct ibmvfc_target *);
static void ibmvfc_tgt_query_target(struct ibmvfc_target *);
static void ibmvfc_npiv_logout(struct ibmvfc_host *);
static void ibmvfc_tgt_implicit_logout_and_del(struct ibmvfc_target *);
static void ibmvfc_tgt_move_login(struct ibmvfc_target *);

static const char *unknown_error = "unknown error";

static int ibmvfc_check_caps(struct ibmvfc_host *vhost, unsigned long cap_flags)
{
	u64 host_caps = be64_to_cpu(vhost->login_buf->resp.capabilities);

	return (host_caps & cap_flags) ? 1 : 0;
}

static struct ibmvfc_fcp_cmd_iu *ibmvfc_get_fcp_iu(struct ibmvfc_host *vhost,
						   struct ibmvfc_cmd *vfc_cmd)
{
	if (ibmvfc_check_caps(vhost, IBMVFC_HANDLE_VF_WWPN))
		return &vfc_cmd->v2.iu;
	else
		return &vfc_cmd->v1.iu;
}

static struct ibmvfc_fcp_rsp *ibmvfc_get_fcp_rsp(struct ibmvfc_host *vhost,
						 struct ibmvfc_cmd *vfc_cmd)
{
	if (ibmvfc_check_caps(vhost, IBMVFC_HANDLE_VF_WWPN))
		return &vfc_cmd->v2.rsp;
	else
		return &vfc_cmd->v1.rsp;
}

#ifdef CONFIG_SCSI_IBMVFC_TRACE
/**
 * ibmvfc_trc_start - Log a start trace entry
 * @evt:		ibmvfc event struct
 *
 **/
static void ibmvfc_trc_start(struct ibmvfc_event *evt)
{
	struct ibmvfc_host *vhost = evt->vhost;
	struct ibmvfc_cmd *vfc_cmd = &evt->iu.cmd;
	struct ibmvfc_mad_common *mad = &evt->iu.mad_common;
	struct ibmvfc_fcp_cmd_iu *iu = ibmvfc_get_fcp_iu(vhost, vfc_cmd);
	struct ibmvfc_trace_entry *entry;

	entry = &vhost->trace[vhost->trace_index++];
	entry->evt = evt;
	entry->time = jiffies;
	entry->fmt = evt->crq.format;
	entry->type = IBMVFC_TRC_START;

	switch (entry->fmt) {
	case IBMVFC_CMD_FORMAT:
		entry->op_code = iu->cdb[0];
		entry->scsi_id = be64_to_cpu(vfc_cmd->tgt_scsi_id);
		entry->lun = scsilun_to_int(&iu->lun);
		entry->tmf_flags = iu->tmf_flags;
		entry->u.start.xfer_len = be32_to_cpu(iu->xfer_len);
		break;
	case IBMVFC_MAD_FORMAT:
		entry->op_code = be32_to_cpu(mad->opcode);
		break;
	default:
		break;
	}
}

/**
 * ibmvfc_trc_end - Log an end trace entry
 * @evt:		ibmvfc event struct
 *
 **/
static void ibmvfc_trc_end(struct ibmvfc_event *evt)
{
	struct ibmvfc_host *vhost = evt->vhost;
	struct ibmvfc_cmd *vfc_cmd = &evt->xfer_iu->cmd;
	struct ibmvfc_mad_common *mad = &evt->xfer_iu->mad_common;
	struct ibmvfc_fcp_cmd_iu *iu = ibmvfc_get_fcp_iu(vhost, vfc_cmd);
	struct ibmvfc_fcp_rsp *rsp = ibmvfc_get_fcp_rsp(vhost, vfc_cmd);
	struct ibmvfc_trace_entry *entry = &vhost->trace[vhost->trace_index++];

	entry->evt = evt;
	entry->time = jiffies;
	entry->fmt = evt->crq.format;
	entry->type = IBMVFC_TRC_END;

	switch (entry->fmt) {
	case IBMVFC_CMD_FORMAT:
		entry->op_code = iu->cdb[0];
		entry->scsi_id = be64_to_cpu(vfc_cmd->tgt_scsi_id);
		entry->lun = scsilun_to_int(&iu->lun);
		entry->tmf_flags = iu->tmf_flags;
		entry->u.end.status = be16_to_cpu(vfc_cmd->status);
		entry->u.end.error = be16_to_cpu(vfc_cmd->error);
		entry->u.end.fcp_rsp_flags = rsp->flags;
		entry->u.end.rsp_code = rsp->data.info.rsp_code;
		entry->u.end.scsi_status = rsp->scsi_status;
		break;
	case IBMVFC_MAD_FORMAT:
		entry->op_code = be32_to_cpu(mad->opcode);
		entry->u.end.status = be16_to_cpu(mad->status);
		break;
	default:
		break;

	}
}

#else
#define ibmvfc_trc_start(evt) do { } while (0)
#define ibmvfc_trc_end(evt) do { } while (0)
#endif

/**
 * ibmvfc_get_err_index - Find the index into cmd_status for the fcp response
 * @status:		status / error class
 * @error:		error
 *
 * Return value:
 *	index into cmd_status / -EINVAL on failure
 **/
static int ibmvfc_get_err_index(u16 status, u16 error)
{
	int i;

	for (i = 0; i < ARRAY_SIZE(cmd_status); i++)
		if ((cmd_status[i].status & status) == cmd_status[i].status &&
		    cmd_status[i].error == error)
			return i;

	return -EINVAL;
}

/**
 * ibmvfc_get_cmd_error - Find the error description for the fcp response
 * @status:		status / error class
 * @error:		error
 *
 * Return value:
 *	error description string
 **/
static const char *ibmvfc_get_cmd_error(u16 status, u16 error)
{
	int rc = ibmvfc_get_err_index(status, error);
	if (rc >= 0)
		return cmd_status[rc].name;
	return unknown_error;
}

/**
 * ibmvfc_get_err_result - Find the scsi status to return for the fcp response
 * @vfc_cmd:	ibmvfc command struct
 *
 * Return value:
 *	SCSI result value to return for completed command
 **/
static int ibmvfc_get_err_result(struct ibmvfc_host *vhost, struct ibmvfc_cmd *vfc_cmd)
{
	int err;
	struct ibmvfc_fcp_rsp *rsp = ibmvfc_get_fcp_rsp(vhost, vfc_cmd);
	int fc_rsp_len = be32_to_cpu(rsp->fcp_rsp_len);

	if ((rsp->flags & FCP_RSP_LEN_VALID) &&
	    ((fc_rsp_len && fc_rsp_len != 4 && fc_rsp_len != 8) ||
	     rsp->data.info.rsp_code))
		return DID_ERROR << 16;

	err = ibmvfc_get_err_index(be16_to_cpu(vfc_cmd->status), be16_to_cpu(vfc_cmd->error));
	if (err >= 0)
		return rsp->scsi_status | (cmd_status[err].result << 16);
	return rsp->scsi_status | (DID_ERROR << 16);
}

/**
 * ibmvfc_retry_cmd - Determine if error status is retryable
 * @status:		status / error class
 * @error:		error
 *
 * Return value:
 *	1 if error should be retried / 0 if it should not
 **/
static int ibmvfc_retry_cmd(u16 status, u16 error)
{
	int rc = ibmvfc_get_err_index(status, error);

	if (rc >= 0)
		return cmd_status[rc].retry;
	return 1;
}

static const char *unknown_fc_explain = "unknown fc explain";

static const struct {
	u16 fc_explain;
	char *name;
} ls_explain [] = {
	{ 0x00, "no additional explanation" },
	{ 0x01, "service parameter error - options" },
	{ 0x03, "service parameter error - initiator control" },
	{ 0x05, "service parameter error - recipient control" },
	{ 0x07, "service parameter error - received data field size" },
	{ 0x09, "service parameter error - concurrent seq" },
	{ 0x0B, "service parameter error - credit" },
	{ 0x0D, "invalid N_Port/F_Port_Name" },
	{ 0x0E, "invalid node/Fabric Name" },
	{ 0x0F, "invalid common service parameters" },
	{ 0x11, "invalid association header" },
	{ 0x13, "association header required" },
	{ 0x15, "invalid originator S_ID" },
	{ 0x17, "invalid OX_ID-RX-ID combination" },
	{ 0x19, "command (request) already in progress" },
	{ 0x1E, "N_Port Login requested" },
	{ 0x1F, "Invalid N_Port_ID" },
};

static const struct {
	u16 fc_explain;
	char *name;
} gs_explain [] = {
	{ 0x00, "no additional explanation" },
	{ 0x01, "port identifier not registered" },
	{ 0x02, "port name not registered" },
	{ 0x03, "node name not registered" },
	{ 0x04, "class of service not registered" },
	{ 0x06, "initial process associator not registered" },
	{ 0x07, "FC-4 TYPEs not registered" },
	{ 0x08, "symbolic port name not registered" },
	{ 0x09, "symbolic node name not registered" },
	{ 0x0A, "port type not registered" },
	{ 0xF0, "authorization exception" },
	{ 0xF1, "authentication exception" },
	{ 0xF2, "data base full" },
	{ 0xF3, "data base empty" },
	{ 0xF4, "processing request" },
	{ 0xF5, "unable to verify connection" },
	{ 0xF6, "devices not in a common zone" },
};

/**
 * ibmvfc_get_ls_explain - Return the FC Explain description text
 * @status:	FC Explain status
 *
 * Returns:
 *	error string
 **/
static const char *ibmvfc_get_ls_explain(u16 status)
{
	int i;

	for (i = 0; i < ARRAY_SIZE(ls_explain); i++)
		if (ls_explain[i].fc_explain == status)
			return ls_explain[i].name;

	return unknown_fc_explain;
}

/**
 * ibmvfc_get_gs_explain - Return the FC Explain description text
 * @status:	FC Explain status
 *
 * Returns:
 *	error string
 **/
static const char *ibmvfc_get_gs_explain(u16 status)
{
	int i;

	for (i = 0; i < ARRAY_SIZE(gs_explain); i++)
		if (gs_explain[i].fc_explain == status)
			return gs_explain[i].name;

	return unknown_fc_explain;
}

static const struct {
	enum ibmvfc_fc_type fc_type;
	char *name;
} fc_type [] = {
	{ IBMVFC_FABRIC_REJECT, "fabric reject" },
	{ IBMVFC_PORT_REJECT, "port reject" },
	{ IBMVFC_LS_REJECT, "ELS reject" },
	{ IBMVFC_FABRIC_BUSY, "fabric busy" },
	{ IBMVFC_PORT_BUSY, "port busy" },
	{ IBMVFC_BASIC_REJECT, "basic reject" },
};

static const char *unknown_fc_type = "unknown fc type";

/**
 * ibmvfc_get_fc_type - Return the FC Type description text
 * @status:	FC Type error status
 *
 * Returns:
 *	error string
 **/
static const char *ibmvfc_get_fc_type(u16 status)
{
	int i;

	for (i = 0; i < ARRAY_SIZE(fc_type); i++)
		if (fc_type[i].fc_type == status)
			return fc_type[i].name;

	return unknown_fc_type;
}

/**
 * ibmvfc_set_tgt_action - Set the next init action for the target
 * @tgt:		ibmvfc target struct
 * @action:		action to perform
 *
 * Returns:
 *	0 if action changed / non-zero if not changed
 **/
static int ibmvfc_set_tgt_action(struct ibmvfc_target *tgt,
				  enum ibmvfc_target_action action)
{
	int rc = -EINVAL;

	switch (tgt->action) {
	case IBMVFC_TGT_ACTION_LOGOUT_RPORT:
		if (action == IBMVFC_TGT_ACTION_LOGOUT_RPORT_WAIT ||
		    action == IBMVFC_TGT_ACTION_DEL_RPORT) {
			tgt->action = action;
			rc = 0;
		}
		break;
	case IBMVFC_TGT_ACTION_LOGOUT_RPORT_WAIT:
		if (action == IBMVFC_TGT_ACTION_DEL_RPORT ||
		    action == IBMVFC_TGT_ACTION_DEL_AND_LOGOUT_RPORT) {
			tgt->action = action;
			rc = 0;
		}
		break;
	case IBMVFC_TGT_ACTION_LOGOUT_DELETED_RPORT:
		if (action == IBMVFC_TGT_ACTION_LOGOUT_RPORT) {
			tgt->action = action;
			rc = 0;
		}
		break;
	case IBMVFC_TGT_ACTION_DEL_AND_LOGOUT_RPORT:
		if (action == IBMVFC_TGT_ACTION_LOGOUT_DELETED_RPORT) {
			tgt->action = action;
			rc = 0;
		}
		break;
	case IBMVFC_TGT_ACTION_DEL_RPORT:
		if (action == IBMVFC_TGT_ACTION_DELETED_RPORT) {
			tgt->action = action;
			rc = 0;
		}
		break;
	case IBMVFC_TGT_ACTION_DELETED_RPORT:
		break;
	default:
		tgt->action = action;
		rc = 0;
		break;
	}

	if (action >= IBMVFC_TGT_ACTION_LOGOUT_RPORT)
		tgt->add_rport = 0;

	return rc;
}

/**
 * ibmvfc_set_host_state - Set the state for the host
 * @vhost:		ibmvfc host struct
 * @state:		state to set host to
 *
 * Returns:
 *	0 if state changed / non-zero if not changed
 **/
static int ibmvfc_set_host_state(struct ibmvfc_host *vhost,
				  enum ibmvfc_host_state state)
{
	int rc = 0;

	switch (vhost->state) {
	case IBMVFC_HOST_OFFLINE:
		rc = -EINVAL;
		break;
	default:
		vhost->state = state;
		break;
	}

	return rc;
}

/**
 * ibmvfc_set_host_action - Set the next init action for the host
 * @vhost:		ibmvfc host struct
 * @action:		action to perform
 *
 **/
static void ibmvfc_set_host_action(struct ibmvfc_host *vhost,
				   enum ibmvfc_host_action action)
{
	switch (action) {
	case IBMVFC_HOST_ACTION_ALLOC_TGTS:
		if (vhost->action == IBMVFC_HOST_ACTION_INIT_WAIT)
			vhost->action = action;
		break;
	case IBMVFC_HOST_ACTION_LOGO_WAIT:
		if (vhost->action == IBMVFC_HOST_ACTION_LOGO)
			vhost->action = action;
		break;
	case IBMVFC_HOST_ACTION_INIT_WAIT:
		if (vhost->action == IBMVFC_HOST_ACTION_INIT)
			vhost->action = action;
		break;
	case IBMVFC_HOST_ACTION_QUERY:
		switch (vhost->action) {
		case IBMVFC_HOST_ACTION_INIT_WAIT:
		case IBMVFC_HOST_ACTION_NONE:
		case IBMVFC_HOST_ACTION_TGT_DEL_FAILED:
			vhost->action = action;
			break;
		default:
			break;
		}
		break;
	case IBMVFC_HOST_ACTION_TGT_INIT:
		if (vhost->action == IBMVFC_HOST_ACTION_ALLOC_TGTS)
			vhost->action = action;
		break;
	case IBMVFC_HOST_ACTION_INIT:
	case IBMVFC_HOST_ACTION_TGT_DEL:
		switch (vhost->action) {
		case IBMVFC_HOST_ACTION_RESET:
		case IBMVFC_HOST_ACTION_REENABLE:
			break;
		default:
			vhost->action = action;
			break;
		}
		break;
	case IBMVFC_HOST_ACTION_LOGO:
	case IBMVFC_HOST_ACTION_QUERY_TGTS:
	case IBMVFC_HOST_ACTION_TGT_DEL_FAILED:
	case IBMVFC_HOST_ACTION_NONE:
	case IBMVFC_HOST_ACTION_RESET:
	case IBMVFC_HOST_ACTION_REENABLE:
	default:
		vhost->action = action;
		break;
	}
}

/**
 * ibmvfc_reinit_host - Re-start host initialization (no NPIV Login)
 * @vhost:		ibmvfc host struct
 *
 * Return value:
 *	nothing
 **/
static void ibmvfc_reinit_host(struct ibmvfc_host *vhost)
{
	if (vhost->action == IBMVFC_HOST_ACTION_NONE &&
	    vhost->state == IBMVFC_ACTIVE) {
		if (!ibmvfc_set_host_state(vhost, IBMVFC_INITIALIZING)) {
			scsi_block_requests(vhost->host);
			ibmvfc_set_host_action(vhost, IBMVFC_HOST_ACTION_QUERY);
		}
	} else
		vhost->reinit = 1;

	wake_up(&vhost->work_wait_q);
}

/**
 * ibmvfc_del_tgt - Schedule cleanup and removal of the target
 * @tgt:		ibmvfc target struct
 * @job_step:	job step to perform
 *
 **/
static void ibmvfc_del_tgt(struct ibmvfc_target *tgt)
{
	if (!ibmvfc_set_tgt_action(tgt, IBMVFC_TGT_ACTION_LOGOUT_RPORT))
		tgt->job_step = ibmvfc_tgt_implicit_logout_and_del;
	wake_up(&tgt->vhost->work_wait_q);
}

/**
 * ibmvfc_link_down - Handle a link down event from the adapter
 * @vhost:	ibmvfc host struct
 * @state:	ibmvfc host state to enter
 *
 **/
static void ibmvfc_link_down(struct ibmvfc_host *vhost,
			     enum ibmvfc_host_state state)
{
	struct ibmvfc_target *tgt;

	ENTER;
	scsi_block_requests(vhost->host);
	list_for_each_entry(tgt, &vhost->targets, queue)
		ibmvfc_del_tgt(tgt);
	ibmvfc_set_host_state(vhost, state);
	ibmvfc_set_host_action(vhost, IBMVFC_HOST_ACTION_TGT_DEL);
	vhost->events_to_log |= IBMVFC_AE_LINKDOWN;
	wake_up(&vhost->work_wait_q);
	LEAVE;
}

/**
 * ibmvfc_init_host - Start host initialization
 * @vhost:		ibmvfc host struct
 *
 * Return value:
 *	nothing
 **/
static void ibmvfc_init_host(struct ibmvfc_host *vhost)
{
	struct ibmvfc_target *tgt;

	if (vhost->action == IBMVFC_HOST_ACTION_INIT_WAIT) {
		if (++vhost->init_retries > IBMVFC_MAX_HOST_INIT_RETRIES) {
			dev_err(vhost->dev,
				"Host initialization retries exceeded. Taking adapter offline\n");
			ibmvfc_link_down(vhost, IBMVFC_HOST_OFFLINE);
			return;
		}
	}

	if (!ibmvfc_set_host_state(vhost, IBMVFC_INITIALIZING)) {
		memset(vhost->async_crq.msgs, 0, PAGE_SIZE);
		vhost->async_crq.cur = 0;

		list_for_each_entry(tgt, &vhost->targets, queue)
			ibmvfc_del_tgt(tgt);
		scsi_block_requests(vhost->host);
		ibmvfc_set_host_action(vhost, IBMVFC_HOST_ACTION_INIT);
		vhost->job_step = ibmvfc_npiv_login;
		wake_up(&vhost->work_wait_q);
	}
}

/**
 * ibmvfc_send_crq - Send a CRQ
 * @vhost:	ibmvfc host struct
 * @word1:	the first 64 bits of the data
 * @word2:	the second 64 bits of the data
 *
 * Return value:
 *	0 on success / other on failure
 **/
static int ibmvfc_send_crq(struct ibmvfc_host *vhost, u64 word1, u64 word2)
{
	struct vio_dev *vdev = to_vio_dev(vhost->dev);
	return plpar_hcall_norets(H_SEND_CRQ, vdev->unit_address, word1, word2);
}

/**
 * ibmvfc_send_crq_init - Send a CRQ init message
 * @vhost:	ibmvfc host struct
 *
 * Return value:
 *	0 on success / other on failure
 **/
static int ibmvfc_send_crq_init(struct ibmvfc_host *vhost)
{
	ibmvfc_dbg(vhost, "Sending CRQ init\n");
	return ibmvfc_send_crq(vhost, 0xC001000000000000LL, 0);
}

/**
 * ibmvfc_send_crq_init_complete - Send a CRQ init complete message
 * @vhost:	ibmvfc host struct
 *
 * Return value:
 *	0 on success / other on failure
 **/
static int ibmvfc_send_crq_init_complete(struct ibmvfc_host *vhost)
{
	ibmvfc_dbg(vhost, "Sending CRQ init complete\n");
	return ibmvfc_send_crq(vhost, 0xC002000000000000LL, 0);
}

/**
 * ibmvfc_release_crq_queue - Deallocates data and unregisters CRQ
 * @vhost:	ibmvfc host struct
 *
 * Frees irq, deallocates a page for messages, unmaps dma, and unregisters
 * the crq with the hypervisor.
 **/
static void ibmvfc_release_crq_queue(struct ibmvfc_host *vhost)
{
	long rc = 0;
	struct vio_dev *vdev = to_vio_dev(vhost->dev);
	struct ibmvfc_crq_queue *crq = &vhost->crq;

	ibmvfc_dbg(vhost, "Releasing CRQ\n");
	free_irq(vdev->irq, vhost);
	tasklet_kill(&vhost->tasklet);
	do {
		if (rc)
			msleep(100);
		rc = plpar_hcall_norets(H_FREE_CRQ, vdev->unit_address);
	} while (rc == H_BUSY || H_IS_LONG_BUSY(rc));

	vhost->state = IBMVFC_NO_CRQ;
	vhost->logged_in = 0;
	dma_unmap_single(vhost->dev, crq->msg_token, PAGE_SIZE, DMA_BIDIRECTIONAL);
	free_page((unsigned long)crq->msgs);
}

/**
 * ibmvfc_reenable_crq_queue - reenables the CRQ
 * @vhost:	ibmvfc host struct
 *
 * Return value:
 *	0 on success / other on failure
 **/
static int ibmvfc_reenable_crq_queue(struct ibmvfc_host *vhost)
{
	int rc = 0;
	struct vio_dev *vdev = to_vio_dev(vhost->dev);

	/* Re-enable the CRQ */
	do {
		if (rc)
			msleep(100);
		rc = plpar_hcall_norets(H_ENABLE_CRQ, vdev->unit_address);
	} while (rc == H_IN_PROGRESS || rc == H_BUSY || H_IS_LONG_BUSY(rc));

	if (rc)
		dev_err(vhost->dev, "Error enabling adapter (rc=%d)\n", rc);

	return rc;
}

/**
 * ibmvfc_reset_crq - resets a crq after a failure
 * @vhost:	ibmvfc host struct
 *
 * Return value:
 *	0 on success / other on failure
 **/
static int ibmvfc_reset_crq(struct ibmvfc_host *vhost)
{
	int rc = 0;
	unsigned long flags;
	struct vio_dev *vdev = to_vio_dev(vhost->dev);
	struct ibmvfc_crq_queue *crq = &vhost->crq;

	/* Close the CRQ */
	do {
		if (rc)
			msleep(100);
		rc = plpar_hcall_norets(H_FREE_CRQ, vdev->unit_address);
	} while (rc == H_BUSY || H_IS_LONG_BUSY(rc));

	spin_lock_irqsave(vhost->host->host_lock, flags);
	vhost->state = IBMVFC_NO_CRQ;
	vhost->logged_in = 0;

	/* Clean out the queue */
	memset(crq->msgs, 0, PAGE_SIZE);
	crq->cur = 0;

	/* And re-open it again */
	rc = plpar_hcall_norets(H_REG_CRQ, vdev->unit_address,
				crq->msg_token, PAGE_SIZE);

	if (rc == H_CLOSED)
		/* Adapter is good, but other end is not ready */
		dev_warn(vhost->dev, "Partner adapter not ready\n");
	else if (rc != 0)
		dev_warn(vhost->dev, "Couldn't register crq (rc=%d)\n", rc);
	spin_unlock_irqrestore(vhost->host->host_lock, flags);

	return rc;
}

/**
 * ibmvfc_valid_event - Determines if event is valid.
 * @pool:	event_pool that contains the event
 * @evt:	ibmvfc event to be checked for validity
 *
 * Return value:
 *	1 if event is valid / 0 if event is not valid
 **/
static int ibmvfc_valid_event(struct ibmvfc_event_pool *pool,
			      struct ibmvfc_event *evt)
{
	int index = evt - pool->events;
	if (index < 0 || index >= pool->size)	/* outside of bounds */
		return 0;
	if (evt != pool->events + index)	/* unaligned */
		return 0;
	return 1;
}

/**
 * ibmvfc_free_event - Free the specified event
 * @evt:	ibmvfc_event to be freed
 *
 **/
static void ibmvfc_free_event(struct ibmvfc_event *evt)
{
	struct ibmvfc_host *vhost = evt->vhost;
	struct ibmvfc_event_pool *pool = &vhost->pool;

	BUG_ON(!ibmvfc_valid_event(pool, evt));
	BUG_ON(atomic_inc_return(&evt->free) != 1);
	list_add_tail(&evt->queue, &vhost->free);
}

/**
 * ibmvfc_scsi_eh_done - EH done function for queuecommand commands
 * @evt:	ibmvfc event struct
 *
 * This function does not setup any error status, that must be done
 * before this function gets called.
 **/
static void ibmvfc_scsi_eh_done(struct ibmvfc_event *evt)
{
	struct scsi_cmnd *cmnd = evt->cmnd;

	if (cmnd) {
		scsi_dma_unmap(cmnd);
		cmnd->scsi_done(cmnd);
	}

	if (evt->eh_comp)
		complete(evt->eh_comp);

	ibmvfc_free_event(evt);
}

/**
 * ibmvfc_fail_request - Fail request with specified error code
 * @evt:		ibmvfc event struct
 * @error_code:	error code to fail request with
 *
 * Return value:
 *	none
 **/
static void ibmvfc_fail_request(struct ibmvfc_event *evt, int error_code)
{
	if (evt->cmnd) {
		evt->cmnd->result = (error_code << 16);
		evt->done = ibmvfc_scsi_eh_done;
	} else
		evt->xfer_iu->mad_common.status = cpu_to_be16(IBMVFC_MAD_DRIVER_FAILED);

	list_del(&evt->queue);
	del_timer(&evt->timer);
	ibmvfc_trc_end(evt);
	evt->done(evt);
}

/**
 * ibmvfc_purge_requests - Our virtual adapter just shut down. Purge any sent requests
 * @vhost:		ibmvfc host struct
 * @error_code:	error code to fail requests with
 *
 * Return value:
 *	none
 **/
static void ibmvfc_purge_requests(struct ibmvfc_host *vhost, int error_code)
{
	struct ibmvfc_event *evt, *pos;

	ibmvfc_dbg(vhost, "Purging all requests\n");
	list_for_each_entry_safe(evt, pos, &vhost->sent, queue)
		ibmvfc_fail_request(evt, error_code);
}

/**
 * ibmvfc_hard_reset_host - Reset the connection to the server by breaking the CRQ
 * @vhost:	struct ibmvfc host to reset
 **/
static void ibmvfc_hard_reset_host(struct ibmvfc_host *vhost)
{
	ibmvfc_purge_requests(vhost, DID_ERROR);
	ibmvfc_link_down(vhost, IBMVFC_LINK_DOWN);
	ibmvfc_set_host_action(vhost, IBMVFC_HOST_ACTION_RESET);
}

/**
 * __ibmvfc_reset_host - Reset the connection to the server (no locking)
 * @vhost:	struct ibmvfc host to reset
 **/
static void __ibmvfc_reset_host(struct ibmvfc_host *vhost)
{
	if (vhost->logged_in && vhost->action != IBMVFC_HOST_ACTION_LOGO_WAIT &&
	    !ibmvfc_set_host_state(vhost, IBMVFC_INITIALIZING)) {
		scsi_block_requests(vhost->host);
		ibmvfc_set_host_action(vhost, IBMVFC_HOST_ACTION_LOGO);
		vhost->job_step = ibmvfc_npiv_logout;
		wake_up(&vhost->work_wait_q);
	} else
		ibmvfc_hard_reset_host(vhost);
}

/**
 * ibmvfc_reset_host - Reset the connection to the server
 * @vhost:	ibmvfc host struct
 **/
static void ibmvfc_reset_host(struct ibmvfc_host *vhost)
{
	unsigned long flags;

	spin_lock_irqsave(vhost->host->host_lock, flags);
	__ibmvfc_reset_host(vhost);
	spin_unlock_irqrestore(vhost->host->host_lock, flags);
}

/**
 * ibmvfc_retry_host_init - Retry host initialization if allowed
 * @vhost:	ibmvfc host struct
 *
 * Returns: 1 if init will be retried / 0 if not
 *
 **/
static int ibmvfc_retry_host_init(struct ibmvfc_host *vhost)
{
	int retry = 0;

	if (vhost->action == IBMVFC_HOST_ACTION_INIT_WAIT) {
		vhost->delay_init = 1;
		if (++vhost->init_retries > IBMVFC_MAX_HOST_INIT_RETRIES) {
			dev_err(vhost->dev,
				"Host initialization retries exceeded. Taking adapter offline\n");
			ibmvfc_link_down(vhost, IBMVFC_HOST_OFFLINE);
		} else if (vhost->init_retries == IBMVFC_MAX_HOST_INIT_RETRIES)
			__ibmvfc_reset_host(vhost);
		else {
			ibmvfc_set_host_action(vhost, IBMVFC_HOST_ACTION_INIT);
			retry = 1;
		}
	}

	wake_up(&vhost->work_wait_q);
	return retry;
}

/**
 * __ibmvfc_get_target - Find the specified scsi_target (no locking)
 * @starget:	scsi target struct
 *
 * Return value:
 *	ibmvfc_target struct / NULL if not found
 **/
static struct ibmvfc_target *__ibmvfc_get_target(struct scsi_target *starget)
{
	struct Scsi_Host *shost = dev_to_shost(starget->dev.parent);
	struct ibmvfc_host *vhost = shost_priv(shost);
	struct ibmvfc_target *tgt;

	list_for_each_entry(tgt, &vhost->targets, queue)
		if (tgt->target_id == starget->id) {
			kref_get(&tgt->kref);
			return tgt;
		}
	return NULL;
}

/**
 * ibmvfc_get_target - Find the specified scsi_target
 * @starget:	scsi target struct
 *
 * Return value:
 *	ibmvfc_target struct / NULL if not found
 **/
static struct ibmvfc_target *ibmvfc_get_target(struct scsi_target *starget)
{
	struct Scsi_Host *shost = dev_to_shost(starget->dev.parent);
	struct ibmvfc_target *tgt;
	unsigned long flags;

	spin_lock_irqsave(shost->host_lock, flags);
	tgt = __ibmvfc_get_target(starget);
	spin_unlock_irqrestore(shost->host_lock, flags);
	return tgt;
}

/**
 * ibmvfc_get_host_speed - Get host port speed
 * @shost:		scsi host struct
 *
 * Return value:
 * 	none
 **/
static void ibmvfc_get_host_speed(struct Scsi_Host *shost)
{
	struct ibmvfc_host *vhost = shost_priv(shost);
	unsigned long flags;

	spin_lock_irqsave(shost->host_lock, flags);
	if (vhost->state == IBMVFC_ACTIVE) {
		switch (be64_to_cpu(vhost->login_buf->resp.link_speed) / 100) {
		case 1:
			fc_host_speed(shost) = FC_PORTSPEED_1GBIT;
			break;
		case 2:
			fc_host_speed(shost) = FC_PORTSPEED_2GBIT;
			break;
		case 4:
			fc_host_speed(shost) = FC_PORTSPEED_4GBIT;
			break;
		case 8:
			fc_host_speed(shost) = FC_PORTSPEED_8GBIT;
			break;
		case 10:
			fc_host_speed(shost) = FC_PORTSPEED_10GBIT;
			break;
		case 16:
			fc_host_speed(shost) = FC_PORTSPEED_16GBIT;
			break;
		default:
			ibmvfc_log(vhost, 3, "Unknown port speed: %lld Gbit\n",
				   be64_to_cpu(vhost->login_buf->resp.link_speed) / 100);
			fc_host_speed(shost) = FC_PORTSPEED_UNKNOWN;
			break;
		}
	} else
		fc_host_speed(shost) = FC_PORTSPEED_UNKNOWN;
	spin_unlock_irqrestore(shost->host_lock, flags);
}

/**
 * ibmvfc_get_host_port_state - Get host port state
 * @shost:		scsi host struct
 *
 * Return value:
 * 	none
 **/
static void ibmvfc_get_host_port_state(struct Scsi_Host *shost)
{
	struct ibmvfc_host *vhost = shost_priv(shost);
	unsigned long flags;

	spin_lock_irqsave(shost->host_lock, flags);
	switch (vhost->state) {
	case IBMVFC_INITIALIZING:
	case IBMVFC_ACTIVE:
		fc_host_port_state(shost) = FC_PORTSTATE_ONLINE;
		break;
	case IBMVFC_LINK_DOWN:
		fc_host_port_state(shost) = FC_PORTSTATE_LINKDOWN;
		break;
	case IBMVFC_LINK_DEAD:
	case IBMVFC_HOST_OFFLINE:
		fc_host_port_state(shost) = FC_PORTSTATE_OFFLINE;
		break;
	case IBMVFC_HALTED:
		fc_host_port_state(shost) = FC_PORTSTATE_BLOCKED;
		break;
	case IBMVFC_NO_CRQ:
		fc_host_port_state(shost) = FC_PORTSTATE_UNKNOWN;
		break;
	default:
		ibmvfc_log(vhost, 3, "Unknown port state: %d\n", vhost->state);
		fc_host_port_state(shost) = FC_PORTSTATE_UNKNOWN;
		break;
	}
	spin_unlock_irqrestore(shost->host_lock, flags);
}

/**
 * ibmvfc_set_rport_dev_loss_tmo - Set rport's device loss timeout
 * @rport:		rport struct
 * @timeout:	timeout value
 *
 * Return value:
 * 	none
 **/
static void ibmvfc_set_rport_dev_loss_tmo(struct fc_rport *rport, u32 timeout)
{
	if (timeout)
		rport->dev_loss_tmo = timeout;
	else
		rport->dev_loss_tmo = 1;
}

/**
 * ibmvfc_release_tgt - Free memory allocated for a target
 * @kref:		kref struct
 *
 **/
static void ibmvfc_release_tgt(struct kref *kref)
{
	struct ibmvfc_target *tgt = container_of(kref, struct ibmvfc_target, kref);
	kfree(tgt);
}

/**
 * ibmvfc_get_starget_node_name - Get SCSI target's node name
 * @starget:	scsi target struct
 *
 * Return value:
 * 	none
 **/
static void ibmvfc_get_starget_node_name(struct scsi_target *starget)
{
	struct ibmvfc_target *tgt = ibmvfc_get_target(starget);
	fc_starget_port_name(starget) = tgt ? tgt->ids.node_name : 0;
	if (tgt)
		kref_put(&tgt->kref, ibmvfc_release_tgt);
}

/**
 * ibmvfc_get_starget_port_name - Get SCSI target's port name
 * @starget:	scsi target struct
 *
 * Return value:
 * 	none
 **/
static void ibmvfc_get_starget_port_name(struct scsi_target *starget)
{
	struct ibmvfc_target *tgt = ibmvfc_get_target(starget);
	fc_starget_port_name(starget) = tgt ? tgt->ids.port_name : 0;
	if (tgt)
		kref_put(&tgt->kref, ibmvfc_release_tgt);
}

/**
 * ibmvfc_get_starget_port_id - Get SCSI target's port ID
 * @starget:	scsi target struct
 *
 * Return value:
 * 	none
 **/
static void ibmvfc_get_starget_port_id(struct scsi_target *starget)
{
	struct ibmvfc_target *tgt = ibmvfc_get_target(starget);
	fc_starget_port_id(starget) = tgt ? tgt->scsi_id : -1;
	if (tgt)
		kref_put(&tgt->kref, ibmvfc_release_tgt);
}

/**
 * ibmvfc_wait_while_resetting - Wait while the host resets
 * @vhost:		ibmvfc host struct
 *
 * Return value:
 * 	0 on success / other on failure
 **/
static int ibmvfc_wait_while_resetting(struct ibmvfc_host *vhost)
{
	long timeout = wait_event_timeout(vhost->init_wait_q,
					  ((vhost->state == IBMVFC_ACTIVE ||
					    vhost->state == IBMVFC_HOST_OFFLINE ||
					    vhost->state == IBMVFC_LINK_DEAD) &&
					   vhost->action == IBMVFC_HOST_ACTION_NONE),
					  (init_timeout * HZ));

	return timeout ? 0 : -EIO;
}

/**
 * ibmvfc_issue_fc_host_lip - Re-initiate link initialization
 * @shost:		scsi host struct
 *
 * Return value:
 * 	0 on success / other on failure
 **/
static int ibmvfc_issue_fc_host_lip(struct Scsi_Host *shost)
{
	struct ibmvfc_host *vhost = shost_priv(shost);

	dev_err(vhost->dev, "Initiating host LIP. Resetting connection\n");
	ibmvfc_reset_host(vhost);
	return ibmvfc_wait_while_resetting(vhost);
}

/**
 * ibmvfc_gather_partition_info - Gather info about the LPAR
 *
 * Return value:
 *	none
 **/
static void ibmvfc_gather_partition_info(struct ibmvfc_host *vhost)
{
	struct device_node *rootdn;
	const char *name;
	const unsigned int *num;

	rootdn = of_find_node_by_path("/");
	if (!rootdn)
		return;

	name = of_get_property(rootdn, "ibm,partition-name", NULL);
	if (name)
		strncpy(vhost->partition_name, name, sizeof(vhost->partition_name));
	num = of_get_property(rootdn, "ibm,partition-no", NULL);
	if (num)
		vhost->partition_number = *num;
	of_node_put(rootdn);
}

/**
 * ibmvfc_set_login_info - Setup info for NPIV login
 * @vhost:	ibmvfc host struct
 *
 * Return value:
 *	none
 **/
static void ibmvfc_set_login_info(struct ibmvfc_host *vhost)
{
	struct ibmvfc_npiv_login *login_info = &vhost->login_info;
	struct device_node *of_node = vhost->dev->of_node;
	const char *location;

	memset(login_info, 0, sizeof(*login_info));

	login_info->ostype = cpu_to_be32(IBMVFC_OS_LINUX);
	login_info->max_dma_len = cpu_to_be64(IBMVFC_MAX_SECTORS << 9);
	login_info->max_payload = cpu_to_be32(sizeof(struct ibmvfc_fcp_cmd_iu));
	login_info->max_response = cpu_to_be32(sizeof(struct ibmvfc_fcp_rsp));
	login_info->partition_num = cpu_to_be32(vhost->partition_number);
	login_info->vfc_frame_version = cpu_to_be32(1);
	login_info->fcp_version = cpu_to_be16(3);
	login_info->flags = cpu_to_be16(IBMVFC_FLUSH_ON_HALT);
	if (vhost->client_migrated)
		login_info->flags |= cpu_to_be16(IBMVFC_CLIENT_MIGRATED);

	login_info->max_cmds = cpu_to_be32(max_requests + IBMVFC_NUM_INTERNAL_REQ);
	login_info->capabilities = cpu_to_be64(IBMVFC_CAN_MIGRATE | IBMVFC_CAN_SEND_VF_WWPN);
	login_info->async.va = cpu_to_be64(vhost->async_crq.msg_token);
	login_info->async.len = cpu_to_be32(vhost->async_crq.size * sizeof(*vhost->async_crq.msgs));
	strncpy(login_info->partition_name, vhost->partition_name, IBMVFC_MAX_NAME);
	strncpy(login_info->device_name,
		dev_name(&vhost->host->shost_gendev), IBMVFC_MAX_NAME);

	location = of_get_property(of_node, "ibm,loc-code", NULL);
	location = location ? location : dev_name(vhost->dev);
	strncpy(login_info->drc_name, location, IBMVFC_MAX_NAME);
}

/**
 * ibmvfc_init_event_pool - Allocates and initializes the event pool for a host
 * @vhost:	ibmvfc host who owns the event pool
 *
 * Returns zero on success.
 **/
static int ibmvfc_init_event_pool(struct ibmvfc_host *vhost)
{
	int i;
	struct ibmvfc_event_pool *pool = &vhost->pool;

	ENTER;
	pool->size = max_requests + IBMVFC_NUM_INTERNAL_REQ;
	pool->events = kcalloc(pool->size, sizeof(*pool->events), GFP_KERNEL);
	if (!pool->events)
		return -ENOMEM;

	pool->iu_storage = dma_alloc_coherent(vhost->dev,
					      pool->size * sizeof(*pool->iu_storage),
					      &pool->iu_token, 0);

	if (!pool->iu_storage) {
		kfree(pool->events);
		return -ENOMEM;
	}

	for (i = 0; i < pool->size; ++i) {
		struct ibmvfc_event *evt = &pool->events[i];
		atomic_set(&evt->free, 1);
		evt->crq.valid = 0x80;
		evt->crq.ioba = cpu_to_be64(pool->iu_token + (sizeof(*evt->xfer_iu) * i));
		evt->xfer_iu = pool->iu_storage + i;
		evt->vhost = vhost;
		evt->ext_list = NULL;
		list_add_tail(&evt->queue, &vhost->free);
	}

	LEAVE;
	return 0;
}

/**
 * ibmvfc_free_event_pool - Frees memory of the event pool of a host
 * @vhost:	ibmvfc host who owns the event pool
 *
 **/
static void ibmvfc_free_event_pool(struct ibmvfc_host *vhost)
{
	int i;
	struct ibmvfc_event_pool *pool = &vhost->pool;

	ENTER;
	for (i = 0; i < pool->size; ++i) {
		list_del(&pool->events[i].queue);
		BUG_ON(atomic_read(&pool->events[i].free) != 1);
		if (pool->events[i].ext_list)
			dma_pool_free(vhost->sg_pool,
				      pool->events[i].ext_list,
				      pool->events[i].ext_list_token);
	}

	kfree(pool->events);
	dma_free_coherent(vhost->dev,
			  pool->size * sizeof(*pool->iu_storage),
			  pool->iu_storage, pool->iu_token);
	LEAVE;
}

/**
 * ibmvfc_get_event - Gets the next free event in pool
 * @vhost:	ibmvfc host struct
 *
 * Returns a free event from the pool.
 **/
static struct ibmvfc_event *ibmvfc_get_event(struct ibmvfc_host *vhost)
{
	struct ibmvfc_event *evt;

	BUG_ON(list_empty(&vhost->free));
	evt = list_entry(vhost->free.next, struct ibmvfc_event, queue);
	atomic_set(&evt->free, 0);
	list_del(&evt->queue);
	return evt;
}

/**
 * ibmvfc_init_event - Initialize fields in an event struct that are always
 *				required.
 * @evt:	The event
 * @done:	Routine to call when the event is responded to
 * @format:	SRP or MAD format
 **/
static void ibmvfc_init_event(struct ibmvfc_event *evt,
			      void (*done) (struct ibmvfc_event *), u8 format)
{
	evt->cmnd = NULL;
	evt->sync_iu = NULL;
	evt->crq.format = format;
	evt->done = done;
	evt->eh_comp = NULL;
}

/**
 * ibmvfc_map_sg_list - Initialize scatterlist
 * @scmd:	scsi command struct
 * @nseg:	number of scatterlist segments
 * @md:	memory descriptor list to initialize
 **/
static void ibmvfc_map_sg_list(struct scsi_cmnd *scmd, int nseg,
			       struct srp_direct_buf *md)
{
	int i;
	struct scatterlist *sg;

	scsi_for_each_sg(scmd, sg, nseg, i) {
		md[i].va = cpu_to_be64(sg_dma_address(sg));
		md[i].len = cpu_to_be32(sg_dma_len(sg));
		md[i].key = 0;
	}
}

/**
 * ibmvfc_map_sg_data - Maps dma for a scatterlist and initializes descriptor fields
 * @scmd:		struct scsi_cmnd with the scatterlist
 * @evt:		ibmvfc event struct
 * @vfc_cmd:	vfc_cmd that contains the memory descriptor
 * @dev:		device for which to map dma memory
 *
 * Returns:
 *	0 on success / non-zero on failure
 **/
static int ibmvfc_map_sg_data(struct scsi_cmnd *scmd,
			      struct ibmvfc_event *evt,
			      struct ibmvfc_cmd *vfc_cmd, struct device *dev)
{

	int sg_mapped;
	struct srp_direct_buf *data = &vfc_cmd->ioba;
	struct ibmvfc_host *vhost = dev_get_drvdata(dev);
	struct ibmvfc_fcp_cmd_iu *iu = ibmvfc_get_fcp_iu(evt->vhost, vfc_cmd);

	if (cls3_error)
		vfc_cmd->flags |= cpu_to_be16(IBMVFC_CLASS_3_ERR);

	sg_mapped = scsi_dma_map(scmd);
	if (!sg_mapped) {
		vfc_cmd->flags |= cpu_to_be16(IBMVFC_NO_MEM_DESC);
		return 0;
	} else if (unlikely(sg_mapped < 0)) {
		if (vhost->log_level > IBMVFC_DEFAULT_LOG_LEVEL)
			scmd_printk(KERN_ERR, scmd, "Failed to map DMA buffer for command\n");
		return sg_mapped;
	}

	if (scmd->sc_data_direction == DMA_TO_DEVICE) {
		vfc_cmd->flags |= cpu_to_be16(IBMVFC_WRITE);
		iu->add_cdb_len |= IBMVFC_WRDATA;
	} else {
		vfc_cmd->flags |= cpu_to_be16(IBMVFC_READ);
		iu->add_cdb_len |= IBMVFC_RDDATA;
	}

	if (sg_mapped == 1) {
		ibmvfc_map_sg_list(scmd, sg_mapped, data);
		return 0;
	}

	vfc_cmd->flags |= cpu_to_be16(IBMVFC_SCATTERLIST);

	if (!evt->ext_list) {
		evt->ext_list = dma_pool_alloc(vhost->sg_pool, GFP_ATOMIC,
					       &evt->ext_list_token);

		if (!evt->ext_list) {
			scsi_dma_unmap(scmd);
			if (vhost->log_level > IBMVFC_DEFAULT_LOG_LEVEL)
				scmd_printk(KERN_ERR, scmd, "Can't allocate memory for scatterlist\n");
			return -ENOMEM;
		}
	}

	ibmvfc_map_sg_list(scmd, sg_mapped, evt->ext_list);

	data->va = cpu_to_be64(evt->ext_list_token);
	data->len = cpu_to_be32(sg_mapped * sizeof(struct srp_direct_buf));
	data->key = 0;
	return 0;
}

/**
 * ibmvfc_timeout - Internal command timeout handler
 * @evt:	struct ibmvfc_event that timed out
 *
 * Called when an internally generated command times out
 **/
static void ibmvfc_timeout(struct timer_list *t)
{
	struct ibmvfc_event *evt = from_timer(evt, t, timer);
	struct ibmvfc_host *vhost = evt->vhost;
	dev_err(vhost->dev, "Command timed out (%p). Resetting connection\n", evt);
	ibmvfc_reset_host(vhost);
}

/**
 * ibmvfc_send_event - Transforms event to u64 array and calls send_crq()
 * @evt:		event to be sent
 * @vhost:		ibmvfc host struct
 * @timeout:	timeout in seconds - 0 means do not time command
 *
 * Returns the value returned from ibmvfc_send_crq(). (Zero for success)
 **/
static int ibmvfc_send_event(struct ibmvfc_event *evt,
			     struct ibmvfc_host *vhost, unsigned long timeout)
{
	__be64 *crq_as_u64 = (__be64 *) &evt->crq;
	int rc;

	/* Copy the IU into the transfer area */
	*evt->xfer_iu = evt->iu;
	if (evt->crq.format == IBMVFC_CMD_FORMAT)
		evt->xfer_iu->cmd.tag = cpu_to_be64((u64)evt);
	else if (evt->crq.format == IBMVFC_MAD_FORMAT)
		evt->xfer_iu->mad_common.tag = cpu_to_be64((u64)evt);
	else
		BUG();

	list_add_tail(&evt->queue, &vhost->sent);
	timer_setup(&evt->timer, ibmvfc_timeout, 0);

	if (timeout) {
		evt->timer.expires = jiffies + (timeout * HZ);
		add_timer(&evt->timer);
	}

	mb();

	if ((rc = ibmvfc_send_crq(vhost, be64_to_cpu(crq_as_u64[0]),
				  be64_to_cpu(crq_as_u64[1])))) {
		list_del(&evt->queue);
		del_timer(&evt->timer);

		/* If send_crq returns H_CLOSED, return SCSI_MLQUEUE_HOST_BUSY.
		 * Firmware will send a CRQ with a transport event (0xFF) to
		 * tell this client what has happened to the transport. This
		 * will be handled in ibmvfc_handle_crq()
		 */
		if (rc == H_CLOSED) {
			if (printk_ratelimit())
				dev_warn(vhost->dev, "Send warning. Receive queue closed, will retry.\n");
			if (evt->cmnd)
				scsi_dma_unmap(evt->cmnd);
			ibmvfc_free_event(evt);
			return SCSI_MLQUEUE_HOST_BUSY;
		}

		dev_err(vhost->dev, "Send error (rc=%d)\n", rc);
		if (evt->cmnd) {
			evt->cmnd->result = DID_ERROR << 16;
			evt->done = ibmvfc_scsi_eh_done;
		} else
			evt->xfer_iu->mad_common.status = cpu_to_be16(IBMVFC_MAD_CRQ_ERROR);

		evt->done(evt);
	} else
		ibmvfc_trc_start(evt);

	return 0;
}

/**
 * ibmvfc_log_error - Log an error for the failed command if appropriate
 * @evt:	ibmvfc event to log
 *
 **/
static void ibmvfc_log_error(struct ibmvfc_event *evt)
{
	struct ibmvfc_cmd *vfc_cmd = &evt->xfer_iu->cmd;
	struct ibmvfc_host *vhost = evt->vhost;
	struct ibmvfc_fcp_rsp *rsp = ibmvfc_get_fcp_rsp(vhost, vfc_cmd);
	struct scsi_cmnd *cmnd = evt->cmnd;
	const char *err = unknown_error;
	int index = ibmvfc_get_err_index(be16_to_cpu(vfc_cmd->status), be16_to_cpu(vfc_cmd->error));
	int logerr = 0;
	int rsp_code = 0;

	if (index >= 0) {
		logerr = cmd_status[index].log;
		err = cmd_status[index].name;
	}

	if (!logerr && (vhost->log_level <= (IBMVFC_DEFAULT_LOG_LEVEL + 1)))
		return;

	if (rsp->flags & FCP_RSP_LEN_VALID)
		rsp_code = rsp->data.info.rsp_code;

	scmd_printk(KERN_ERR, cmnd, "Command (%02X) : %s (%x:%x) "
		    "flags: %x fcp_rsp: %x, resid=%d, scsi_status: %x\n",
		    cmnd->cmnd[0], err, be16_to_cpu(vfc_cmd->status), be16_to_cpu(vfc_cmd->error),
		    rsp->flags, rsp_code, scsi_get_resid(cmnd), rsp->scsi_status);
}

/**
 * ibmvfc_relogin - Log back into the specified device
 * @sdev:	scsi device struct
 *
 **/
static void ibmvfc_relogin(struct scsi_device *sdev)
{
	struct ibmvfc_host *vhost = shost_priv(sdev->host);
	struct fc_rport *rport = starget_to_rport(scsi_target(sdev));
	struct ibmvfc_target *tgt;

	list_for_each_entry(tgt, &vhost->targets, queue) {
		if (rport == tgt->rport) {
			ibmvfc_del_tgt(tgt);
			break;
		}
	}

	ibmvfc_reinit_host(vhost);
}

/**
 * ibmvfc_scsi_done - Handle responses from commands
 * @evt:	ibmvfc event to be handled
 *
 * Used as a callback when sending scsi cmds.
 **/
static void ibmvfc_scsi_done(struct ibmvfc_event *evt)
{
	struct ibmvfc_cmd *vfc_cmd = &evt->xfer_iu->cmd;
	struct ibmvfc_fcp_rsp *rsp = ibmvfc_get_fcp_rsp(evt->vhost, vfc_cmd);
	struct scsi_cmnd *cmnd = evt->cmnd;
	u32 rsp_len = 0;
	u32 sense_len = be32_to_cpu(rsp->fcp_sense_len);

	if (cmnd) {
		if (be16_to_cpu(vfc_cmd->response_flags) & IBMVFC_ADAPTER_RESID_VALID)
			scsi_set_resid(cmnd, be32_to_cpu(vfc_cmd->adapter_resid));
		else if (rsp->flags & FCP_RESID_UNDER)
			scsi_set_resid(cmnd, be32_to_cpu(rsp->fcp_resid));
		else
			scsi_set_resid(cmnd, 0);

		if (vfc_cmd->status) {
			cmnd->result = ibmvfc_get_err_result(evt->vhost, vfc_cmd);

			if (rsp->flags & FCP_RSP_LEN_VALID)
				rsp_len = be32_to_cpu(rsp->fcp_rsp_len);
			if ((sense_len + rsp_len) > SCSI_SENSE_BUFFERSIZE)
				sense_len = SCSI_SENSE_BUFFERSIZE - rsp_len;
			if ((rsp->flags & FCP_SNS_LEN_VALID) && rsp->fcp_sense_len && rsp_len <= 8)
				memcpy(cmnd->sense_buffer, rsp->data.sense + rsp_len, sense_len);
			if ((be16_to_cpu(vfc_cmd->status) & IBMVFC_VIOS_FAILURE) &&
			    (be16_to_cpu(vfc_cmd->error) == IBMVFC_PLOGI_REQUIRED))
				ibmvfc_relogin(cmnd->device);

			if (!cmnd->result && (!scsi_get_resid(cmnd) || (rsp->flags & FCP_RESID_OVER)))
				cmnd->result = (DID_ERROR << 16);

			ibmvfc_log_error(evt);
		}

		if (!cmnd->result &&
		    (scsi_bufflen(cmnd) - scsi_get_resid(cmnd) < cmnd->underflow))
			cmnd->result = (DID_ERROR << 16);

		scsi_dma_unmap(cmnd);
		cmnd->scsi_done(cmnd);
	}

	if (evt->eh_comp)
		complete(evt->eh_comp);

	ibmvfc_free_event(evt);
}

/**
 * ibmvfc_host_chkready - Check if the host can accept commands
 * @vhost:	 struct ibmvfc host
 *
 * Returns:
 *	1 if host can accept command / 0 if not
 **/
static inline int ibmvfc_host_chkready(struct ibmvfc_host *vhost)
{
	int result = 0;

	switch (vhost->state) {
	case IBMVFC_LINK_DEAD:
	case IBMVFC_HOST_OFFLINE:
		result = DID_NO_CONNECT << 16;
		break;
	case IBMVFC_NO_CRQ:
	case IBMVFC_INITIALIZING:
	case IBMVFC_HALTED:
	case IBMVFC_LINK_DOWN:
		result = DID_REQUEUE << 16;
		break;
	case IBMVFC_ACTIVE:
		result = 0;
		break;
	}

	return result;
}

static struct ibmvfc_cmd *ibmvfc_init_vfc_cmd(struct ibmvfc_event *evt, struct scsi_device *sdev)
{
	struct fc_rport *rport = starget_to_rport(scsi_target(sdev));
	struct ibmvfc_host *vhost = evt->vhost;
	struct ibmvfc_cmd *vfc_cmd = &evt->iu.cmd;
	struct ibmvfc_fcp_cmd_iu *iu = ibmvfc_get_fcp_iu(vhost, vfc_cmd);
	struct ibmvfc_fcp_rsp *rsp = ibmvfc_get_fcp_rsp(vhost, vfc_cmd);
	size_t offset;

	memset(vfc_cmd, 0, sizeof(*vfc_cmd));
	if (ibmvfc_check_caps(vhost, IBMVFC_HANDLE_VF_WWPN)) {
		offset = offsetof(struct ibmvfc_cmd, v2.rsp);
		vfc_cmd->target_wwpn = cpu_to_be64(rport->port_name);
	} else
		offset = offsetof(struct ibmvfc_cmd, v1.rsp);
	vfc_cmd->resp.va = cpu_to_be64(be64_to_cpu(evt->crq.ioba) + offset);
	vfc_cmd->resp.len = cpu_to_be32(sizeof(*rsp));
	vfc_cmd->frame_type = cpu_to_be32(IBMVFC_SCSI_FCP_TYPE);
	vfc_cmd->payload_len = cpu_to_be32(sizeof(*iu));
	vfc_cmd->resp_len = cpu_to_be32(sizeof(*rsp));
	vfc_cmd->cancel_key = cpu_to_be32((unsigned long)sdev->hostdata);
	vfc_cmd->tgt_scsi_id = cpu_to_be64(rport->port_id);
	int_to_scsilun(sdev->lun, &iu->lun);

	return vfc_cmd;
}

/**
 * ibmvfc_queuecommand - The queuecommand function of the scsi template
 * @cmnd:	struct scsi_cmnd to be executed
 * @done:	Callback function to be called when cmnd is completed
 *
 * Returns:
 *	0 on success / other on failure
 **/
static int ibmvfc_queuecommand_lck(struct scsi_cmnd *cmnd,
			       void (*done) (struct scsi_cmnd *))
{
	struct ibmvfc_host *vhost = shost_priv(cmnd->device->host);
	struct fc_rport *rport = starget_to_rport(scsi_target(cmnd->device));
	struct ibmvfc_cmd *vfc_cmd;
	struct ibmvfc_fcp_cmd_iu *iu;
	struct ibmvfc_event *evt;
	int rc;

	if (unlikely((rc = fc_remote_port_chkready(rport))) ||
	    unlikely((rc = ibmvfc_host_chkready(vhost)))) {
		cmnd->result = rc;
		done(cmnd);
		return 0;
	}

	cmnd->result = (DID_OK << 16);
	evt = ibmvfc_get_event(vhost);
	ibmvfc_init_event(evt, ibmvfc_scsi_done, IBMVFC_CMD_FORMAT);
	evt->cmnd = cmnd;
	cmnd->scsi_done = done;

	vfc_cmd = ibmvfc_init_vfc_cmd(evt, cmnd->device);
	iu = ibmvfc_get_fcp_iu(vhost, vfc_cmd);

	iu->xfer_len = cpu_to_be32(scsi_bufflen(cmnd));
	memcpy(iu->cdb, cmnd->cmnd, cmnd->cmd_len);

	if (cmnd->flags & SCMD_TAGGED) {
		vfc_cmd->task_tag = cpu_to_be64(cmnd->tag);
		iu->pri_task_attr = IBMVFC_SIMPLE_TASK;
	}

<<<<<<< HEAD
	vfc_cmd->correlation = cpu_to_be64(evt);
=======
	vfc_cmd->correlation = cpu_to_be64((u64)evt);
>>>>>>> 6ee1d745

	if (likely(!(rc = ibmvfc_map_sg_data(cmnd, evt, vfc_cmd, vhost->dev))))
		return ibmvfc_send_event(evt, vhost, 0);

	ibmvfc_free_event(evt);
	if (rc == -ENOMEM)
		return SCSI_MLQUEUE_HOST_BUSY;

	if (vhost->log_level > IBMVFC_DEFAULT_LOG_LEVEL)
		scmd_printk(KERN_ERR, cmnd,
			    "Failed to map DMA buffer for command. rc=%d\n", rc);

	cmnd->result = DID_ERROR << 16;
	done(cmnd);
	return 0;
}

static DEF_SCSI_QCMD(ibmvfc_queuecommand)

/**
 * ibmvfc_sync_completion - Signal that a synchronous command has completed
 * @evt:	ibmvfc event struct
 *
 **/
static void ibmvfc_sync_completion(struct ibmvfc_event *evt)
{
	/* copy the response back */
	if (evt->sync_iu)
		*evt->sync_iu = *evt->xfer_iu;

	complete(&evt->comp);
}

/**
 * ibmvfc_bsg_timeout_done - Completion handler for cancelling BSG commands
 * @evt:	struct ibmvfc_event
 *
 **/
static void ibmvfc_bsg_timeout_done(struct ibmvfc_event *evt)
{
	struct ibmvfc_host *vhost = evt->vhost;

	ibmvfc_free_event(evt);
	vhost->aborting_passthru = 0;
	dev_info(vhost->dev, "Passthru command cancelled\n");
}

/**
 * ibmvfc_bsg_timeout - Handle a BSG timeout
 * @job:	struct bsg_job that timed out
 *
 * Returns:
 *	0 on success / other on failure
 **/
static int ibmvfc_bsg_timeout(struct bsg_job *job)
{
	struct ibmvfc_host *vhost = shost_priv(fc_bsg_to_shost(job));
	unsigned long port_id = (unsigned long)job->dd_data;
	struct ibmvfc_event *evt;
	struct ibmvfc_tmf *tmf;
	unsigned long flags;
	int rc;

	ENTER;
	spin_lock_irqsave(vhost->host->host_lock, flags);
	if (vhost->aborting_passthru || vhost->state != IBMVFC_ACTIVE) {
		__ibmvfc_reset_host(vhost);
		spin_unlock_irqrestore(vhost->host->host_lock, flags);
		return 0;
	}

	vhost->aborting_passthru = 1;
	evt = ibmvfc_get_event(vhost);
	ibmvfc_init_event(evt, ibmvfc_bsg_timeout_done, IBMVFC_MAD_FORMAT);

	tmf = &evt->iu.tmf;
	memset(tmf, 0, sizeof(*tmf));
	tmf->common.version = cpu_to_be32(1);
	tmf->common.opcode = cpu_to_be32(IBMVFC_TMF_MAD);
	tmf->common.length = cpu_to_be16(sizeof(*tmf));
	tmf->scsi_id = cpu_to_be64(port_id);
	tmf->cancel_key = cpu_to_be32(IBMVFC_PASSTHRU_CANCEL_KEY);
	tmf->my_cancel_key = cpu_to_be32(IBMVFC_INTERNAL_CANCEL_KEY);
	rc = ibmvfc_send_event(evt, vhost, default_timeout);

	if (rc != 0) {
		vhost->aborting_passthru = 0;
		dev_err(vhost->dev, "Failed to send cancel event. rc=%d\n", rc);
		rc = -EIO;
	} else
		dev_info(vhost->dev, "Cancelling passthru command to port id 0x%lx\n",
			 port_id);

	spin_unlock_irqrestore(vhost->host->host_lock, flags);

	LEAVE;
	return rc;
}

/**
 * ibmvfc_bsg_plogi - PLOGI into a target to handle a BSG command
 * @vhost:		struct ibmvfc_host to send command
 * @port_id:	port ID to send command
 *
 * Returns:
 *	0 on success / other on failure
 **/
static int ibmvfc_bsg_plogi(struct ibmvfc_host *vhost, unsigned int port_id)
{
	struct ibmvfc_port_login *plogi;
	struct ibmvfc_target *tgt;
	struct ibmvfc_event *evt;
	union ibmvfc_iu rsp_iu;
	unsigned long flags;
	int rc = 0, issue_login = 1;

	ENTER;
	spin_lock_irqsave(vhost->host->host_lock, flags);
	list_for_each_entry(tgt, &vhost->targets, queue) {
		if (tgt->scsi_id == port_id) {
			issue_login = 0;
			break;
		}
	}

	if (!issue_login)
		goto unlock_out;
	if (unlikely((rc = ibmvfc_host_chkready(vhost))))
		goto unlock_out;

	evt = ibmvfc_get_event(vhost);
	ibmvfc_init_event(evt, ibmvfc_sync_completion, IBMVFC_MAD_FORMAT);
	plogi = &evt->iu.plogi;
	memset(plogi, 0, sizeof(*plogi));
	plogi->common.version = cpu_to_be32(1);
	plogi->common.opcode = cpu_to_be32(IBMVFC_PORT_LOGIN);
	plogi->common.length = cpu_to_be16(sizeof(*plogi));
	plogi->scsi_id = cpu_to_be64(port_id);
	evt->sync_iu = &rsp_iu;
	init_completion(&evt->comp);

	rc = ibmvfc_send_event(evt, vhost, default_timeout);
	spin_unlock_irqrestore(vhost->host->host_lock, flags);

	if (rc)
		return -EIO;

	wait_for_completion(&evt->comp);

	if (rsp_iu.plogi.common.status)
		rc = -EIO;

	spin_lock_irqsave(vhost->host->host_lock, flags);
	ibmvfc_free_event(evt);
unlock_out:
	spin_unlock_irqrestore(vhost->host->host_lock, flags);
	LEAVE;
	return rc;
}

/**
 * ibmvfc_bsg_request - Handle a BSG request
 * @job:	struct bsg_job to be executed
 *
 * Returns:
 *	0 on success / other on failure
 **/
static int ibmvfc_bsg_request(struct bsg_job *job)
{
	struct ibmvfc_host *vhost = shost_priv(fc_bsg_to_shost(job));
	struct fc_rport *rport = fc_bsg_to_rport(job);
	struct ibmvfc_passthru_mad *mad;
	struct ibmvfc_event *evt;
	union ibmvfc_iu rsp_iu;
	unsigned long flags, port_id = -1;
	struct fc_bsg_request *bsg_request = job->request;
	struct fc_bsg_reply *bsg_reply = job->reply;
	unsigned int code = bsg_request->msgcode;
	int rc = 0, req_seg, rsp_seg, issue_login = 0;
	u32 fc_flags, rsp_len;

	ENTER;
	bsg_reply->reply_payload_rcv_len = 0;
	if (rport)
		port_id = rport->port_id;

	switch (code) {
	case FC_BSG_HST_ELS_NOLOGIN:
		port_id = (bsg_request->rqst_data.h_els.port_id[0] << 16) |
			(bsg_request->rqst_data.h_els.port_id[1] << 8) |
			bsg_request->rqst_data.h_els.port_id[2];
		fallthrough;
	case FC_BSG_RPT_ELS:
		fc_flags = IBMVFC_FC_ELS;
		break;
	case FC_BSG_HST_CT:
		issue_login = 1;
		port_id = (bsg_request->rqst_data.h_ct.port_id[0] << 16) |
			(bsg_request->rqst_data.h_ct.port_id[1] << 8) |
			bsg_request->rqst_data.h_ct.port_id[2];
		fallthrough;
	case FC_BSG_RPT_CT:
		fc_flags = IBMVFC_FC_CT_IU;
		break;
	default:
		return -ENOTSUPP;
	}

	if (port_id == -1)
		return -EINVAL;
	if (!mutex_trylock(&vhost->passthru_mutex))
		return -EBUSY;

	job->dd_data = (void *)port_id;
	req_seg = dma_map_sg(vhost->dev, job->request_payload.sg_list,
			     job->request_payload.sg_cnt, DMA_TO_DEVICE);

	if (!req_seg) {
		mutex_unlock(&vhost->passthru_mutex);
		return -ENOMEM;
	}

	rsp_seg = dma_map_sg(vhost->dev, job->reply_payload.sg_list,
			     job->reply_payload.sg_cnt, DMA_FROM_DEVICE);

	if (!rsp_seg) {
		dma_unmap_sg(vhost->dev, job->request_payload.sg_list,
			     job->request_payload.sg_cnt, DMA_TO_DEVICE);
		mutex_unlock(&vhost->passthru_mutex);
		return -ENOMEM;
	}

	if (req_seg > 1 || rsp_seg > 1) {
		rc = -EINVAL;
		goto out;
	}

	if (issue_login)
		rc = ibmvfc_bsg_plogi(vhost, port_id);

	spin_lock_irqsave(vhost->host->host_lock, flags);

	if (unlikely(rc || (rport && (rc = fc_remote_port_chkready(rport)))) ||
	    unlikely((rc = ibmvfc_host_chkready(vhost)))) {
		spin_unlock_irqrestore(vhost->host->host_lock, flags);
		goto out;
	}

	evt = ibmvfc_get_event(vhost);
	ibmvfc_init_event(evt, ibmvfc_sync_completion, IBMVFC_MAD_FORMAT);
	mad = &evt->iu.passthru;

	memset(mad, 0, sizeof(*mad));
	mad->common.version = cpu_to_be32(1);
	mad->common.opcode = cpu_to_be32(IBMVFC_PASSTHRU);
	mad->common.length = cpu_to_be16(sizeof(*mad) - sizeof(mad->fc_iu) - sizeof(mad->iu));

	mad->cmd_ioba.va = cpu_to_be64(be64_to_cpu(evt->crq.ioba) +
		offsetof(struct ibmvfc_passthru_mad, iu));
	mad->cmd_ioba.len = cpu_to_be32(sizeof(mad->iu));

	mad->iu.cmd_len = cpu_to_be32(job->request_payload.payload_len);
	mad->iu.rsp_len = cpu_to_be32(job->reply_payload.payload_len);
	mad->iu.flags = cpu_to_be32(fc_flags);
	mad->iu.cancel_key = cpu_to_be32(IBMVFC_PASSTHRU_CANCEL_KEY);

	mad->iu.cmd.va = cpu_to_be64(sg_dma_address(job->request_payload.sg_list));
	mad->iu.cmd.len = cpu_to_be32(sg_dma_len(job->request_payload.sg_list));
	mad->iu.rsp.va = cpu_to_be64(sg_dma_address(job->reply_payload.sg_list));
	mad->iu.rsp.len = cpu_to_be32(sg_dma_len(job->reply_payload.sg_list));
	mad->iu.scsi_id = cpu_to_be64(port_id);
	mad->iu.tag = cpu_to_be64((u64)evt);
	rsp_len = be32_to_cpu(mad->iu.rsp.len);

	evt->sync_iu = &rsp_iu;
	init_completion(&evt->comp);
	rc = ibmvfc_send_event(evt, vhost, 0);
	spin_unlock_irqrestore(vhost->host->host_lock, flags);

	if (rc) {
		rc = -EIO;
		goto out;
	}

	wait_for_completion(&evt->comp);

	if (rsp_iu.passthru.common.status)
		rc = -EIO;
	else
		bsg_reply->reply_payload_rcv_len = rsp_len;

	spin_lock_irqsave(vhost->host->host_lock, flags);
	ibmvfc_free_event(evt);
	spin_unlock_irqrestore(vhost->host->host_lock, flags);
	bsg_reply->result = rc;
	bsg_job_done(job, bsg_reply->result,
		       bsg_reply->reply_payload_rcv_len);
	rc = 0;
out:
	dma_unmap_sg(vhost->dev, job->request_payload.sg_list,
		     job->request_payload.sg_cnt, DMA_TO_DEVICE);
	dma_unmap_sg(vhost->dev, job->reply_payload.sg_list,
		     job->reply_payload.sg_cnt, DMA_FROM_DEVICE);
	mutex_unlock(&vhost->passthru_mutex);
	LEAVE;
	return rc;
}

/**
 * ibmvfc_reset_device - Reset the device with the specified reset type
 * @sdev:	scsi device to reset
 * @type:	reset type
 * @desc:	reset type description for log messages
 *
 * Returns:
 *	0 on success / other on failure
 **/
static int ibmvfc_reset_device(struct scsi_device *sdev, int type, char *desc)
{
	struct ibmvfc_host *vhost = shost_priv(sdev->host);
	struct fc_rport *rport = starget_to_rport(scsi_target(sdev));
	struct ibmvfc_cmd *tmf;
	struct ibmvfc_event *evt = NULL;
	union ibmvfc_iu rsp_iu;
	struct ibmvfc_fcp_cmd_iu *iu;
	struct ibmvfc_fcp_rsp *fc_rsp = ibmvfc_get_fcp_rsp(vhost, &rsp_iu.cmd);
	int rsp_rc = -EBUSY;
	unsigned long flags;
	int rsp_code = 0;

	spin_lock_irqsave(vhost->host->host_lock, flags);
	if (vhost->state == IBMVFC_ACTIVE) {
		evt = ibmvfc_get_event(vhost);
		ibmvfc_init_event(evt, ibmvfc_sync_completion, IBMVFC_CMD_FORMAT);
		tmf = ibmvfc_init_vfc_cmd(evt, sdev);
		iu = ibmvfc_get_fcp_iu(vhost, tmf);

		tmf->flags = cpu_to_be16((IBMVFC_NO_MEM_DESC | IBMVFC_TMF));
		if (ibmvfc_check_caps(vhost, IBMVFC_HANDLE_VF_WWPN))
			tmf->target_wwpn = cpu_to_be64(rport->port_name);
		iu->tmf_flags = type;
		evt->sync_iu = &rsp_iu;

		init_completion(&evt->comp);
		rsp_rc = ibmvfc_send_event(evt, vhost, default_timeout);
	}
	spin_unlock_irqrestore(vhost->host->host_lock, flags);

	if (rsp_rc != 0) {
		sdev_printk(KERN_ERR, sdev, "Failed to send %s reset event. rc=%d\n",
			    desc, rsp_rc);
		return -EIO;
	}

	sdev_printk(KERN_INFO, sdev, "Resetting %s\n", desc);
	wait_for_completion(&evt->comp);

	if (rsp_iu.cmd.status)
		rsp_code = ibmvfc_get_err_result(vhost, &rsp_iu.cmd);

	if (rsp_code) {
		if (fc_rsp->flags & FCP_RSP_LEN_VALID)
			rsp_code = fc_rsp->data.info.rsp_code;

		sdev_printk(KERN_ERR, sdev, "%s reset failed: %s (%x:%x) "
			    "flags: %x fcp_rsp: %x, scsi_status: %x\n", desc,
			    ibmvfc_get_cmd_error(be16_to_cpu(rsp_iu.cmd.status), be16_to_cpu(rsp_iu.cmd.error)),
			    be16_to_cpu(rsp_iu.cmd.status), be16_to_cpu(rsp_iu.cmd.error), fc_rsp->flags, rsp_code,
			    fc_rsp->scsi_status);
		rsp_rc = -EIO;
	} else
		sdev_printk(KERN_INFO, sdev, "%s reset successful\n", desc);

	spin_lock_irqsave(vhost->host->host_lock, flags);
	ibmvfc_free_event(evt);
	spin_unlock_irqrestore(vhost->host->host_lock, flags);
	return rsp_rc;
}

/**
 * ibmvfc_match_rport - Match function for specified remote port
 * @evt:	ibmvfc event struct
 * @device:	device to match (rport)
 *
 * Returns:
 *	1 if event matches rport / 0 if event does not match rport
 **/
static int ibmvfc_match_rport(struct ibmvfc_event *evt, void *rport)
{
	struct fc_rport *cmd_rport;

	if (evt->cmnd) {
		cmd_rport = starget_to_rport(scsi_target(evt->cmnd->device));
		if (cmd_rport == rport)
			return 1;
	}
	return 0;
}

/**
 * ibmvfc_match_target - Match function for specified target
 * @evt:	ibmvfc event struct
 * @device:	device to match (starget)
 *
 * Returns:
 *	1 if event matches starget / 0 if event does not match starget
 **/
static int ibmvfc_match_target(struct ibmvfc_event *evt, void *device)
{
	if (evt->cmnd && scsi_target(evt->cmnd->device) == device)
		return 1;
	return 0;
}

/**
 * ibmvfc_match_lun - Match function for specified LUN
 * @evt:	ibmvfc event struct
 * @device:	device to match (sdev)
 *
 * Returns:
 *	1 if event matches sdev / 0 if event does not match sdev
 **/
static int ibmvfc_match_lun(struct ibmvfc_event *evt, void *device)
{
	if (evt->cmnd && evt->cmnd->device == device)
		return 1;
	return 0;
}

/**
 * ibmvfc_wait_for_ops - Wait for ops to complete
 * @vhost:	ibmvfc host struct
 * @device:	device to match (starget or sdev)
 * @match:	match function
 *
 * Returns:
 *	SUCCESS / FAILED
 **/
static int ibmvfc_wait_for_ops(struct ibmvfc_host *vhost, void *device,
			       int (*match) (struct ibmvfc_event *, void *))
{
	struct ibmvfc_event *evt;
	DECLARE_COMPLETION_ONSTACK(comp);
	int wait;
	unsigned long flags;
	signed long timeout = IBMVFC_ABORT_WAIT_TIMEOUT * HZ;

	ENTER;
	do {
		wait = 0;
		spin_lock_irqsave(vhost->host->host_lock, flags);
		list_for_each_entry(evt, &vhost->sent, queue) {
			if (match(evt, device)) {
				evt->eh_comp = &comp;
				wait++;
			}
		}
		spin_unlock_irqrestore(vhost->host->host_lock, flags);

		if (wait) {
			timeout = wait_for_completion_timeout(&comp, timeout);

			if (!timeout) {
				wait = 0;
				spin_lock_irqsave(vhost->host->host_lock, flags);
				list_for_each_entry(evt, &vhost->sent, queue) {
					if (match(evt, device)) {
						evt->eh_comp = NULL;
						wait++;
					}
				}
				spin_unlock_irqrestore(vhost->host->host_lock, flags);
				if (wait)
					dev_err(vhost->dev, "Timed out waiting for aborted commands\n");
				LEAVE;
				return wait ? FAILED : SUCCESS;
			}
		}
	} while (wait);

	LEAVE;
	return SUCCESS;
}

/**
 * ibmvfc_cancel_all - Cancel all outstanding commands to the device
 * @sdev:	scsi device to cancel commands
 * @type:	type of error recovery being performed
 *
 * This sends a cancel to the VIOS for the specified device. This does
 * NOT send any abort to the actual device. That must be done separately.
 *
 * Returns:
 *	0 on success / other on failure
 **/
static int ibmvfc_cancel_all(struct scsi_device *sdev, int type)
{
	struct ibmvfc_host *vhost = shost_priv(sdev->host);
	struct scsi_target *starget = scsi_target(sdev);
	struct fc_rport *rport = starget_to_rport(starget);
	struct ibmvfc_tmf *tmf;
	struct ibmvfc_event *evt, *found_evt;
	union ibmvfc_iu rsp;
	int rsp_rc = -EBUSY;
	unsigned long flags;
	u16 status;

	ENTER;
	spin_lock_irqsave(vhost->host->host_lock, flags);
	found_evt = NULL;
	list_for_each_entry(evt, &vhost->sent, queue) {
		if (evt->cmnd && evt->cmnd->device == sdev) {
			found_evt = evt;
			break;
		}
	}

	if (!found_evt) {
		if (vhost->log_level > IBMVFC_DEFAULT_LOG_LEVEL)
			sdev_printk(KERN_INFO, sdev, "No events found to cancel\n");
		spin_unlock_irqrestore(vhost->host->host_lock, flags);
		return 0;
	}

	if (vhost->logged_in) {
		evt = ibmvfc_get_event(vhost);
		ibmvfc_init_event(evt, ibmvfc_sync_completion, IBMVFC_MAD_FORMAT);

		tmf = &evt->iu.tmf;
		memset(tmf, 0, sizeof(*tmf));
		if (ibmvfc_check_caps(vhost, IBMVFC_HANDLE_VF_WWPN)) {
			tmf->common.version = cpu_to_be32(2);
			tmf->target_wwpn = cpu_to_be64(rport->port_name);
		} else {
			tmf->common.version = cpu_to_be32(1);
		}
		tmf->common.opcode = cpu_to_be32(IBMVFC_TMF_MAD);
		tmf->common.length = cpu_to_be16(sizeof(*tmf));
		tmf->scsi_id = cpu_to_be64(rport->port_id);
		int_to_scsilun(sdev->lun, &tmf->lun);
		if (!ibmvfc_check_caps(vhost, IBMVFC_CAN_SUPPRESS_ABTS))
			type &= ~IBMVFC_TMF_SUPPRESS_ABTS;
		if (vhost->state == IBMVFC_ACTIVE)
			tmf->flags = cpu_to_be32((type | IBMVFC_TMF_LUA_VALID));
		else
			tmf->flags = cpu_to_be32(((type & IBMVFC_TMF_SUPPRESS_ABTS) | IBMVFC_TMF_LUA_VALID));
		tmf->cancel_key = cpu_to_be32((unsigned long)sdev->hostdata);
		tmf->my_cancel_key = cpu_to_be32((unsigned long)starget->hostdata);

		evt->sync_iu = &rsp;
		init_completion(&evt->comp);
		rsp_rc = ibmvfc_send_event(evt, vhost, default_timeout);
	}

	spin_unlock_irqrestore(vhost->host->host_lock, flags);

	if (rsp_rc != 0) {
		sdev_printk(KERN_ERR, sdev, "Failed to send cancel event. rc=%d\n", rsp_rc);
		/* If failure is received, the host adapter is most likely going
		 through reset, return success so the caller will wait for the command
		 being cancelled to get returned */
		return 0;
	}

	sdev_printk(KERN_INFO, sdev, "Cancelling outstanding commands.\n");

	wait_for_completion(&evt->comp);
	status = be16_to_cpu(rsp.mad_common.status);
	spin_lock_irqsave(vhost->host->host_lock, flags);
	ibmvfc_free_event(evt);
	spin_unlock_irqrestore(vhost->host->host_lock, flags);

	if (status != IBMVFC_MAD_SUCCESS) {
		sdev_printk(KERN_WARNING, sdev, "Cancel failed with rc=%x\n", status);
		switch (status) {
		case IBMVFC_MAD_DRIVER_FAILED:
		case IBMVFC_MAD_CRQ_ERROR:
			/* Host adapter most likely going through reset, return success to
			 the caller will wait for the command being cancelled to get returned */
			return 0;
		default:
			return -EIO;
		};
	}

	sdev_printk(KERN_INFO, sdev, "Successfully cancelled outstanding commands\n");
	return 0;
}

/**
 * ibmvfc_match_key - Match function for specified cancel key
 * @evt:	ibmvfc event struct
 * @key:	cancel key to match
 *
 * Returns:
 *	1 if event matches key / 0 if event does not match key
 **/
static int ibmvfc_match_key(struct ibmvfc_event *evt, void *key)
{
	unsigned long cancel_key = (unsigned long)key;

	if (evt->crq.format == IBMVFC_CMD_FORMAT &&
	    be32_to_cpu(evt->iu.cmd.cancel_key) == cancel_key)
		return 1;
	return 0;
}

/**
 * ibmvfc_match_evt - Match function for specified event
 * @evt:	ibmvfc event struct
 * @match:	event to match
 *
 * Returns:
 *	1 if event matches key / 0 if event does not match key
 **/
static int ibmvfc_match_evt(struct ibmvfc_event *evt, void *match)
{
	if (evt == match)
		return 1;
	return 0;
}

/**
 * ibmvfc_abort_task_set - Abort outstanding commands to the device
 * @sdev:	scsi device to abort commands
 *
 * This sends an Abort Task Set to the VIOS for the specified device. This does
 * NOT send any cancel to the VIOS. That must be done separately.
 *
 * Returns:
 *	0 on success / other on failure
 **/
static int ibmvfc_abort_task_set(struct scsi_device *sdev)
{
	struct ibmvfc_host *vhost = shost_priv(sdev->host);
	struct fc_rport *rport = starget_to_rport(scsi_target(sdev));
	struct ibmvfc_cmd *tmf;
	struct ibmvfc_event *evt, *found_evt;
	union ibmvfc_iu rsp_iu;
	struct ibmvfc_fcp_cmd_iu *iu;
	struct ibmvfc_fcp_rsp *fc_rsp = ibmvfc_get_fcp_rsp(vhost, &rsp_iu.cmd);
	int rc, rsp_rc = -EBUSY;
	unsigned long flags, timeout = IBMVFC_ABORT_TIMEOUT;
	int rsp_code = 0;

	spin_lock_irqsave(vhost->host->host_lock, flags);
	found_evt = NULL;
	list_for_each_entry(evt, &vhost->sent, queue) {
		if (evt->cmnd && evt->cmnd->device == sdev) {
			found_evt = evt;
			break;
		}
	}

	if (!found_evt) {
		if (vhost->log_level > IBMVFC_DEFAULT_LOG_LEVEL)
			sdev_printk(KERN_INFO, sdev, "No events found to abort\n");
		spin_unlock_irqrestore(vhost->host->host_lock, flags);
		return 0;
	}

	if (vhost->state == IBMVFC_ACTIVE) {
		evt = ibmvfc_get_event(vhost);
		ibmvfc_init_event(evt, ibmvfc_sync_completion, IBMVFC_CMD_FORMAT);
		tmf = ibmvfc_init_vfc_cmd(evt, sdev);
		iu = ibmvfc_get_fcp_iu(vhost, tmf);

		if (ibmvfc_check_caps(vhost, IBMVFC_HANDLE_VF_WWPN))
			tmf->target_wwpn = cpu_to_be64(rport->port_name);
		iu->tmf_flags = IBMVFC_ABORT_TASK_SET;
		tmf->flags = cpu_to_be16((IBMVFC_NO_MEM_DESC | IBMVFC_TMF));
		evt->sync_iu = &rsp_iu;

<<<<<<< HEAD
		tmf->correlation = cpu_to_be64(evt);
=======
		tmf->correlation = cpu_to_be64((u64)evt);
>>>>>>> 6ee1d745

		init_completion(&evt->comp);
		rsp_rc = ibmvfc_send_event(evt, vhost, default_timeout);
	}

	spin_unlock_irqrestore(vhost->host->host_lock, flags);

	if (rsp_rc != 0) {
		sdev_printk(KERN_ERR, sdev, "Failed to send abort. rc=%d\n", rsp_rc);
		return -EIO;
	}

	sdev_printk(KERN_INFO, sdev, "Aborting outstanding commands\n");
	timeout = wait_for_completion_timeout(&evt->comp, timeout);

	if (!timeout) {
		rc = ibmvfc_cancel_all(sdev, 0);
		if (!rc) {
			rc = ibmvfc_wait_for_ops(vhost, sdev->hostdata, ibmvfc_match_key);
			if (rc == SUCCESS)
				rc = 0;
		}

		if (rc) {
			sdev_printk(KERN_INFO, sdev, "Cancel failed, resetting host\n");
			ibmvfc_reset_host(vhost);
			rsp_rc = -EIO;
			rc = ibmvfc_wait_for_ops(vhost, sdev->hostdata, ibmvfc_match_key);

			if (rc == SUCCESS)
				rsp_rc = 0;

			rc = ibmvfc_wait_for_ops(vhost, evt, ibmvfc_match_evt);
			if (rc != SUCCESS) {
				spin_lock_irqsave(vhost->host->host_lock, flags);
				ibmvfc_hard_reset_host(vhost);
				spin_unlock_irqrestore(vhost->host->host_lock, flags);
				rsp_rc = 0;
			}

			goto out;
		}
	}

	if (rsp_iu.cmd.status)
		rsp_code = ibmvfc_get_err_result(vhost, &rsp_iu.cmd);

	if (rsp_code) {
		if (fc_rsp->flags & FCP_RSP_LEN_VALID)
			rsp_code = fc_rsp->data.info.rsp_code;

		sdev_printk(KERN_ERR, sdev, "Abort failed: %s (%x:%x) "
			    "flags: %x fcp_rsp: %x, scsi_status: %x\n",
			    ibmvfc_get_cmd_error(be16_to_cpu(rsp_iu.cmd.status), be16_to_cpu(rsp_iu.cmd.error)),
			    be16_to_cpu(rsp_iu.cmd.status), be16_to_cpu(rsp_iu.cmd.error), fc_rsp->flags, rsp_code,
			    fc_rsp->scsi_status);
		rsp_rc = -EIO;
	} else
		sdev_printk(KERN_INFO, sdev, "Abort successful\n");

out:
	spin_lock_irqsave(vhost->host->host_lock, flags);
	ibmvfc_free_event(evt);
	spin_unlock_irqrestore(vhost->host->host_lock, flags);
	return rsp_rc;
}

/**
 * ibmvfc_eh_abort_handler - Abort a command
 * @cmd:	scsi command to abort
 *
 * Returns:
 *	SUCCESS / FAST_IO_FAIL / FAILED
 **/
static int ibmvfc_eh_abort_handler(struct scsi_cmnd *cmd)
{
	struct scsi_device *sdev = cmd->device;
	struct ibmvfc_host *vhost = shost_priv(sdev->host);
	int cancel_rc, block_rc;
	int rc = FAILED;

	ENTER;
	block_rc = fc_block_scsi_eh(cmd);
	ibmvfc_wait_while_resetting(vhost);
	if (block_rc != FAST_IO_FAIL) {
		cancel_rc = ibmvfc_cancel_all(sdev, IBMVFC_TMF_ABORT_TASK_SET);
		ibmvfc_abort_task_set(sdev);
	} else
		cancel_rc = ibmvfc_cancel_all(sdev, IBMVFC_TMF_SUPPRESS_ABTS);

	if (!cancel_rc)
		rc = ibmvfc_wait_for_ops(vhost, sdev, ibmvfc_match_lun);

	if (block_rc == FAST_IO_FAIL && rc != FAILED)
		rc = FAST_IO_FAIL;

	LEAVE;
	return rc;
}

/**
 * ibmvfc_eh_device_reset_handler - Reset a single LUN
 * @cmd:	scsi command struct
 *
 * Returns:
 *	SUCCESS / FAST_IO_FAIL / FAILED
 **/
static int ibmvfc_eh_device_reset_handler(struct scsi_cmnd *cmd)
{
	struct scsi_device *sdev = cmd->device;
	struct ibmvfc_host *vhost = shost_priv(sdev->host);
	int cancel_rc, block_rc, reset_rc = 0;
	int rc = FAILED;

	ENTER;
	block_rc = fc_block_scsi_eh(cmd);
	ibmvfc_wait_while_resetting(vhost);
	if (block_rc != FAST_IO_FAIL) {
		cancel_rc = ibmvfc_cancel_all(sdev, IBMVFC_TMF_LUN_RESET);
		reset_rc = ibmvfc_reset_device(sdev, IBMVFC_LUN_RESET, "LUN");
	} else
		cancel_rc = ibmvfc_cancel_all(sdev, IBMVFC_TMF_SUPPRESS_ABTS);

	if (!cancel_rc && !reset_rc)
		rc = ibmvfc_wait_for_ops(vhost, sdev, ibmvfc_match_lun);

	if (block_rc == FAST_IO_FAIL && rc != FAILED)
		rc = FAST_IO_FAIL;

	LEAVE;
	return rc;
}

/**
 * ibmvfc_dev_cancel_all_noreset - Device iterated cancel all function
 * @sdev:	scsi device struct
 * @data:	return code
 *
 **/
static void ibmvfc_dev_cancel_all_noreset(struct scsi_device *sdev, void *data)
{
	unsigned long *rc = data;
	*rc |= ibmvfc_cancel_all(sdev, IBMVFC_TMF_SUPPRESS_ABTS);
}

/**
 * ibmvfc_dev_cancel_all_reset - Device iterated cancel all function
 * @sdev:	scsi device struct
 * @data:	return code
 *
 **/
static void ibmvfc_dev_cancel_all_reset(struct scsi_device *sdev, void *data)
{
	unsigned long *rc = data;
	*rc |= ibmvfc_cancel_all(sdev, IBMVFC_TMF_TGT_RESET);
}

/**
 * ibmvfc_eh_target_reset_handler - Reset the target
 * @cmd:	scsi command struct
 *
 * Returns:
 *	SUCCESS / FAST_IO_FAIL / FAILED
 **/
static int ibmvfc_eh_target_reset_handler(struct scsi_cmnd *cmd)
{
	struct scsi_device *sdev = cmd->device;
	struct ibmvfc_host *vhost = shost_priv(sdev->host);
	struct scsi_target *starget = scsi_target(sdev);
	int block_rc;
	int reset_rc = 0;
	int rc = FAILED;
	unsigned long cancel_rc = 0;

	ENTER;
	block_rc = fc_block_scsi_eh(cmd);
	ibmvfc_wait_while_resetting(vhost);
	if (block_rc != FAST_IO_FAIL) {
		starget_for_each_device(starget, &cancel_rc, ibmvfc_dev_cancel_all_reset);
		reset_rc = ibmvfc_reset_device(sdev, IBMVFC_TARGET_RESET, "target");
	} else
		starget_for_each_device(starget, &cancel_rc, ibmvfc_dev_cancel_all_noreset);

	if (!cancel_rc && !reset_rc)
		rc = ibmvfc_wait_for_ops(vhost, starget, ibmvfc_match_target);

	if (block_rc == FAST_IO_FAIL && rc != FAILED)
		rc = FAST_IO_FAIL;

	LEAVE;
	return rc;
}

/**
 * ibmvfc_eh_host_reset_handler - Reset the connection to the server
 * @cmd:	struct scsi_cmnd having problems
 *
 **/
static int ibmvfc_eh_host_reset_handler(struct scsi_cmnd *cmd)
{
	int rc;
	struct ibmvfc_host *vhost = shost_priv(cmd->device->host);

	dev_err(vhost->dev, "Resetting connection due to error recovery\n");
	rc = ibmvfc_issue_fc_host_lip(vhost->host);

	return rc ? FAILED : SUCCESS;
}

/**
 * ibmvfc_terminate_rport_io - Terminate all pending I/O to the rport.
 * @rport:		rport struct
 *
 * Return value:
 * 	none
 **/
static void ibmvfc_terminate_rport_io(struct fc_rport *rport)
{
	struct Scsi_Host *shost = rport_to_shost(rport);
	struct ibmvfc_host *vhost = shost_priv(shost);
	struct fc_rport *dev_rport;
	struct scsi_device *sdev;
	struct ibmvfc_target *tgt;
	unsigned long rc, flags;
	unsigned int found;

	ENTER;
	shost_for_each_device(sdev, shost) {
		dev_rport = starget_to_rport(scsi_target(sdev));
		if (dev_rport != rport)
			continue;
		ibmvfc_cancel_all(sdev, IBMVFC_TMF_SUPPRESS_ABTS);
	}

	rc = ibmvfc_wait_for_ops(vhost, rport, ibmvfc_match_rport);

	if (rc == FAILED)
		ibmvfc_issue_fc_host_lip(shost);

	spin_lock_irqsave(shost->host_lock, flags);
	found = 0;
	list_for_each_entry(tgt, &vhost->targets, queue) {
		if (tgt->scsi_id == rport->port_id) {
			found++;
			break;
		}
	}

	if (found && tgt->action == IBMVFC_TGT_ACTION_LOGOUT_DELETED_RPORT) {
		/*
		 * If we get here, that means we previously attempted to send
		 * an implicit logout to the target but it failed, most likely
		 * due to I/O being pending, so we need to send it again
		 */
		ibmvfc_del_tgt(tgt);
		ibmvfc_reinit_host(vhost);
	}

	spin_unlock_irqrestore(shost->host_lock, flags);
	LEAVE;
}

static const struct ibmvfc_async_desc ae_desc [] = {
	{ "PLOGI",	IBMVFC_AE_ELS_PLOGI,	IBMVFC_DEFAULT_LOG_LEVEL + 1 },
	{ "LOGO",	IBMVFC_AE_ELS_LOGO,	IBMVFC_DEFAULT_LOG_LEVEL + 1 },
	{ "PRLO",	IBMVFC_AE_ELS_PRLO,	IBMVFC_DEFAULT_LOG_LEVEL + 1 },
	{ "N-Port SCN",	IBMVFC_AE_SCN_NPORT,	IBMVFC_DEFAULT_LOG_LEVEL + 1 },
	{ "Group SCN",	IBMVFC_AE_SCN_GROUP,	IBMVFC_DEFAULT_LOG_LEVEL + 1 },
	{ "Domain SCN",	IBMVFC_AE_SCN_DOMAIN,	IBMVFC_DEFAULT_LOG_LEVEL },
	{ "Fabric SCN",	IBMVFC_AE_SCN_FABRIC,	IBMVFC_DEFAULT_LOG_LEVEL },
	{ "Link Up",	IBMVFC_AE_LINK_UP,	IBMVFC_DEFAULT_LOG_LEVEL },
	{ "Link Down",	IBMVFC_AE_LINK_DOWN,	IBMVFC_DEFAULT_LOG_LEVEL },
	{ "Link Dead",	IBMVFC_AE_LINK_DEAD,	IBMVFC_DEFAULT_LOG_LEVEL },
	{ "Halt",	IBMVFC_AE_HALT,		IBMVFC_DEFAULT_LOG_LEVEL },
	{ "Resume",	IBMVFC_AE_RESUME,	IBMVFC_DEFAULT_LOG_LEVEL },
	{ "Adapter Failed", IBMVFC_AE_ADAPTER_FAILED, IBMVFC_DEFAULT_LOG_LEVEL },
};

static const struct ibmvfc_async_desc unknown_ae = {
	"Unknown async", 0, IBMVFC_DEFAULT_LOG_LEVEL
};

/**
 * ibmvfc_get_ae_desc - Get text description for async event
 * @ae:	async event
 *
 **/
static const struct ibmvfc_async_desc *ibmvfc_get_ae_desc(u64 ae)
{
	int i;

	for (i = 0; i < ARRAY_SIZE(ae_desc); i++)
		if (ae_desc[i].ae == ae)
			return &ae_desc[i];

	return &unknown_ae;
}

static const struct {
	enum ibmvfc_ae_link_state state;
	const char *desc;
} link_desc [] = {
	{ IBMVFC_AE_LS_LINK_UP,		" link up" },
	{ IBMVFC_AE_LS_LINK_BOUNCED,	" link bounced" },
	{ IBMVFC_AE_LS_LINK_DOWN,	" link down" },
	{ IBMVFC_AE_LS_LINK_DEAD,	" link dead" },
};

/**
 * ibmvfc_get_link_state - Get text description for link state
 * @state:	link state
 *
 **/
static const char *ibmvfc_get_link_state(enum ibmvfc_ae_link_state state)
{
	int i;

	for (i = 0; i < ARRAY_SIZE(link_desc); i++)
		if (link_desc[i].state == state)
			return link_desc[i].desc;

	return "";
}

/**
 * ibmvfc_handle_async - Handle an async event from the adapter
 * @crq:	crq to process
 * @vhost:	ibmvfc host struct
 *
 **/
static void ibmvfc_handle_async(struct ibmvfc_async_crq *crq,
				struct ibmvfc_host *vhost)
{
	const struct ibmvfc_async_desc *desc = ibmvfc_get_ae_desc(be64_to_cpu(crq->event));
	struct ibmvfc_target *tgt;

	ibmvfc_log(vhost, desc->log_level, "%s event received. scsi_id: %llx, wwpn: %llx,"
		   " node_name: %llx%s\n", desc->desc, be64_to_cpu(crq->scsi_id),
		   be64_to_cpu(crq->wwpn), be64_to_cpu(crq->node_name),
		   ibmvfc_get_link_state(crq->link_state));

	switch (be64_to_cpu(crq->event)) {
	case IBMVFC_AE_RESUME:
		switch (crq->link_state) {
		case IBMVFC_AE_LS_LINK_DOWN:
			ibmvfc_link_down(vhost, IBMVFC_LINK_DOWN);
			break;
		case IBMVFC_AE_LS_LINK_DEAD:
			ibmvfc_link_down(vhost, IBMVFC_LINK_DEAD);
			break;
		case IBMVFC_AE_LS_LINK_UP:
		case IBMVFC_AE_LS_LINK_BOUNCED:
		default:
			vhost->events_to_log |= IBMVFC_AE_LINKUP;
			vhost->delay_init = 1;
			__ibmvfc_reset_host(vhost);
			break;
		}

		break;
	case IBMVFC_AE_LINK_UP:
		vhost->events_to_log |= IBMVFC_AE_LINKUP;
		vhost->delay_init = 1;
		__ibmvfc_reset_host(vhost);
		break;
	case IBMVFC_AE_SCN_FABRIC:
	case IBMVFC_AE_SCN_DOMAIN:
		vhost->events_to_log |= IBMVFC_AE_RSCN;
		if (vhost->state < IBMVFC_HALTED) {
			vhost->delay_init = 1;
			__ibmvfc_reset_host(vhost);
		}
		break;
	case IBMVFC_AE_SCN_NPORT:
	case IBMVFC_AE_SCN_GROUP:
		vhost->events_to_log |= IBMVFC_AE_RSCN;
		ibmvfc_reinit_host(vhost);
		break;
	case IBMVFC_AE_ELS_LOGO:
	case IBMVFC_AE_ELS_PRLO:
	case IBMVFC_AE_ELS_PLOGI:
		list_for_each_entry(tgt, &vhost->targets, queue) {
			if (!crq->scsi_id && !crq->wwpn && !crq->node_name)
				break;
			if (crq->scsi_id && cpu_to_be64(tgt->scsi_id) != crq->scsi_id)
				continue;
			if (crq->wwpn && cpu_to_be64(tgt->ids.port_name) != crq->wwpn)
				continue;
			if (crq->node_name && cpu_to_be64(tgt->ids.node_name) != crq->node_name)
				continue;
			if (tgt->need_login && be64_to_cpu(crq->event) == IBMVFC_AE_ELS_LOGO)
				tgt->logo_rcvd = 1;
			if (!tgt->need_login || be64_to_cpu(crq->event) == IBMVFC_AE_ELS_PLOGI) {
				ibmvfc_del_tgt(tgt);
				ibmvfc_reinit_host(vhost);
			}
		}
		break;
	case IBMVFC_AE_LINK_DOWN:
	case IBMVFC_AE_ADAPTER_FAILED:
		ibmvfc_link_down(vhost, IBMVFC_LINK_DOWN);
		break;
	case IBMVFC_AE_LINK_DEAD:
		ibmvfc_link_down(vhost, IBMVFC_LINK_DEAD);
		break;
	case IBMVFC_AE_HALT:
		ibmvfc_link_down(vhost, IBMVFC_HALTED);
		break;
	default:
		dev_err(vhost->dev, "Unknown async event received: %lld\n", crq->event);
		break;
	}
}

/**
 * ibmvfc_handle_crq - Handles and frees received events in the CRQ
 * @crq:	Command/Response queue
 * @vhost:	ibmvfc host struct
 *
 **/
static void ibmvfc_handle_crq(struct ibmvfc_crq *crq, struct ibmvfc_host *vhost)
{
	long rc;
	struct ibmvfc_event *evt = (struct ibmvfc_event *)be64_to_cpu(crq->ioba);

	switch (crq->valid) {
	case IBMVFC_CRQ_INIT_RSP:
		switch (crq->format) {
		case IBMVFC_CRQ_INIT:
			dev_info(vhost->dev, "Partner initialized\n");
			/* Send back a response */
			rc = ibmvfc_send_crq_init_complete(vhost);
			if (rc == 0)
				ibmvfc_init_host(vhost);
			else
				dev_err(vhost->dev, "Unable to send init rsp. rc=%ld\n", rc);
			break;
		case IBMVFC_CRQ_INIT_COMPLETE:
			dev_info(vhost->dev, "Partner initialization complete\n");
			ibmvfc_init_host(vhost);
			break;
		default:
			dev_err(vhost->dev, "Unknown crq message type: %d\n", crq->format);
		}
		return;
	case IBMVFC_CRQ_XPORT_EVENT:
		vhost->state = IBMVFC_NO_CRQ;
		vhost->logged_in = 0;
		ibmvfc_set_host_action(vhost, IBMVFC_HOST_ACTION_NONE);
		if (crq->format == IBMVFC_PARTITION_MIGRATED) {
			/* We need to re-setup the interpartition connection */
			dev_info(vhost->dev, "Partition migrated, Re-enabling adapter\n");
			vhost->client_migrated = 1;
			ibmvfc_purge_requests(vhost, DID_REQUEUE);
			ibmvfc_link_down(vhost, IBMVFC_LINK_DOWN);
			ibmvfc_set_host_action(vhost, IBMVFC_HOST_ACTION_REENABLE);
		} else if (crq->format == IBMVFC_PARTNER_FAILED || crq->format == IBMVFC_PARTNER_DEREGISTER) {
			dev_err(vhost->dev, "Host partner adapter deregistered or failed (rc=%d)\n", crq->format);
			ibmvfc_purge_requests(vhost, DID_ERROR);
			ibmvfc_link_down(vhost, IBMVFC_LINK_DOWN);
			ibmvfc_set_host_action(vhost, IBMVFC_HOST_ACTION_RESET);
		} else {
			dev_err(vhost->dev, "Received unknown transport event from partner (rc=%d)\n", crq->format);
		}
		return;
	case IBMVFC_CRQ_CMD_RSP:
		break;
	default:
		dev_err(vhost->dev, "Got an invalid message type 0x%02x\n", crq->valid);
		return;
	}

	if (crq->format == IBMVFC_ASYNC_EVENT)
		return;

	/* The only kind of payload CRQs we should get are responses to
	 * things we send. Make sure this response is to something we
	 * actually sent
	 */
	if (unlikely(!ibmvfc_valid_event(&vhost->pool, evt))) {
		dev_err(vhost->dev, "Returned correlation_token 0x%08llx is invalid!\n",
			crq->ioba);
		return;
	}

	if (unlikely(atomic_read(&evt->free))) {
		dev_err(vhost->dev, "Received duplicate correlation_token 0x%08llx!\n",
			crq->ioba);
		return;
	}

	del_timer(&evt->timer);
	list_del(&evt->queue);
	ibmvfc_trc_end(evt);
	evt->done(evt);
}

/**
 * ibmvfc_scan_finished - Check if the device scan is done.
 * @shost:	scsi host struct
 * @time:	current elapsed time
 *
 * Returns:
 *	0 if scan is not done / 1 if scan is done
 **/
static int ibmvfc_scan_finished(struct Scsi_Host *shost, unsigned long time)
{
	unsigned long flags;
	struct ibmvfc_host *vhost = shost_priv(shost);
	int done = 0;

	spin_lock_irqsave(shost->host_lock, flags);
	if (time >= (init_timeout * HZ)) {
		dev_info(vhost->dev, "Scan taking longer than %d seconds, "
			 "continuing initialization\n", init_timeout);
		done = 1;
	}

	if (vhost->scan_complete)
		done = 1;
	spin_unlock_irqrestore(shost->host_lock, flags);
	return done;
}

/**
 * ibmvfc_slave_alloc - Setup the device's task set value
 * @sdev:	struct scsi_device device to configure
 *
 * Set the device's task set value so that error handling works as
 * expected.
 *
 * Returns:
 *	0 on success / -ENXIO if device does not exist
 **/
static int ibmvfc_slave_alloc(struct scsi_device *sdev)
{
	struct Scsi_Host *shost = sdev->host;
	struct fc_rport *rport = starget_to_rport(scsi_target(sdev));
	struct ibmvfc_host *vhost = shost_priv(shost);
	unsigned long flags = 0;

	if (!rport || fc_remote_port_chkready(rport))
		return -ENXIO;

	spin_lock_irqsave(shost->host_lock, flags);
	sdev->hostdata = (void *)(unsigned long)vhost->task_set++;
	spin_unlock_irqrestore(shost->host_lock, flags);
	return 0;
}

/**
 * ibmvfc_target_alloc - Setup the target's task set value
 * @starget:	struct scsi_target
 *
 * Set the target's task set value so that error handling works as
 * expected.
 *
 * Returns:
 *	0 on success / -ENXIO if device does not exist
 **/
static int ibmvfc_target_alloc(struct scsi_target *starget)
{
	struct Scsi_Host *shost = dev_to_shost(starget->dev.parent);
	struct ibmvfc_host *vhost = shost_priv(shost);
	unsigned long flags = 0;

	spin_lock_irqsave(shost->host_lock, flags);
	starget->hostdata = (void *)(unsigned long)vhost->task_set++;
	spin_unlock_irqrestore(shost->host_lock, flags);
	return 0;
}

/**
 * ibmvfc_slave_configure - Configure the device
 * @sdev:	struct scsi_device device to configure
 *
 * Enable allow_restart for a device if it is a disk. Adjust the
 * queue_depth here also.
 *
 * Returns:
 *	0
 **/
static int ibmvfc_slave_configure(struct scsi_device *sdev)
{
	struct Scsi_Host *shost = sdev->host;
	unsigned long flags = 0;

	spin_lock_irqsave(shost->host_lock, flags);
	if (sdev->type == TYPE_DISK) {
		sdev->allow_restart = 1;
		blk_queue_rq_timeout(sdev->request_queue, 120 * HZ);
	}
	spin_unlock_irqrestore(shost->host_lock, flags);
	return 0;
}

/**
 * ibmvfc_change_queue_depth - Change the device's queue depth
 * @sdev:	scsi device struct
 * @qdepth:	depth to set
 * @reason:	calling context
 *
 * Return value:
 * 	actual depth set
 **/
static int ibmvfc_change_queue_depth(struct scsi_device *sdev, int qdepth)
{
	if (qdepth > IBMVFC_MAX_CMDS_PER_LUN)
		qdepth = IBMVFC_MAX_CMDS_PER_LUN;

	return scsi_change_queue_depth(sdev, qdepth);
}

static ssize_t ibmvfc_show_host_partition_name(struct device *dev,
						 struct device_attribute *attr, char *buf)
{
	struct Scsi_Host *shost = class_to_shost(dev);
	struct ibmvfc_host *vhost = shost_priv(shost);

	return snprintf(buf, PAGE_SIZE, "%s\n",
			vhost->login_buf->resp.partition_name);
}

static ssize_t ibmvfc_show_host_device_name(struct device *dev,
					    struct device_attribute *attr, char *buf)
{
	struct Scsi_Host *shost = class_to_shost(dev);
	struct ibmvfc_host *vhost = shost_priv(shost);

	return snprintf(buf, PAGE_SIZE, "%s\n",
			vhost->login_buf->resp.device_name);
}

static ssize_t ibmvfc_show_host_loc_code(struct device *dev,
					 struct device_attribute *attr, char *buf)
{
	struct Scsi_Host *shost = class_to_shost(dev);
	struct ibmvfc_host *vhost = shost_priv(shost);

	return snprintf(buf, PAGE_SIZE, "%s\n",
			vhost->login_buf->resp.port_loc_code);
}

static ssize_t ibmvfc_show_host_drc_name(struct device *dev,
					 struct device_attribute *attr, char *buf)
{
	struct Scsi_Host *shost = class_to_shost(dev);
	struct ibmvfc_host *vhost = shost_priv(shost);

	return snprintf(buf, PAGE_SIZE, "%s\n",
			vhost->login_buf->resp.drc_name);
}

static ssize_t ibmvfc_show_host_npiv_version(struct device *dev,
					     struct device_attribute *attr, char *buf)
{
	struct Scsi_Host *shost = class_to_shost(dev);
	struct ibmvfc_host *vhost = shost_priv(shost);
	return snprintf(buf, PAGE_SIZE, "%d\n", be32_to_cpu(vhost->login_buf->resp.version));
}

static ssize_t ibmvfc_show_host_capabilities(struct device *dev,
					     struct device_attribute *attr, char *buf)
{
	struct Scsi_Host *shost = class_to_shost(dev);
	struct ibmvfc_host *vhost = shost_priv(shost);
	return snprintf(buf, PAGE_SIZE, "%llx\n", be64_to_cpu(vhost->login_buf->resp.capabilities));
}

/**
 * ibmvfc_show_log_level - Show the adapter's error logging level
 * @dev:	class device struct
 * @buf:	buffer
 *
 * Return value:
 * 	number of bytes printed to buffer
 **/
static ssize_t ibmvfc_show_log_level(struct device *dev,
				     struct device_attribute *attr, char *buf)
{
	struct Scsi_Host *shost = class_to_shost(dev);
	struct ibmvfc_host *vhost = shost_priv(shost);
	unsigned long flags = 0;
	int len;

	spin_lock_irqsave(shost->host_lock, flags);
	len = snprintf(buf, PAGE_SIZE, "%d\n", vhost->log_level);
	spin_unlock_irqrestore(shost->host_lock, flags);
	return len;
}

/**
 * ibmvfc_store_log_level - Change the adapter's error logging level
 * @dev:	class device struct
 * @buf:	buffer
 *
 * Return value:
 * 	number of bytes printed to buffer
 **/
static ssize_t ibmvfc_store_log_level(struct device *dev,
				      struct device_attribute *attr,
				      const char *buf, size_t count)
{
	struct Scsi_Host *shost = class_to_shost(dev);
	struct ibmvfc_host *vhost = shost_priv(shost);
	unsigned long flags = 0;

	spin_lock_irqsave(shost->host_lock, flags);
	vhost->log_level = simple_strtoul(buf, NULL, 10);
	spin_unlock_irqrestore(shost->host_lock, flags);
	return strlen(buf);
}

static DEVICE_ATTR(partition_name, S_IRUGO, ibmvfc_show_host_partition_name, NULL);
static DEVICE_ATTR(device_name, S_IRUGO, ibmvfc_show_host_device_name, NULL);
static DEVICE_ATTR(port_loc_code, S_IRUGO, ibmvfc_show_host_loc_code, NULL);
static DEVICE_ATTR(drc_name, S_IRUGO, ibmvfc_show_host_drc_name, NULL);
static DEVICE_ATTR(npiv_version, S_IRUGO, ibmvfc_show_host_npiv_version, NULL);
static DEVICE_ATTR(capabilities, S_IRUGO, ibmvfc_show_host_capabilities, NULL);
static DEVICE_ATTR(log_level, S_IRUGO | S_IWUSR,
		   ibmvfc_show_log_level, ibmvfc_store_log_level);

#ifdef CONFIG_SCSI_IBMVFC_TRACE
/**
 * ibmvfc_read_trace - Dump the adapter trace
 * @filp:		open sysfs file
 * @kobj:		kobject struct
 * @bin_attr:	bin_attribute struct
 * @buf:		buffer
 * @off:		offset
 * @count:		buffer size
 *
 * Return value:
 *	number of bytes printed to buffer
 **/
static ssize_t ibmvfc_read_trace(struct file *filp, struct kobject *kobj,
				 struct bin_attribute *bin_attr,
				 char *buf, loff_t off, size_t count)
{
	struct device *dev = container_of(kobj, struct device, kobj);
	struct Scsi_Host *shost = class_to_shost(dev);
	struct ibmvfc_host *vhost = shost_priv(shost);
	unsigned long flags = 0;
	int size = IBMVFC_TRACE_SIZE;
	char *src = (char *)vhost->trace;

	if (off > size)
		return 0;
	if (off + count > size) {
		size -= off;
		count = size;
	}

	spin_lock_irqsave(shost->host_lock, flags);
	memcpy(buf, &src[off], count);
	spin_unlock_irqrestore(shost->host_lock, flags);
	return count;
}

static struct bin_attribute ibmvfc_trace_attr = {
	.attr =	{
		.name = "trace",
		.mode = S_IRUGO,
	},
	.size = 0,
	.read = ibmvfc_read_trace,
};
#endif

static struct device_attribute *ibmvfc_attrs[] = {
	&dev_attr_partition_name,
	&dev_attr_device_name,
	&dev_attr_port_loc_code,
	&dev_attr_drc_name,
	&dev_attr_npiv_version,
	&dev_attr_capabilities,
	&dev_attr_log_level,
	NULL
};

static struct scsi_host_template driver_template = {
	.module = THIS_MODULE,
	.name = "IBM POWER Virtual FC Adapter",
	.proc_name = IBMVFC_NAME,
	.queuecommand = ibmvfc_queuecommand,
	.eh_timed_out = fc_eh_timed_out,
	.eh_abort_handler = ibmvfc_eh_abort_handler,
	.eh_device_reset_handler = ibmvfc_eh_device_reset_handler,
	.eh_target_reset_handler = ibmvfc_eh_target_reset_handler,
	.eh_host_reset_handler = ibmvfc_eh_host_reset_handler,
	.slave_alloc = ibmvfc_slave_alloc,
	.slave_configure = ibmvfc_slave_configure,
	.target_alloc = ibmvfc_target_alloc,
	.scan_finished = ibmvfc_scan_finished,
	.change_queue_depth = ibmvfc_change_queue_depth,
	.cmd_per_lun = 16,
	.can_queue = IBMVFC_MAX_REQUESTS_DEFAULT,
	.this_id = -1,
	.sg_tablesize = SG_ALL,
	.max_sectors = IBMVFC_MAX_SECTORS,
	.shost_attrs = ibmvfc_attrs,
	.track_queue_depth = 1,
};

/**
 * ibmvfc_next_async_crq - Returns the next entry in async queue
 * @vhost:	ibmvfc host struct
 *
 * Returns:
 *	Pointer to next entry in queue / NULL if empty
 **/
static struct ibmvfc_async_crq *ibmvfc_next_async_crq(struct ibmvfc_host *vhost)
{
	struct ibmvfc_async_crq_queue *async_crq = &vhost->async_crq;
	struct ibmvfc_async_crq *crq;

	crq = &async_crq->msgs[async_crq->cur];
	if (crq->valid & 0x80) {
		if (++async_crq->cur == async_crq->size)
			async_crq->cur = 0;
		rmb();
	} else
		crq = NULL;

	return crq;
}

/**
 * ibmvfc_next_crq - Returns the next entry in message queue
 * @vhost:	ibmvfc host struct
 *
 * Returns:
 *	Pointer to next entry in queue / NULL if empty
 **/
static struct ibmvfc_crq *ibmvfc_next_crq(struct ibmvfc_host *vhost)
{
	struct ibmvfc_crq_queue *queue = &vhost->crq;
	struct ibmvfc_crq *crq;

	crq = &queue->msgs[queue->cur];
	if (crq->valid & 0x80) {
		if (++queue->cur == queue->size)
			queue->cur = 0;
		rmb();
	} else
		crq = NULL;

	return crq;
}

/**
 * ibmvfc_interrupt - Interrupt handler
 * @irq:		number of irq to handle, not used
 * @dev_instance: ibmvfc_host that received interrupt
 *
 * Returns:
 *	IRQ_HANDLED
 **/
static irqreturn_t ibmvfc_interrupt(int irq, void *dev_instance)
{
	struct ibmvfc_host *vhost = (struct ibmvfc_host *)dev_instance;
	unsigned long flags;

	spin_lock_irqsave(vhost->host->host_lock, flags);
	vio_disable_interrupts(to_vio_dev(vhost->dev));
	tasklet_schedule(&vhost->tasklet);
	spin_unlock_irqrestore(vhost->host->host_lock, flags);
	return IRQ_HANDLED;
}

/**
 * ibmvfc_tasklet - Interrupt handler tasklet
 * @data:		ibmvfc host struct
 *
 * Returns:
 *	Nothing
 **/
static void ibmvfc_tasklet(void *data)
{
	struct ibmvfc_host *vhost = data;
	struct vio_dev *vdev = to_vio_dev(vhost->dev);
	struct ibmvfc_crq *crq;
	struct ibmvfc_async_crq *async;
	unsigned long flags;
	int done = 0;

	spin_lock_irqsave(vhost->host->host_lock, flags);
	while (!done) {
		/* Pull all the valid messages off the async CRQ */
		while ((async = ibmvfc_next_async_crq(vhost)) != NULL) {
			ibmvfc_handle_async(async, vhost);
			async->valid = 0;
			wmb();
		}

		/* Pull all the valid messages off the CRQ */
		while ((crq = ibmvfc_next_crq(vhost)) != NULL) {
			ibmvfc_handle_crq(crq, vhost);
			crq->valid = 0;
			wmb();
		}

		vio_enable_interrupts(vdev);
		if ((async = ibmvfc_next_async_crq(vhost)) != NULL) {
			vio_disable_interrupts(vdev);
			ibmvfc_handle_async(async, vhost);
			async->valid = 0;
			wmb();
		} else if ((crq = ibmvfc_next_crq(vhost)) != NULL) {
			vio_disable_interrupts(vdev);
			ibmvfc_handle_crq(crq, vhost);
			crq->valid = 0;
			wmb();
		} else
			done = 1;
	}

	spin_unlock_irqrestore(vhost->host->host_lock, flags);
}

/**
 * ibmvfc_init_tgt - Set the next init job step for the target
 * @tgt:		ibmvfc target struct
 * @job_step:	job step to perform
 *
 **/
static void ibmvfc_init_tgt(struct ibmvfc_target *tgt,
			    void (*job_step) (struct ibmvfc_target *))
{
	if (!ibmvfc_set_tgt_action(tgt, IBMVFC_TGT_ACTION_INIT))
		tgt->job_step = job_step;
	wake_up(&tgt->vhost->work_wait_q);
}

/**
 * ibmvfc_retry_tgt_init - Attempt to retry a step in target initialization
 * @tgt:		ibmvfc target struct
 * @job_step:	initialization job step
 *
 * Returns: 1 if step will be retried / 0 if not
 *
 **/
static int ibmvfc_retry_tgt_init(struct ibmvfc_target *tgt,
				  void (*job_step) (struct ibmvfc_target *))
{
	if (++tgt->init_retries > IBMVFC_MAX_TGT_INIT_RETRIES) {
		ibmvfc_del_tgt(tgt);
		wake_up(&tgt->vhost->work_wait_q);
		return 0;
	} else
		ibmvfc_init_tgt(tgt, job_step);
	return 1;
}

/* Defined in FC-LS */
static const struct {
	int code;
	int retry;
	int logged_in;
} prli_rsp [] = {
	{ 0, 1, 0 },
	{ 1, 0, 1 },
	{ 2, 1, 0 },
	{ 3, 1, 0 },
	{ 4, 0, 0 },
	{ 5, 0, 0 },
	{ 6, 0, 1 },
	{ 7, 0, 0 },
	{ 8, 1, 0 },
};

/**
 * ibmvfc_get_prli_rsp - Find PRLI response index
 * @flags:	PRLI response flags
 *
 **/
static int ibmvfc_get_prli_rsp(u16 flags)
{
	int i;
	int code = (flags & 0x0f00) >> 8;

	for (i = 0; i < ARRAY_SIZE(prli_rsp); i++)
		if (prli_rsp[i].code == code)
			return i;

	return 0;
}

/**
 * ibmvfc_tgt_prli_done - Completion handler for Process Login
 * @evt:	ibmvfc event struct
 *
 **/
static void ibmvfc_tgt_prli_done(struct ibmvfc_event *evt)
{
	struct ibmvfc_target *tgt = evt->tgt;
	struct ibmvfc_host *vhost = evt->vhost;
	struct ibmvfc_process_login *rsp = &evt->xfer_iu->prli;
	struct ibmvfc_prli_svc_parms *parms = &rsp->parms;
	u32 status = be16_to_cpu(rsp->common.status);
	int index, level = IBMVFC_DEFAULT_LOG_LEVEL;

	vhost->discovery_threads--;
	ibmvfc_set_tgt_action(tgt, IBMVFC_TGT_ACTION_NONE);
	switch (status) {
	case IBMVFC_MAD_SUCCESS:
		tgt_dbg(tgt, "Process Login succeeded: %X %02X %04X\n",
			parms->type, parms->flags, parms->service_parms);

		if (parms->type == IBMVFC_SCSI_FCP_TYPE) {
			index = ibmvfc_get_prli_rsp(be16_to_cpu(parms->flags));
			if (prli_rsp[index].logged_in) {
				if (be16_to_cpu(parms->flags) & IBMVFC_PRLI_EST_IMG_PAIR) {
					tgt->need_login = 0;
					tgt->ids.roles = 0;
					if (be32_to_cpu(parms->service_parms) & IBMVFC_PRLI_TARGET_FUNC)
						tgt->ids.roles |= FC_PORT_ROLE_FCP_TARGET;
					if (be32_to_cpu(parms->service_parms) & IBMVFC_PRLI_INITIATOR_FUNC)
						tgt->ids.roles |= FC_PORT_ROLE_FCP_INITIATOR;
					tgt->add_rport = 1;
				} else
					ibmvfc_del_tgt(tgt);
			} else if (prli_rsp[index].retry)
				ibmvfc_retry_tgt_init(tgt, ibmvfc_tgt_send_prli);
			else
				ibmvfc_del_tgt(tgt);
		} else
			ibmvfc_del_tgt(tgt);
		break;
	case IBMVFC_MAD_DRIVER_FAILED:
		break;
	case IBMVFC_MAD_CRQ_ERROR:
		ibmvfc_retry_tgt_init(tgt, ibmvfc_tgt_send_prli);
		break;
	case IBMVFC_MAD_FAILED:
	default:
		if ((be16_to_cpu(rsp->status) & IBMVFC_VIOS_FAILURE) &&
		     be16_to_cpu(rsp->error) == IBMVFC_PLOGI_REQUIRED)
			level += ibmvfc_retry_tgt_init(tgt, ibmvfc_tgt_send_plogi);
		else if (tgt->logo_rcvd)
			level += ibmvfc_retry_tgt_init(tgt, ibmvfc_tgt_send_plogi);
		else if (ibmvfc_retry_cmd(be16_to_cpu(rsp->status), be16_to_cpu(rsp->error)))
			level += ibmvfc_retry_tgt_init(tgt, ibmvfc_tgt_send_prli);
		else
			ibmvfc_del_tgt(tgt);

		tgt_log(tgt, level, "Process Login failed: %s (%x:%x) rc=0x%02X\n",
			ibmvfc_get_cmd_error(be16_to_cpu(rsp->status), be16_to_cpu(rsp->error)),
			be16_to_cpu(rsp->status), be16_to_cpu(rsp->error), status);
		break;
	}

	kref_put(&tgt->kref, ibmvfc_release_tgt);
	ibmvfc_free_event(evt);
	wake_up(&vhost->work_wait_q);
}

/**
 * ibmvfc_tgt_send_prli - Send a process login
 * @tgt:	ibmvfc target struct
 *
 **/
static void ibmvfc_tgt_send_prli(struct ibmvfc_target *tgt)
{
	struct ibmvfc_process_login *prli;
	struct ibmvfc_host *vhost = tgt->vhost;
	struct ibmvfc_event *evt;

	if (vhost->discovery_threads >= disc_threads)
		return;

	kref_get(&tgt->kref);
	evt = ibmvfc_get_event(vhost);
	vhost->discovery_threads++;
	ibmvfc_init_event(evt, ibmvfc_tgt_prli_done, IBMVFC_MAD_FORMAT);
	evt->tgt = tgt;
	prli = &evt->iu.prli;
	memset(prli, 0, sizeof(*prli));
	if (ibmvfc_check_caps(vhost, IBMVFC_HANDLE_VF_WWPN)) {
		prli->common.version = cpu_to_be32(2);
		prli->target_wwpn = cpu_to_be64(tgt->wwpn);
	} else {
		prli->common.version = cpu_to_be32(1);
	}
	prli->common.opcode = cpu_to_be32(IBMVFC_PROCESS_LOGIN);
	prli->common.length = cpu_to_be16(sizeof(*prli));
	prli->scsi_id = cpu_to_be64(tgt->scsi_id);

	prli->parms.type = IBMVFC_SCSI_FCP_TYPE;
	prli->parms.flags = cpu_to_be16(IBMVFC_PRLI_EST_IMG_PAIR);
	prli->parms.service_parms = cpu_to_be32(IBMVFC_PRLI_INITIATOR_FUNC);
	prli->parms.service_parms |= cpu_to_be32(IBMVFC_PRLI_READ_FCP_XFER_RDY_DISABLED);

	if (cls3_error)
		prli->parms.service_parms |= cpu_to_be32(IBMVFC_PRLI_RETRY);

	ibmvfc_set_tgt_action(tgt, IBMVFC_TGT_ACTION_INIT_WAIT);
	if (ibmvfc_send_event(evt, vhost, default_timeout)) {
		vhost->discovery_threads--;
		ibmvfc_set_tgt_action(tgt, IBMVFC_TGT_ACTION_NONE);
		kref_put(&tgt->kref, ibmvfc_release_tgt);
	} else
		tgt_dbg(tgt, "Sent process login\n");
}

/**
 * ibmvfc_tgt_plogi_done - Completion handler for Port Login
 * @evt:	ibmvfc event struct
 *
 **/
static void ibmvfc_tgt_plogi_done(struct ibmvfc_event *evt)
{
	struct ibmvfc_target *tgt = evt->tgt;
	struct ibmvfc_host *vhost = evt->vhost;
	struct ibmvfc_port_login *rsp = &evt->xfer_iu->plogi;
	u32 status = be16_to_cpu(rsp->common.status);
	int level = IBMVFC_DEFAULT_LOG_LEVEL;

	vhost->discovery_threads--;
	ibmvfc_set_tgt_action(tgt, IBMVFC_TGT_ACTION_NONE);
	switch (status) {
	case IBMVFC_MAD_SUCCESS:
		tgt_dbg(tgt, "Port Login succeeded\n");
		if (tgt->ids.port_name &&
		    tgt->ids.port_name != wwn_to_u64(rsp->service_parms.port_name)) {
			vhost->reinit = 1;
			tgt_dbg(tgt, "Port re-init required\n");
			break;
		}
		tgt->ids.node_name = wwn_to_u64(rsp->service_parms.node_name);
		tgt->ids.port_name = wwn_to_u64(rsp->service_parms.port_name);
		tgt->ids.port_id = tgt->scsi_id;
		memcpy(&tgt->service_parms, &rsp->service_parms,
		       sizeof(tgt->service_parms));
		memcpy(&tgt->service_parms_change, &rsp->service_parms_change,
		       sizeof(tgt->service_parms_change));
		ibmvfc_init_tgt(tgt, ibmvfc_tgt_send_prli);
		break;
	case IBMVFC_MAD_DRIVER_FAILED:
		break;
	case IBMVFC_MAD_CRQ_ERROR:
		ibmvfc_retry_tgt_init(tgt, ibmvfc_tgt_send_plogi);
		break;
	case IBMVFC_MAD_FAILED:
	default:
		if (ibmvfc_retry_cmd(be16_to_cpu(rsp->status), be16_to_cpu(rsp->error)))
			level += ibmvfc_retry_tgt_init(tgt, ibmvfc_tgt_send_plogi);
		else
			ibmvfc_del_tgt(tgt);

		tgt_log(tgt, level, "Port Login failed: %s (%x:%x) %s (%x) %s (%x) rc=0x%02X\n",
			ibmvfc_get_cmd_error(be16_to_cpu(rsp->status), be16_to_cpu(rsp->error)),
					     be16_to_cpu(rsp->status), be16_to_cpu(rsp->error),
			ibmvfc_get_fc_type(be16_to_cpu(rsp->fc_type)), be16_to_cpu(rsp->fc_type),
			ibmvfc_get_ls_explain(be16_to_cpu(rsp->fc_explain)), be16_to_cpu(rsp->fc_explain), status);
		break;
	}

	kref_put(&tgt->kref, ibmvfc_release_tgt);
	ibmvfc_free_event(evt);
	wake_up(&vhost->work_wait_q);
}

/**
 * ibmvfc_tgt_send_plogi - Send PLOGI to the specified target
 * @tgt:	ibmvfc target struct
 *
 **/
static void ibmvfc_tgt_send_plogi(struct ibmvfc_target *tgt)
{
	struct ibmvfc_port_login *plogi;
	struct ibmvfc_host *vhost = tgt->vhost;
	struct ibmvfc_event *evt;

	if (vhost->discovery_threads >= disc_threads)
		return;

	kref_get(&tgt->kref);
	tgt->logo_rcvd = 0;
	evt = ibmvfc_get_event(vhost);
	vhost->discovery_threads++;
	ibmvfc_set_tgt_action(tgt, IBMVFC_TGT_ACTION_INIT_WAIT);
	ibmvfc_init_event(evt, ibmvfc_tgt_plogi_done, IBMVFC_MAD_FORMAT);
	evt->tgt = tgt;
	plogi = &evt->iu.plogi;
	memset(plogi, 0, sizeof(*plogi));
	if (ibmvfc_check_caps(vhost, IBMVFC_HANDLE_VF_WWPN)) {
		plogi->common.version = cpu_to_be32(2);
		plogi->target_wwpn = cpu_to_be64(tgt->wwpn);
	} else {
		plogi->common.version = cpu_to_be32(1);
	}
	plogi->common.opcode = cpu_to_be32(IBMVFC_PORT_LOGIN);
	plogi->common.length = cpu_to_be16(sizeof(*plogi));
	plogi->scsi_id = cpu_to_be64(tgt->scsi_id);

	if (ibmvfc_send_event(evt, vhost, default_timeout)) {
		vhost->discovery_threads--;
		ibmvfc_set_tgt_action(tgt, IBMVFC_TGT_ACTION_NONE);
		kref_put(&tgt->kref, ibmvfc_release_tgt);
	} else
		tgt_dbg(tgt, "Sent port login\n");
}

/**
 * ibmvfc_tgt_implicit_logout_done - Completion handler for Implicit Logout MAD
 * @evt:	ibmvfc event struct
 *
 **/
static void ibmvfc_tgt_implicit_logout_done(struct ibmvfc_event *evt)
{
	struct ibmvfc_target *tgt = evt->tgt;
	struct ibmvfc_host *vhost = evt->vhost;
	struct ibmvfc_implicit_logout *rsp = &evt->xfer_iu->implicit_logout;
	u32 status = be16_to_cpu(rsp->common.status);

	vhost->discovery_threads--;
	ibmvfc_free_event(evt);
	ibmvfc_set_tgt_action(tgt, IBMVFC_TGT_ACTION_NONE);

	switch (status) {
	case IBMVFC_MAD_SUCCESS:
		tgt_dbg(tgt, "Implicit Logout succeeded\n");
		break;
	case IBMVFC_MAD_DRIVER_FAILED:
		kref_put(&tgt->kref, ibmvfc_release_tgt);
		wake_up(&vhost->work_wait_q);
		return;
	case IBMVFC_MAD_FAILED:
	default:
		tgt_err(tgt, "Implicit Logout failed: rc=0x%02X\n", status);
		break;
	}

	ibmvfc_init_tgt(tgt, ibmvfc_tgt_send_plogi);
	kref_put(&tgt->kref, ibmvfc_release_tgt);
	wake_up(&vhost->work_wait_q);
}

/**
 * __ibmvfc_tgt_get_implicit_logout_evt - Allocate and init an event for implicit logout
 * @tgt:		ibmvfc target struct
 *
 * Returns:
 *	Allocated and initialized ibmvfc_event struct
 **/
static struct ibmvfc_event *__ibmvfc_tgt_get_implicit_logout_evt(struct ibmvfc_target *tgt,
								 void (*done) (struct ibmvfc_event *))
{
	struct ibmvfc_implicit_logout *mad;
	struct ibmvfc_host *vhost = tgt->vhost;
	struct ibmvfc_event *evt;

	kref_get(&tgt->kref);
	evt = ibmvfc_get_event(vhost);
	ibmvfc_init_event(evt, done, IBMVFC_MAD_FORMAT);
	evt->tgt = tgt;
	mad = &evt->iu.implicit_logout;
	memset(mad, 0, sizeof(*mad));
	mad->common.version = cpu_to_be32(1);
	mad->common.opcode = cpu_to_be32(IBMVFC_IMPLICIT_LOGOUT);
	mad->common.length = cpu_to_be16(sizeof(*mad));
	mad->old_scsi_id = cpu_to_be64(tgt->scsi_id);
	return evt;
}

/**
 * ibmvfc_tgt_implicit_logout - Initiate an Implicit Logout for specified target
 * @tgt:		ibmvfc target struct
 *
 **/
static void ibmvfc_tgt_implicit_logout(struct ibmvfc_target *tgt)
{
	struct ibmvfc_host *vhost = tgt->vhost;
	struct ibmvfc_event *evt;

	if (vhost->discovery_threads >= disc_threads)
		return;

	vhost->discovery_threads++;
	evt = __ibmvfc_tgt_get_implicit_logout_evt(tgt,
						   ibmvfc_tgt_implicit_logout_done);

	ibmvfc_set_tgt_action(tgt, IBMVFC_TGT_ACTION_INIT_WAIT);
	if (ibmvfc_send_event(evt, vhost, default_timeout)) {
		vhost->discovery_threads--;
		ibmvfc_set_tgt_action(tgt, IBMVFC_TGT_ACTION_NONE);
		kref_put(&tgt->kref, ibmvfc_release_tgt);
	} else
		tgt_dbg(tgt, "Sent Implicit Logout\n");
}

/**
 * ibmvfc_tgt_implicit_logout_and_del_done - Completion handler for Implicit Logout MAD
 * @evt:	ibmvfc event struct
 *
 **/
static void ibmvfc_tgt_implicit_logout_and_del_done(struct ibmvfc_event *evt)
{
	struct ibmvfc_target *tgt = evt->tgt;
	struct ibmvfc_host *vhost = evt->vhost;
	struct ibmvfc_passthru_mad *mad = &evt->xfer_iu->passthru;
	u32 status = be16_to_cpu(mad->common.status);

	vhost->discovery_threads--;
	ibmvfc_free_event(evt);

	/*
	 * If our state is IBMVFC_HOST_OFFLINE, we could be unloading the
	 * driver in which case we need to free up all the targets. If we are
	 * not unloading, we will still go through a hard reset to get out of
	 * offline state, so there is no need to track the old targets in that
	 * case.
	 */
	if (status == IBMVFC_MAD_SUCCESS || vhost->state == IBMVFC_HOST_OFFLINE)
		ibmvfc_set_tgt_action(tgt, IBMVFC_TGT_ACTION_DEL_RPORT);
	else
		ibmvfc_set_tgt_action(tgt, IBMVFC_TGT_ACTION_DEL_AND_LOGOUT_RPORT);

	tgt_dbg(tgt, "Implicit Logout %s\n", (status == IBMVFC_MAD_SUCCESS) ? "succeeded" : "failed");
	kref_put(&tgt->kref, ibmvfc_release_tgt);
	wake_up(&vhost->work_wait_q);
}

/**
 * ibmvfc_tgt_implicit_logout_and_del - Initiate an Implicit Logout for specified target
 * @tgt:		ibmvfc target struct
 *
 **/
static void ibmvfc_tgt_implicit_logout_and_del(struct ibmvfc_target *tgt)
{
	struct ibmvfc_host *vhost = tgt->vhost;
	struct ibmvfc_event *evt;

	if (!vhost->logged_in) {
		ibmvfc_set_tgt_action(tgt, IBMVFC_TGT_ACTION_DEL_RPORT);
		return;
	}

	if (vhost->discovery_threads >= disc_threads)
		return;

	vhost->discovery_threads++;
	evt = __ibmvfc_tgt_get_implicit_logout_evt(tgt,
						   ibmvfc_tgt_implicit_logout_and_del_done);

	ibmvfc_set_tgt_action(tgt, IBMVFC_TGT_ACTION_LOGOUT_RPORT_WAIT);
	if (ibmvfc_send_event(evt, vhost, default_timeout)) {
		vhost->discovery_threads--;
		ibmvfc_set_tgt_action(tgt, IBMVFC_TGT_ACTION_DEL_RPORT);
		kref_put(&tgt->kref, ibmvfc_release_tgt);
	} else
		tgt_dbg(tgt, "Sent Implicit Logout\n");
}

/**
 * ibmvfc_tgt_move_login_done - Completion handler for Move Login
 * @evt:	ibmvfc event struct
 *
 **/
static void ibmvfc_tgt_move_login_done(struct ibmvfc_event *evt)
{
	struct ibmvfc_target *tgt = evt->tgt;
	struct ibmvfc_host *vhost = evt->vhost;
	struct ibmvfc_move_login *rsp = &evt->xfer_iu->move_login;
	u32 status = be16_to_cpu(rsp->common.status);
	int level = IBMVFC_DEFAULT_LOG_LEVEL;

	vhost->discovery_threads--;
	ibmvfc_set_tgt_action(tgt, IBMVFC_TGT_ACTION_NONE);
	switch (status) {
	case IBMVFC_MAD_SUCCESS:
		tgt_dbg(tgt, "Move Login succeeded for old scsi_id: %llX\n", tgt->old_scsi_id);
		tgt->ids.node_name = wwn_to_u64(rsp->service_parms.node_name);
		tgt->ids.port_name = wwn_to_u64(rsp->service_parms.port_name);
		tgt->ids.port_id = tgt->scsi_id;
		memcpy(&tgt->service_parms, &rsp->service_parms,
		       sizeof(tgt->service_parms));
		memcpy(&tgt->service_parms_change, &rsp->service_parms_change,
		       sizeof(tgt->service_parms_change));
		ibmvfc_init_tgt(tgt, ibmvfc_tgt_send_prli);
		break;
	case IBMVFC_MAD_DRIVER_FAILED:
		break;
	case IBMVFC_MAD_CRQ_ERROR:
		ibmvfc_retry_tgt_init(tgt, ibmvfc_tgt_move_login);
		break;
	case IBMVFC_MAD_FAILED:
	default:
		level += ibmvfc_retry_tgt_init(tgt, ibmvfc_tgt_move_login);

		tgt_log(tgt, level,
			"Move Login failed: old scsi_id: %llX, flags:%x, vios_flags:%x, rc=0x%02X\n",
			tgt->old_scsi_id, be32_to_cpu(rsp->flags), be16_to_cpu(rsp->vios_flags),
			status);
		break;
	}

	kref_put(&tgt->kref, ibmvfc_release_tgt);
	ibmvfc_free_event(evt);
	wake_up(&vhost->work_wait_q);
}


/**
 * ibmvfc_tgt_move_login - Initiate a move login for specified target
 * @tgt:		ibmvfc target struct
 *
 **/
static void ibmvfc_tgt_move_login(struct ibmvfc_target *tgt)
{
	struct ibmvfc_host *vhost = tgt->vhost;
	struct ibmvfc_move_login *move;
	struct ibmvfc_event *evt;

	if (vhost->discovery_threads >= disc_threads)
		return;

	kref_get(&tgt->kref);
	evt = ibmvfc_get_event(vhost);
	vhost->discovery_threads++;
	ibmvfc_set_tgt_action(tgt, IBMVFC_TGT_ACTION_INIT_WAIT);
	ibmvfc_init_event(evt, ibmvfc_tgt_move_login_done, IBMVFC_MAD_FORMAT);
	evt->tgt = tgt;
	move = &evt->iu.move_login;
	memset(move, 0, sizeof(*move));
	move->common.version = cpu_to_be32(1);
	move->common.opcode = cpu_to_be32(IBMVFC_MOVE_LOGIN);
	move->common.length = cpu_to_be16(sizeof(*move));

	move->old_scsi_id = cpu_to_be64(tgt->old_scsi_id);
	move->new_scsi_id = cpu_to_be64(tgt->scsi_id);
	move->wwpn = cpu_to_be64(tgt->wwpn);
	move->node_name = cpu_to_be64(tgt->ids.node_name);

	if (ibmvfc_send_event(evt, vhost, default_timeout)) {
		vhost->discovery_threads--;
		ibmvfc_set_tgt_action(tgt, IBMVFC_TGT_ACTION_DEL_RPORT);
		kref_put(&tgt->kref, ibmvfc_release_tgt);
	} else
		tgt_dbg(tgt, "Sent Move Login for old scsi_id: %llX\n", tgt->old_scsi_id);
}

/**
 * ibmvfc_adisc_needs_plogi - Does device need PLOGI?
 * @mad:	ibmvfc passthru mad struct
 * @tgt:	ibmvfc target struct
 *
 * Returns:
 *	1 if PLOGI needed / 0 if PLOGI not needed
 **/
static int ibmvfc_adisc_needs_plogi(struct ibmvfc_passthru_mad *mad,
				    struct ibmvfc_target *tgt)
{
	if (wwn_to_u64((u8 *)&mad->fc_iu.response[2]) != tgt->ids.port_name)
		return 1;
	if (wwn_to_u64((u8 *)&mad->fc_iu.response[4]) != tgt->ids.node_name)
		return 1;
	if (be32_to_cpu(mad->fc_iu.response[6]) != tgt->scsi_id)
		return 1;
	return 0;
}

/**
 * ibmvfc_tgt_adisc_done - Completion handler for ADISC
 * @evt:	ibmvfc event struct
 *
 **/
static void ibmvfc_tgt_adisc_done(struct ibmvfc_event *evt)
{
	struct ibmvfc_target *tgt = evt->tgt;
	struct ibmvfc_host *vhost = evt->vhost;
	struct ibmvfc_passthru_mad *mad = &evt->xfer_iu->passthru;
	u32 status = be16_to_cpu(mad->common.status);
	u8 fc_reason, fc_explain;

	vhost->discovery_threads--;
	ibmvfc_set_tgt_action(tgt, IBMVFC_TGT_ACTION_NONE);
	del_timer(&tgt->timer);

	switch (status) {
	case IBMVFC_MAD_SUCCESS:
		tgt_dbg(tgt, "ADISC succeeded\n");
		if (ibmvfc_adisc_needs_plogi(mad, tgt))
			ibmvfc_del_tgt(tgt);
		break;
	case IBMVFC_MAD_DRIVER_FAILED:
		break;
	case IBMVFC_MAD_FAILED:
	default:
		ibmvfc_del_tgt(tgt);
		fc_reason = (be32_to_cpu(mad->fc_iu.response[1]) & 0x00ff0000) >> 16;
		fc_explain = (be32_to_cpu(mad->fc_iu.response[1]) & 0x0000ff00) >> 8;
		tgt_info(tgt, "ADISC failed: %s (%x:%x) %s (%x) %s (%x) rc=0x%02X\n",
			 ibmvfc_get_cmd_error(be16_to_cpu(mad->iu.status), be16_to_cpu(mad->iu.error)),
			 be16_to_cpu(mad->iu.status), be16_to_cpu(mad->iu.error),
			 ibmvfc_get_fc_type(fc_reason), fc_reason,
			 ibmvfc_get_ls_explain(fc_explain), fc_explain, status);
		break;
	}

	kref_put(&tgt->kref, ibmvfc_release_tgt);
	ibmvfc_free_event(evt);
	wake_up(&vhost->work_wait_q);
}

/**
 * ibmvfc_init_passthru - Initialize an event struct for FC passthru
 * @evt:		ibmvfc event struct
 *
 **/
static void ibmvfc_init_passthru(struct ibmvfc_event *evt)
{
	struct ibmvfc_passthru_mad *mad = &evt->iu.passthru;

	memset(mad, 0, sizeof(*mad));
	mad->common.version = cpu_to_be32(1);
	mad->common.opcode = cpu_to_be32(IBMVFC_PASSTHRU);
	mad->common.length = cpu_to_be16(sizeof(*mad) - sizeof(mad->fc_iu) - sizeof(mad->iu));
	mad->cmd_ioba.va = cpu_to_be64((u64)be64_to_cpu(evt->crq.ioba) +
		offsetof(struct ibmvfc_passthru_mad, iu));
	mad->cmd_ioba.len = cpu_to_be32(sizeof(mad->iu));
	mad->iu.cmd_len = cpu_to_be32(sizeof(mad->fc_iu.payload));
	mad->iu.rsp_len = cpu_to_be32(sizeof(mad->fc_iu.response));
	mad->iu.cmd.va = cpu_to_be64((u64)be64_to_cpu(evt->crq.ioba) +
		offsetof(struct ibmvfc_passthru_mad, fc_iu) +
		offsetof(struct ibmvfc_passthru_fc_iu, payload));
	mad->iu.cmd.len = cpu_to_be32(sizeof(mad->fc_iu.payload));
	mad->iu.rsp.va = cpu_to_be64((u64)be64_to_cpu(evt->crq.ioba) +
		offsetof(struct ibmvfc_passthru_mad, fc_iu) +
		offsetof(struct ibmvfc_passthru_fc_iu, response));
	mad->iu.rsp.len = cpu_to_be32(sizeof(mad->fc_iu.response));
}

/**
 * ibmvfc_tgt_adisc_cancel_done - Completion handler when cancelling an ADISC
 * @evt:		ibmvfc event struct
 *
 * Just cleanup this event struct. Everything else is handled by
 * the ADISC completion handler. If the ADISC never actually comes
 * back, we still have the timer running on the ADISC event struct
 * which will fire and cause the CRQ to get reset.
 *
 **/
static void ibmvfc_tgt_adisc_cancel_done(struct ibmvfc_event *evt)
{
	struct ibmvfc_host *vhost = evt->vhost;
	struct ibmvfc_target *tgt = evt->tgt;

	tgt_dbg(tgt, "ADISC cancel complete\n");
	vhost->abort_threads--;
	ibmvfc_free_event(evt);
	kref_put(&tgt->kref, ibmvfc_release_tgt);
	wake_up(&vhost->work_wait_q);
}

/**
 * ibmvfc_adisc_timeout - Handle an ADISC timeout
 * @tgt:		ibmvfc target struct
 *
 * If an ADISC times out, send a cancel. If the cancel times
 * out, reset the CRQ. When the ADISC comes back as cancelled,
 * log back into the target.
 **/
static void ibmvfc_adisc_timeout(struct timer_list *t)
{
	struct ibmvfc_target *tgt = from_timer(tgt, t, timer);
	struct ibmvfc_host *vhost = tgt->vhost;
	struct ibmvfc_event *evt;
	struct ibmvfc_tmf *tmf;
	unsigned long flags;
	int rc;

	tgt_dbg(tgt, "ADISC timeout\n");
	spin_lock_irqsave(vhost->host->host_lock, flags);
	if (vhost->abort_threads >= disc_threads ||
	    tgt->action != IBMVFC_TGT_ACTION_INIT_WAIT ||
	    vhost->state != IBMVFC_INITIALIZING ||
	    vhost->action != IBMVFC_HOST_ACTION_QUERY_TGTS) {
		spin_unlock_irqrestore(vhost->host->host_lock, flags);
		return;
	}

	vhost->abort_threads++;
	kref_get(&tgt->kref);
	evt = ibmvfc_get_event(vhost);
	ibmvfc_init_event(evt, ibmvfc_tgt_adisc_cancel_done, IBMVFC_MAD_FORMAT);

	evt->tgt = tgt;
	tmf = &evt->iu.tmf;
	memset(tmf, 0, sizeof(*tmf));
	if (ibmvfc_check_caps(vhost, IBMVFC_HANDLE_VF_WWPN)) {
		tmf->common.version = cpu_to_be32(2);
		tmf->target_wwpn = cpu_to_be64(tgt->wwpn);
	} else {
		tmf->common.version = cpu_to_be32(1);
	}
	tmf->common.opcode = cpu_to_be32(IBMVFC_TMF_MAD);
	tmf->common.length = cpu_to_be16(sizeof(*tmf));
	tmf->scsi_id = cpu_to_be64(tgt->scsi_id);
	tmf->cancel_key = cpu_to_be32(tgt->cancel_key);

	rc = ibmvfc_send_event(evt, vhost, default_timeout);

	if (rc) {
		tgt_err(tgt, "Failed to send cancel event for ADISC. rc=%d\n", rc);
		vhost->abort_threads--;
		kref_put(&tgt->kref, ibmvfc_release_tgt);
		__ibmvfc_reset_host(vhost);
	} else
		tgt_dbg(tgt, "Attempting to cancel ADISC\n");
	spin_unlock_irqrestore(vhost->host->host_lock, flags);
}

/**
 * ibmvfc_tgt_adisc - Initiate an ADISC for specified target
 * @tgt:		ibmvfc target struct
 *
 * When sending an ADISC we end up with two timers running. The
 * first timer is the timer in the ibmvfc target struct. If this
 * fires, we send a cancel to the target. The second timer is the
 * timer on the ibmvfc event for the ADISC, which is longer. If that
 * fires, it means the ADISC timed out and our attempt to cancel it
 * also failed, so we need to reset the CRQ.
 **/
static void ibmvfc_tgt_adisc(struct ibmvfc_target *tgt)
{
	struct ibmvfc_passthru_mad *mad;
	struct ibmvfc_host *vhost = tgt->vhost;
	struct ibmvfc_event *evt;

	if (vhost->discovery_threads >= disc_threads)
		return;

	kref_get(&tgt->kref);
	evt = ibmvfc_get_event(vhost);
	vhost->discovery_threads++;
	ibmvfc_init_event(evt, ibmvfc_tgt_adisc_done, IBMVFC_MAD_FORMAT);
	evt->tgt = tgt;

	ibmvfc_init_passthru(evt);
	mad = &evt->iu.passthru;
	mad->iu.flags = cpu_to_be32(IBMVFC_FC_ELS);
	mad->iu.scsi_id = cpu_to_be64(tgt->scsi_id);
	mad->iu.cancel_key = cpu_to_be32(tgt->cancel_key);

	mad->fc_iu.payload[0] = cpu_to_be32(IBMVFC_ADISC);
	memcpy(&mad->fc_iu.payload[2], &vhost->login_buf->resp.port_name,
	       sizeof(vhost->login_buf->resp.port_name));
	memcpy(&mad->fc_iu.payload[4], &vhost->login_buf->resp.node_name,
	       sizeof(vhost->login_buf->resp.node_name));
	mad->fc_iu.payload[6] = cpu_to_be32(be64_to_cpu(vhost->login_buf->resp.scsi_id) & 0x00ffffff);

	if (timer_pending(&tgt->timer))
		mod_timer(&tgt->timer, jiffies + (IBMVFC_ADISC_TIMEOUT * HZ));
	else {
		tgt->timer.expires = jiffies + (IBMVFC_ADISC_TIMEOUT * HZ);
		add_timer(&tgt->timer);
	}

	ibmvfc_set_tgt_action(tgt, IBMVFC_TGT_ACTION_INIT_WAIT);
	if (ibmvfc_send_event(evt, vhost, IBMVFC_ADISC_PLUS_CANCEL_TIMEOUT)) {
		vhost->discovery_threads--;
		del_timer(&tgt->timer);
		ibmvfc_set_tgt_action(tgt, IBMVFC_TGT_ACTION_NONE);
		kref_put(&tgt->kref, ibmvfc_release_tgt);
	} else
		tgt_dbg(tgt, "Sent ADISC\n");
}

/**
 * ibmvfc_tgt_query_target_done - Completion handler for Query Target MAD
 * @evt:	ibmvfc event struct
 *
 **/
static void ibmvfc_tgt_query_target_done(struct ibmvfc_event *evt)
{
	struct ibmvfc_target *tgt = evt->tgt;
	struct ibmvfc_host *vhost = evt->vhost;
	struct ibmvfc_query_tgt *rsp = &evt->xfer_iu->query_tgt;
	u32 status = be16_to_cpu(rsp->common.status);
	int level = IBMVFC_DEFAULT_LOG_LEVEL;

	vhost->discovery_threads--;
	ibmvfc_set_tgt_action(tgt, IBMVFC_TGT_ACTION_NONE);
	switch (status) {
	case IBMVFC_MAD_SUCCESS:
		tgt_dbg(tgt, "Query Target succeeded\n");
		if (be64_to_cpu(rsp->scsi_id) != tgt->scsi_id)
			ibmvfc_del_tgt(tgt);
		else
			ibmvfc_init_tgt(tgt, ibmvfc_tgt_adisc);
		break;
	case IBMVFC_MAD_DRIVER_FAILED:
		break;
	case IBMVFC_MAD_CRQ_ERROR:
		ibmvfc_retry_tgt_init(tgt, ibmvfc_tgt_query_target);
		break;
	case IBMVFC_MAD_FAILED:
	default:
		if ((be16_to_cpu(rsp->status) & IBMVFC_FABRIC_MAPPED) == IBMVFC_FABRIC_MAPPED &&
		    be16_to_cpu(rsp->error) == IBMVFC_UNABLE_TO_PERFORM_REQ &&
		    be16_to_cpu(rsp->fc_explain) == IBMVFC_PORT_NAME_NOT_REG)
			ibmvfc_del_tgt(tgt);
		else if (ibmvfc_retry_cmd(be16_to_cpu(rsp->status), be16_to_cpu(rsp->error)))
			level += ibmvfc_retry_tgt_init(tgt, ibmvfc_tgt_query_target);
		else
			ibmvfc_del_tgt(tgt);

		tgt_log(tgt, level, "Query Target failed: %s (%x:%x) %s (%x) %s (%x) rc=0x%02X\n",
			ibmvfc_get_cmd_error(be16_to_cpu(rsp->status), be16_to_cpu(rsp->error)),
			be16_to_cpu(rsp->status), be16_to_cpu(rsp->error),
			ibmvfc_get_fc_type(be16_to_cpu(rsp->fc_type)), be16_to_cpu(rsp->fc_type),
			ibmvfc_get_gs_explain(be16_to_cpu(rsp->fc_explain)), be16_to_cpu(rsp->fc_explain),
			status);
		break;
	}

	kref_put(&tgt->kref, ibmvfc_release_tgt);
	ibmvfc_free_event(evt);
	wake_up(&vhost->work_wait_q);
}

/**
 * ibmvfc_tgt_query_target - Initiate a Query Target for specified target
 * @tgt:	ibmvfc target struct
 *
 **/
static void ibmvfc_tgt_query_target(struct ibmvfc_target *tgt)
{
	struct ibmvfc_query_tgt *query_tgt;
	struct ibmvfc_host *vhost = tgt->vhost;
	struct ibmvfc_event *evt;

	if (vhost->discovery_threads >= disc_threads)
		return;

	kref_get(&tgt->kref);
	evt = ibmvfc_get_event(vhost);
	vhost->discovery_threads++;
	evt->tgt = tgt;
	ibmvfc_init_event(evt, ibmvfc_tgt_query_target_done, IBMVFC_MAD_FORMAT);
	query_tgt = &evt->iu.query_tgt;
	memset(query_tgt, 0, sizeof(*query_tgt));
	query_tgt->common.version = cpu_to_be32(1);
	query_tgt->common.opcode = cpu_to_be32(IBMVFC_QUERY_TARGET);
	query_tgt->common.length = cpu_to_be16(sizeof(*query_tgt));
	query_tgt->wwpn = cpu_to_be64(tgt->ids.port_name);

	ibmvfc_set_tgt_action(tgt, IBMVFC_TGT_ACTION_INIT_WAIT);
	if (ibmvfc_send_event(evt, vhost, default_timeout)) {
		vhost->discovery_threads--;
		ibmvfc_set_tgt_action(tgt, IBMVFC_TGT_ACTION_NONE);
		kref_put(&tgt->kref, ibmvfc_release_tgt);
	} else
		tgt_dbg(tgt, "Sent Query Target\n");
}

/**
 * ibmvfc_alloc_target - Allocate and initialize an ibmvfc target
 * @vhost:		ibmvfc host struct
 * @scsi_id:	SCSI ID to allocate target for
 *
 * Returns:
 *	0 on success / other on failure
 **/
static int ibmvfc_alloc_target(struct ibmvfc_host *vhost,
			       struct ibmvfc_discover_targets_entry *target)
{
	struct ibmvfc_target *stgt = NULL;
	struct ibmvfc_target *wtgt = NULL;
	struct ibmvfc_target *tgt;
	unsigned long flags;
	u64 scsi_id = be32_to_cpu(target->scsi_id) & IBMVFC_DISC_TGT_SCSI_ID_MASK;
	u64 wwpn = be64_to_cpu(target->wwpn);

	/* Look to see if we already have a target allocated for this SCSI ID or WWPN */
	spin_lock_irqsave(vhost->host->host_lock, flags);
	list_for_each_entry(tgt, &vhost->targets, queue) {
		if (tgt->wwpn == wwpn) {
			wtgt = tgt;
			break;
		}
	}

	list_for_each_entry(tgt, &vhost->targets, queue) {
		if (tgt->scsi_id == scsi_id) {
			stgt = tgt;
			break;
		}
	}

	if (wtgt && !stgt) {
		/*
		 * A WWPN target has moved and we still are tracking the old
		 * SCSI ID.  The only way we should be able to get here is if
		 * we attempted to send an implicit logout for the old SCSI ID
		 * and it failed for some reason, such as there being I/O
		 * pending to the target. In this case, we will have already
		 * deleted the rport from the FC transport so we do a move
		 * login, which works even with I/O pending, as it will cancel
		 * any active commands.
		 */
		if (wtgt->action == IBMVFC_TGT_ACTION_LOGOUT_DELETED_RPORT) {
			/*
			 * Do a move login here. The old target is no longer
			 * known to the transport layer We don't use the
			 * normal ibmvfc_set_tgt_action to set this, as we
			 * don't normally want to allow this state change.
			 */
			wtgt->old_scsi_id = wtgt->scsi_id;
			wtgt->scsi_id = scsi_id;
			wtgt->action = IBMVFC_TGT_ACTION_INIT;
			ibmvfc_init_tgt(wtgt, ibmvfc_tgt_move_login);
			goto unlock_out;
		} else {
			tgt_err(wtgt, "Unexpected target state: %d, %p\n",
				wtgt->action, wtgt->rport);
		}
	} else if (stgt) {
		if (tgt->need_login)
			ibmvfc_init_tgt(tgt, ibmvfc_tgt_implicit_logout);
		goto unlock_out;
	}
	spin_unlock_irqrestore(vhost->host->host_lock, flags);

	tgt = mempool_alloc(vhost->tgt_pool, GFP_NOIO);
	memset(tgt, 0, sizeof(*tgt));
	tgt->scsi_id = scsi_id;
	tgt->wwpn = wwpn;
	tgt->vhost = vhost;
	tgt->need_login = 1;
	timer_setup(&tgt->timer, ibmvfc_adisc_timeout, 0);
	kref_init(&tgt->kref);
	ibmvfc_init_tgt(tgt, ibmvfc_tgt_implicit_logout);
	spin_lock_irqsave(vhost->host->host_lock, flags);
	tgt->cancel_key = vhost->task_set++;
	list_add_tail(&tgt->queue, &vhost->targets);

unlock_out:
	spin_unlock_irqrestore(vhost->host->host_lock, flags);
	return 0;
}

/**
 * ibmvfc_alloc_targets - Allocate and initialize ibmvfc targets
 * @vhost:		ibmvfc host struct
 *
 * Returns:
 *	0 on success / other on failure
 **/
static int ibmvfc_alloc_targets(struct ibmvfc_host *vhost)
{
	int i, rc;

	for (i = 0, rc = 0; !rc && i < vhost->num_targets; i++)
		rc = ibmvfc_alloc_target(vhost, &vhost->disc_buf[i]);

	return rc;
}

/**
 * ibmvfc_discover_targets_done - Completion handler for discover targets MAD
 * @evt:	ibmvfc event struct
 *
 **/
static void ibmvfc_discover_targets_done(struct ibmvfc_event *evt)
{
	struct ibmvfc_host *vhost = evt->vhost;
	struct ibmvfc_discover_targets *rsp = &evt->xfer_iu->discover_targets;
	u32 mad_status = be16_to_cpu(rsp->common.status);
	int level = IBMVFC_DEFAULT_LOG_LEVEL;

	switch (mad_status) {
	case IBMVFC_MAD_SUCCESS:
		ibmvfc_dbg(vhost, "Discover Targets succeeded\n");
		vhost->num_targets = be32_to_cpu(rsp->num_written);
		ibmvfc_set_host_action(vhost, IBMVFC_HOST_ACTION_ALLOC_TGTS);
		break;
	case IBMVFC_MAD_FAILED:
		level += ibmvfc_retry_host_init(vhost);
		ibmvfc_log(vhost, level, "Discover Targets failed: %s (%x:%x)\n",
			   ibmvfc_get_cmd_error(be16_to_cpu(rsp->status), be16_to_cpu(rsp->error)),
			   be16_to_cpu(rsp->status), be16_to_cpu(rsp->error));
		break;
	case IBMVFC_MAD_DRIVER_FAILED:
		break;
	default:
		dev_err(vhost->dev, "Invalid Discover Targets response: 0x%x\n", mad_status);
		ibmvfc_link_down(vhost, IBMVFC_LINK_DEAD);
		break;
	}

	ibmvfc_free_event(evt);
	wake_up(&vhost->work_wait_q);
}

/**
 * ibmvfc_discover_targets - Send Discover Targets MAD
 * @vhost:	ibmvfc host struct
 *
 **/
static void ibmvfc_discover_targets(struct ibmvfc_host *vhost)
{
	struct ibmvfc_discover_targets *mad;
	struct ibmvfc_event *evt = ibmvfc_get_event(vhost);

	ibmvfc_init_event(evt, ibmvfc_discover_targets_done, IBMVFC_MAD_FORMAT);
	mad = &evt->iu.discover_targets;
	memset(mad, 0, sizeof(*mad));
	mad->common.version = cpu_to_be32(1);
	mad->common.opcode = cpu_to_be32(IBMVFC_DISC_TARGETS);
	mad->common.length = cpu_to_be16(sizeof(*mad));
	mad->bufflen = cpu_to_be32(vhost->disc_buf_sz);
	mad->buffer.va = cpu_to_be64(vhost->disc_buf_dma);
	mad->buffer.len = cpu_to_be32(vhost->disc_buf_sz);
	mad->flags = cpu_to_be32(IBMVFC_DISC_TGT_PORT_ID_WWPN_LIST);
	ibmvfc_set_host_action(vhost, IBMVFC_HOST_ACTION_INIT_WAIT);

	if (!ibmvfc_send_event(evt, vhost, default_timeout))
		ibmvfc_dbg(vhost, "Sent discover targets\n");
	else
		ibmvfc_link_down(vhost, IBMVFC_LINK_DEAD);
}

/**
 * ibmvfc_npiv_login_done - Completion handler for NPIV Login
 * @evt:	ibmvfc event struct
 *
 **/
static void ibmvfc_npiv_login_done(struct ibmvfc_event *evt)
{
	struct ibmvfc_host *vhost = evt->vhost;
	u32 mad_status = be16_to_cpu(evt->xfer_iu->npiv_login.common.status);
	struct ibmvfc_npiv_login_resp *rsp = &vhost->login_buf->resp;
	unsigned int npiv_max_sectors;
	int level = IBMVFC_DEFAULT_LOG_LEVEL;

	switch (mad_status) {
	case IBMVFC_MAD_SUCCESS:
		ibmvfc_free_event(evt);
		break;
	case IBMVFC_MAD_FAILED:
		if (ibmvfc_retry_cmd(be16_to_cpu(rsp->status), be16_to_cpu(rsp->error)))
			level += ibmvfc_retry_host_init(vhost);
		else
			ibmvfc_link_down(vhost, IBMVFC_LINK_DEAD);
		ibmvfc_log(vhost, level, "NPIV Login failed: %s (%x:%x)\n",
			   ibmvfc_get_cmd_error(be16_to_cpu(rsp->status), be16_to_cpu(rsp->error)),
						be16_to_cpu(rsp->status), be16_to_cpu(rsp->error));
		ibmvfc_free_event(evt);
		return;
	case IBMVFC_MAD_CRQ_ERROR:
		ibmvfc_retry_host_init(vhost);
		fallthrough;
	case IBMVFC_MAD_DRIVER_FAILED:
		ibmvfc_free_event(evt);
		return;
	default:
		dev_err(vhost->dev, "Invalid NPIV Login response: 0x%x\n", mad_status);
		ibmvfc_link_down(vhost, IBMVFC_LINK_DEAD);
		ibmvfc_free_event(evt);
		return;
	}

	vhost->client_migrated = 0;

	if (!(be32_to_cpu(rsp->flags) & IBMVFC_NATIVE_FC)) {
		dev_err(vhost->dev, "Virtual adapter does not support FC. %x\n",
			rsp->flags);
		ibmvfc_link_down(vhost, IBMVFC_LINK_DEAD);
		wake_up(&vhost->work_wait_q);
		return;
	}

	if (be32_to_cpu(rsp->max_cmds) <= IBMVFC_NUM_INTERNAL_REQ) {
		dev_err(vhost->dev, "Virtual adapter supported queue depth too small: %d\n",
			rsp->max_cmds);
		ibmvfc_link_down(vhost, IBMVFC_LINK_DEAD);
		wake_up(&vhost->work_wait_q);
		return;
	}

	vhost->logged_in = 1;
	npiv_max_sectors = min((uint)(be64_to_cpu(rsp->max_dma_len) >> 9), IBMVFC_MAX_SECTORS);
	dev_info(vhost->dev, "Host partition: %s, device: %s %s %s max sectors %u\n",
		 rsp->partition_name, rsp->device_name, rsp->port_loc_code,
		 rsp->drc_name, npiv_max_sectors);

	fc_host_fabric_name(vhost->host) = be64_to_cpu(rsp->node_name);
	fc_host_node_name(vhost->host) = be64_to_cpu(rsp->node_name);
	fc_host_port_name(vhost->host) = be64_to_cpu(rsp->port_name);
	fc_host_port_id(vhost->host) = be64_to_cpu(rsp->scsi_id);
	fc_host_port_type(vhost->host) = FC_PORTTYPE_NPIV;
	fc_host_supported_classes(vhost->host) = 0;
	if (be32_to_cpu(rsp->service_parms.class1_parms[0]) & 0x80000000)
		fc_host_supported_classes(vhost->host) |= FC_COS_CLASS1;
	if (be32_to_cpu(rsp->service_parms.class2_parms[0]) & 0x80000000)
		fc_host_supported_classes(vhost->host) |= FC_COS_CLASS2;
	if (be32_to_cpu(rsp->service_parms.class3_parms[0]) & 0x80000000)
		fc_host_supported_classes(vhost->host) |= FC_COS_CLASS3;
	fc_host_maxframe_size(vhost->host) =
		be16_to_cpu(rsp->service_parms.common.bb_rcv_sz) & 0x0fff;

	vhost->host->can_queue = be32_to_cpu(rsp->max_cmds) - IBMVFC_NUM_INTERNAL_REQ;
	vhost->host->max_sectors = npiv_max_sectors;
	ibmvfc_set_host_action(vhost, IBMVFC_HOST_ACTION_QUERY);
	wake_up(&vhost->work_wait_q);
}

/**
 * ibmvfc_npiv_login - Sends NPIV login
 * @vhost:	ibmvfc host struct
 *
 **/
static void ibmvfc_npiv_login(struct ibmvfc_host *vhost)
{
	struct ibmvfc_npiv_login_mad *mad;
	struct ibmvfc_event *evt = ibmvfc_get_event(vhost);

	ibmvfc_gather_partition_info(vhost);
	ibmvfc_set_login_info(vhost);
	ibmvfc_init_event(evt, ibmvfc_npiv_login_done, IBMVFC_MAD_FORMAT);

	memcpy(vhost->login_buf, &vhost->login_info, sizeof(vhost->login_info));
	mad = &evt->iu.npiv_login;
	memset(mad, 0, sizeof(struct ibmvfc_npiv_login_mad));
	mad->common.version = cpu_to_be32(1);
	mad->common.opcode = cpu_to_be32(IBMVFC_NPIV_LOGIN);
	mad->common.length = cpu_to_be16(sizeof(struct ibmvfc_npiv_login_mad));
	mad->buffer.va = cpu_to_be64(vhost->login_buf_dma);
	mad->buffer.len = cpu_to_be32(sizeof(*vhost->login_buf));

	ibmvfc_set_host_action(vhost, IBMVFC_HOST_ACTION_INIT_WAIT);

	if (!ibmvfc_send_event(evt, vhost, default_timeout))
		ibmvfc_dbg(vhost, "Sent NPIV login\n");
	else
		ibmvfc_link_down(vhost, IBMVFC_LINK_DEAD);
}

/**
 * ibmvfc_npiv_logout_done - Completion handler for NPIV Logout
 * @vhost:		ibmvfc host struct
 *
 **/
static void ibmvfc_npiv_logout_done(struct ibmvfc_event *evt)
{
	struct ibmvfc_host *vhost = evt->vhost;
	u32 mad_status = be16_to_cpu(evt->xfer_iu->npiv_logout.common.status);

	ibmvfc_free_event(evt);

	switch (mad_status) {
	case IBMVFC_MAD_SUCCESS:
		if (list_empty(&vhost->sent) &&
		    vhost->action == IBMVFC_HOST_ACTION_LOGO_WAIT) {
			ibmvfc_init_host(vhost);
			return;
		}
		break;
	case IBMVFC_MAD_FAILED:
	case IBMVFC_MAD_NOT_SUPPORTED:
	case IBMVFC_MAD_CRQ_ERROR:
	case IBMVFC_MAD_DRIVER_FAILED:
	default:
		ibmvfc_dbg(vhost, "NPIV Logout failed. 0x%X\n", mad_status);
		break;
	}

	ibmvfc_hard_reset_host(vhost);
}

/**
 * ibmvfc_npiv_logout - Issue an NPIV Logout
 * @vhost:		ibmvfc host struct
 *
 **/
static void ibmvfc_npiv_logout(struct ibmvfc_host *vhost)
{
	struct ibmvfc_npiv_logout_mad *mad;
	struct ibmvfc_event *evt;

	evt = ibmvfc_get_event(vhost);
	ibmvfc_init_event(evt, ibmvfc_npiv_logout_done, IBMVFC_MAD_FORMAT);

	mad = &evt->iu.npiv_logout;
	memset(mad, 0, sizeof(*mad));
	mad->common.version = cpu_to_be32(1);
	mad->common.opcode = cpu_to_be32(IBMVFC_NPIV_LOGOUT);
	mad->common.length = cpu_to_be16(sizeof(struct ibmvfc_npiv_logout_mad));

	ibmvfc_set_host_action(vhost, IBMVFC_HOST_ACTION_LOGO_WAIT);

	if (!ibmvfc_send_event(evt, vhost, default_timeout))
		ibmvfc_dbg(vhost, "Sent NPIV logout\n");
	else
		ibmvfc_link_down(vhost, IBMVFC_LINK_DEAD);
}

/**
 * ibmvfc_dev_init_to_do - Is there target initialization work to do?
 * @vhost:		ibmvfc host struct
 *
 * Returns:
 *	1 if work to do / 0 if not
 **/
static int ibmvfc_dev_init_to_do(struct ibmvfc_host *vhost)
{
	struct ibmvfc_target *tgt;

	list_for_each_entry(tgt, &vhost->targets, queue) {
		if (tgt->action == IBMVFC_TGT_ACTION_INIT ||
		    tgt->action == IBMVFC_TGT_ACTION_INIT_WAIT)
			return 1;
	}

	return 0;
}

/**
 * ibmvfc_dev_logo_to_do - Is there target logout work to do?
 * @vhost:		ibmvfc host struct
 *
 * Returns:
 *	1 if work to do / 0 if not
 **/
static int ibmvfc_dev_logo_to_do(struct ibmvfc_host *vhost)
{
	struct ibmvfc_target *tgt;

	list_for_each_entry(tgt, &vhost->targets, queue) {
		if (tgt->action == IBMVFC_TGT_ACTION_LOGOUT_RPORT ||
		    tgt->action == IBMVFC_TGT_ACTION_LOGOUT_RPORT_WAIT)
			return 1;
	}
	return 0;
}

/**
 * __ibmvfc_work_to_do - Is there task level work to do? (no locking)
 * @vhost:		ibmvfc host struct
 *
 * Returns:
 *	1 if work to do / 0 if not
 **/
static int __ibmvfc_work_to_do(struct ibmvfc_host *vhost)
{
	struct ibmvfc_target *tgt;

	if (kthread_should_stop())
		return 1;
	switch (vhost->action) {
	case IBMVFC_HOST_ACTION_NONE:
	case IBMVFC_HOST_ACTION_INIT_WAIT:
	case IBMVFC_HOST_ACTION_LOGO_WAIT:
		return 0;
	case IBMVFC_HOST_ACTION_TGT_INIT:
	case IBMVFC_HOST_ACTION_QUERY_TGTS:
		if (vhost->discovery_threads == disc_threads)
			return 0;
		list_for_each_entry(tgt, &vhost->targets, queue)
			if (tgt->action == IBMVFC_TGT_ACTION_INIT)
				return 1;
		list_for_each_entry(tgt, &vhost->targets, queue)
			if (tgt->action == IBMVFC_TGT_ACTION_INIT_WAIT)
				return 0;
		return 1;
	case IBMVFC_HOST_ACTION_TGT_DEL:
	case IBMVFC_HOST_ACTION_TGT_DEL_FAILED:
		if (vhost->discovery_threads == disc_threads)
			return 0;
		list_for_each_entry(tgt, &vhost->targets, queue)
			if (tgt->action == IBMVFC_TGT_ACTION_LOGOUT_RPORT)
				return 1;
		list_for_each_entry(tgt, &vhost->targets, queue)
			if (tgt->action == IBMVFC_TGT_ACTION_LOGOUT_RPORT_WAIT)
				return 0;
		return 1;
	case IBMVFC_HOST_ACTION_LOGO:
	case IBMVFC_HOST_ACTION_INIT:
	case IBMVFC_HOST_ACTION_ALLOC_TGTS:
	case IBMVFC_HOST_ACTION_QUERY:
	case IBMVFC_HOST_ACTION_RESET:
	case IBMVFC_HOST_ACTION_REENABLE:
	default:
		break;
	}

	return 1;
}

/**
 * ibmvfc_work_to_do - Is there task level work to do?
 * @vhost:		ibmvfc host struct
 *
 * Returns:
 *	1 if work to do / 0 if not
 **/
static int ibmvfc_work_to_do(struct ibmvfc_host *vhost)
{
	unsigned long flags;
	int rc;

	spin_lock_irqsave(vhost->host->host_lock, flags);
	rc = __ibmvfc_work_to_do(vhost);
	spin_unlock_irqrestore(vhost->host->host_lock, flags);
	return rc;
}

/**
 * ibmvfc_log_ae - Log async events if necessary
 * @vhost:		ibmvfc host struct
 * @events:		events to log
 *
 **/
static void ibmvfc_log_ae(struct ibmvfc_host *vhost, int events)
{
	if (events & IBMVFC_AE_RSCN)
		fc_host_post_event(vhost->host, fc_get_event_number(), FCH_EVT_RSCN, 0);
	if ((events & IBMVFC_AE_LINKDOWN) &&
	    vhost->state >= IBMVFC_HALTED)
		fc_host_post_event(vhost->host, fc_get_event_number(), FCH_EVT_LINKDOWN, 0);
	if ((events & IBMVFC_AE_LINKUP) &&
	    vhost->state == IBMVFC_INITIALIZING)
		fc_host_post_event(vhost->host, fc_get_event_number(), FCH_EVT_LINKUP, 0);
}

/**
 * ibmvfc_tgt_add_rport - Tell the FC transport about a new remote port
 * @tgt:		ibmvfc target struct
 *
 **/
static void ibmvfc_tgt_add_rport(struct ibmvfc_target *tgt)
{
	struct ibmvfc_host *vhost = tgt->vhost;
	struct fc_rport *rport;
	unsigned long flags;

	tgt_dbg(tgt, "Adding rport\n");
	rport = fc_remote_port_add(vhost->host, 0, &tgt->ids);
	spin_lock_irqsave(vhost->host->host_lock, flags);

	if (rport && tgt->action == IBMVFC_TGT_ACTION_DEL_RPORT) {
		tgt_dbg(tgt, "Deleting rport\n");
		list_del(&tgt->queue);
		ibmvfc_set_tgt_action(tgt, IBMVFC_TGT_ACTION_DELETED_RPORT);
		spin_unlock_irqrestore(vhost->host->host_lock, flags);
		fc_remote_port_delete(rport);
		del_timer_sync(&tgt->timer);
		kref_put(&tgt->kref, ibmvfc_release_tgt);
		return;
	} else if (rport && tgt->action == IBMVFC_TGT_ACTION_DEL_AND_LOGOUT_RPORT) {
		tgt_dbg(tgt, "Deleting rport with outstanding I/O\n");
		ibmvfc_set_tgt_action(tgt, IBMVFC_TGT_ACTION_LOGOUT_DELETED_RPORT);
		tgt->rport = NULL;
		spin_unlock_irqrestore(vhost->host->host_lock, flags);
		fc_remote_port_delete(rport);
		return;
	} else if (rport && tgt->action == IBMVFC_TGT_ACTION_DELETED_RPORT) {
		spin_unlock_irqrestore(vhost->host->host_lock, flags);
		return;
	}

	if (rport) {
		tgt_dbg(tgt, "rport add succeeded\n");
		tgt->rport = rport;
		rport->maxframe_size = be16_to_cpu(tgt->service_parms.common.bb_rcv_sz) & 0x0fff;
		rport->supported_classes = 0;
		tgt->target_id = rport->scsi_target_id;
		if (be32_to_cpu(tgt->service_parms.class1_parms[0]) & 0x80000000)
			rport->supported_classes |= FC_COS_CLASS1;
		if (be32_to_cpu(tgt->service_parms.class2_parms[0]) & 0x80000000)
			rport->supported_classes |= FC_COS_CLASS2;
		if (be32_to_cpu(tgt->service_parms.class3_parms[0]) & 0x80000000)
			rport->supported_classes |= FC_COS_CLASS3;
		if (rport->rqst_q)
			blk_queue_max_segments(rport->rqst_q, 1);
	} else
		tgt_dbg(tgt, "rport add failed\n");
	spin_unlock_irqrestore(vhost->host->host_lock, flags);
}

/**
 * ibmvfc_do_work - Do task level work
 * @vhost:		ibmvfc host struct
 *
 **/
static void ibmvfc_do_work(struct ibmvfc_host *vhost)
{
	struct ibmvfc_target *tgt;
	unsigned long flags;
	struct fc_rport *rport;
	int rc;

	ibmvfc_log_ae(vhost, vhost->events_to_log);
	spin_lock_irqsave(vhost->host->host_lock, flags);
	vhost->events_to_log = 0;
	switch (vhost->action) {
	case IBMVFC_HOST_ACTION_NONE:
	case IBMVFC_HOST_ACTION_LOGO_WAIT:
	case IBMVFC_HOST_ACTION_INIT_WAIT:
		break;
	case IBMVFC_HOST_ACTION_RESET:
		vhost->action = IBMVFC_HOST_ACTION_TGT_DEL;
		spin_unlock_irqrestore(vhost->host->host_lock, flags);
		rc = ibmvfc_reset_crq(vhost);
		spin_lock_irqsave(vhost->host->host_lock, flags);
		if (rc == H_CLOSED)
			vio_enable_interrupts(to_vio_dev(vhost->dev));
		if (rc || (rc = ibmvfc_send_crq_init(vhost)) ||
		    (rc = vio_enable_interrupts(to_vio_dev(vhost->dev)))) {
			ibmvfc_link_down(vhost, IBMVFC_LINK_DEAD);
			dev_err(vhost->dev, "Error after reset (rc=%d)\n", rc);
		}
		break;
	case IBMVFC_HOST_ACTION_REENABLE:
		vhost->action = IBMVFC_HOST_ACTION_TGT_DEL;
		spin_unlock_irqrestore(vhost->host->host_lock, flags);
		rc = ibmvfc_reenable_crq_queue(vhost);
		spin_lock_irqsave(vhost->host->host_lock, flags);
		if (rc || (rc = ibmvfc_send_crq_init(vhost))) {
			ibmvfc_link_down(vhost, IBMVFC_LINK_DEAD);
			dev_err(vhost->dev, "Error after enable (rc=%d)\n", rc);
		}
		break;
	case IBMVFC_HOST_ACTION_LOGO:
		vhost->job_step(vhost);
		break;
	case IBMVFC_HOST_ACTION_INIT:
		BUG_ON(vhost->state != IBMVFC_INITIALIZING);
		if (vhost->delay_init) {
			vhost->delay_init = 0;
			spin_unlock_irqrestore(vhost->host->host_lock, flags);
			ssleep(15);
			return;
		} else
			vhost->job_step(vhost);
		break;
	case IBMVFC_HOST_ACTION_QUERY:
		list_for_each_entry(tgt, &vhost->targets, queue)
			ibmvfc_init_tgt(tgt, ibmvfc_tgt_query_target);
		ibmvfc_set_host_action(vhost, IBMVFC_HOST_ACTION_QUERY_TGTS);
		break;
	case IBMVFC_HOST_ACTION_QUERY_TGTS:
		list_for_each_entry(tgt, &vhost->targets, queue) {
			if (tgt->action == IBMVFC_TGT_ACTION_INIT) {
				tgt->job_step(tgt);
				break;
			}
		}

		if (!ibmvfc_dev_init_to_do(vhost))
			ibmvfc_set_host_action(vhost, IBMVFC_HOST_ACTION_TGT_DEL);
		break;
	case IBMVFC_HOST_ACTION_TGT_DEL:
	case IBMVFC_HOST_ACTION_TGT_DEL_FAILED:
		list_for_each_entry(tgt, &vhost->targets, queue) {
			if (tgt->action == IBMVFC_TGT_ACTION_LOGOUT_RPORT) {
				tgt->job_step(tgt);
				break;
			}
		}

		if (ibmvfc_dev_logo_to_do(vhost)) {
			spin_unlock_irqrestore(vhost->host->host_lock, flags);
			return;
		}

		list_for_each_entry(tgt, &vhost->targets, queue) {
			if (tgt->action == IBMVFC_TGT_ACTION_DEL_RPORT) {
				tgt_dbg(tgt, "Deleting rport\n");
				rport = tgt->rport;
				tgt->rport = NULL;
				list_del(&tgt->queue);
				ibmvfc_set_tgt_action(tgt, IBMVFC_TGT_ACTION_DELETED_RPORT);
				spin_unlock_irqrestore(vhost->host->host_lock, flags);
				if (rport)
					fc_remote_port_delete(rport);
				del_timer_sync(&tgt->timer);
				kref_put(&tgt->kref, ibmvfc_release_tgt);
				return;
			} else if (tgt->action == IBMVFC_TGT_ACTION_DEL_AND_LOGOUT_RPORT) {
				tgt_dbg(tgt, "Deleting rport with I/O outstanding\n");
				rport = tgt->rport;
				tgt->rport = NULL;
				ibmvfc_set_tgt_action(tgt, IBMVFC_TGT_ACTION_LOGOUT_DELETED_RPORT);
				spin_unlock_irqrestore(vhost->host->host_lock, flags);
				if (rport)
					fc_remote_port_delete(rport);
				return;
			}
		}

		if (vhost->state == IBMVFC_INITIALIZING) {
			if (vhost->action == IBMVFC_HOST_ACTION_TGT_DEL_FAILED) {
				if (vhost->reinit) {
					vhost->reinit = 0;
					scsi_block_requests(vhost->host);
					ibmvfc_set_host_action(vhost, IBMVFC_HOST_ACTION_QUERY);
					spin_unlock_irqrestore(vhost->host->host_lock, flags);
				} else {
					ibmvfc_set_host_state(vhost, IBMVFC_ACTIVE);
					ibmvfc_set_host_action(vhost, IBMVFC_HOST_ACTION_NONE);
					wake_up(&vhost->init_wait_q);
					schedule_work(&vhost->rport_add_work_q);
					vhost->init_retries = 0;
					spin_unlock_irqrestore(vhost->host->host_lock, flags);
					scsi_unblock_requests(vhost->host);
				}

				return;
			} else {
				ibmvfc_set_host_action(vhost, IBMVFC_HOST_ACTION_INIT);
				vhost->job_step = ibmvfc_discover_targets;
			}
		} else {
			ibmvfc_set_host_action(vhost, IBMVFC_HOST_ACTION_NONE);
			spin_unlock_irqrestore(vhost->host->host_lock, flags);
			scsi_unblock_requests(vhost->host);
			wake_up(&vhost->init_wait_q);
			return;
		}
		break;
	case IBMVFC_HOST_ACTION_ALLOC_TGTS:
		ibmvfc_set_host_action(vhost, IBMVFC_HOST_ACTION_TGT_INIT);
		spin_unlock_irqrestore(vhost->host->host_lock, flags);
		ibmvfc_alloc_targets(vhost);
		spin_lock_irqsave(vhost->host->host_lock, flags);
		break;
	case IBMVFC_HOST_ACTION_TGT_INIT:
		list_for_each_entry(tgt, &vhost->targets, queue) {
			if (tgt->action == IBMVFC_TGT_ACTION_INIT) {
				tgt->job_step(tgt);
				break;
			}
		}

		if (!ibmvfc_dev_init_to_do(vhost))
			ibmvfc_set_host_action(vhost, IBMVFC_HOST_ACTION_TGT_DEL_FAILED);
		break;
	default:
		break;
	}

	spin_unlock_irqrestore(vhost->host->host_lock, flags);
}

/**
 * ibmvfc_work - Do task level work
 * @data:		ibmvfc host struct
 *
 * Returns:
 *	zero
 **/
static int ibmvfc_work(void *data)
{
	struct ibmvfc_host *vhost = data;
	int rc;

	set_user_nice(current, MIN_NICE);

	while (1) {
		rc = wait_event_interruptible(vhost->work_wait_q,
					      ibmvfc_work_to_do(vhost));

		BUG_ON(rc);

		if (kthread_should_stop())
			break;

		ibmvfc_do_work(vhost);
	}

	ibmvfc_dbg(vhost, "ibmvfc kthread exiting...\n");
	return 0;
}

/**
 * ibmvfc_init_crq - Initializes and registers CRQ with hypervisor
 * @vhost:	ibmvfc host struct
 *
 * Allocates a page for messages, maps it for dma, and registers
 * the crq with the hypervisor.
 *
 * Return value:
 *	zero on success / other on failure
 **/
static int ibmvfc_init_crq(struct ibmvfc_host *vhost)
{
	int rc, retrc = -ENOMEM;
	struct device *dev = vhost->dev;
	struct vio_dev *vdev = to_vio_dev(dev);
	struct ibmvfc_crq_queue *crq = &vhost->crq;

	ENTER;
	crq->msgs = (struct ibmvfc_crq *)get_zeroed_page(GFP_KERNEL);

	if (!crq->msgs)
		return -ENOMEM;

	crq->size = PAGE_SIZE / sizeof(*crq->msgs);
	crq->msg_token = dma_map_single(dev, crq->msgs,
					PAGE_SIZE, DMA_BIDIRECTIONAL);

	if (dma_mapping_error(dev, crq->msg_token))
		goto map_failed;

	retrc = rc = plpar_hcall_norets(H_REG_CRQ, vdev->unit_address,
					crq->msg_token, PAGE_SIZE);

	if (rc == H_RESOURCE)
		/* maybe kexecing and resource is busy. try a reset */
		retrc = rc = ibmvfc_reset_crq(vhost);

	if (rc == H_CLOSED)
		dev_warn(dev, "Partner adapter not ready\n");
	else if (rc) {
		dev_warn(dev, "Error %d opening adapter\n", rc);
		goto reg_crq_failed;
	}

	retrc = 0;

	tasklet_init(&vhost->tasklet, (void *)ibmvfc_tasklet, (unsigned long)vhost);

	if ((rc = request_irq(vdev->irq, ibmvfc_interrupt, 0, IBMVFC_NAME, vhost))) {
		dev_err(dev, "Couldn't register irq 0x%x. rc=%d\n", vdev->irq, rc);
		goto req_irq_failed;
	}

	if ((rc = vio_enable_interrupts(vdev))) {
		dev_err(dev, "Error %d enabling interrupts\n", rc);
		goto req_irq_failed;
	}

	crq->cur = 0;
	LEAVE;
	return retrc;

req_irq_failed:
	tasklet_kill(&vhost->tasklet);
	do {
		rc = plpar_hcall_norets(H_FREE_CRQ, vdev->unit_address);
	} while (rc == H_BUSY || H_IS_LONG_BUSY(rc));
reg_crq_failed:
	dma_unmap_single(dev, crq->msg_token, PAGE_SIZE, DMA_BIDIRECTIONAL);
map_failed:
	free_page((unsigned long)crq->msgs);
	return retrc;
}

/**
 * ibmvfc_free_mem - Free memory for vhost
 * @vhost:	ibmvfc host struct
 *
 * Return value:
 * 	none
 **/
static void ibmvfc_free_mem(struct ibmvfc_host *vhost)
{
	struct ibmvfc_async_crq_queue *async_q = &vhost->async_crq;

	ENTER;
	mempool_destroy(vhost->tgt_pool);
	kfree(vhost->trace);
	dma_free_coherent(vhost->dev, vhost->disc_buf_sz, vhost->disc_buf,
			  vhost->disc_buf_dma);
	dma_free_coherent(vhost->dev, sizeof(*vhost->login_buf),
			  vhost->login_buf, vhost->login_buf_dma);
	dma_pool_destroy(vhost->sg_pool);
	dma_unmap_single(vhost->dev, async_q->msg_token,
			 async_q->size * sizeof(*async_q->msgs), DMA_BIDIRECTIONAL);
	free_page((unsigned long)async_q->msgs);
	LEAVE;
}

/**
 * ibmvfc_alloc_mem - Allocate memory for vhost
 * @vhost:	ibmvfc host struct
 *
 * Return value:
 * 	0 on success / non-zero on failure
 **/
static int ibmvfc_alloc_mem(struct ibmvfc_host *vhost)
{
	struct ibmvfc_async_crq_queue *async_q = &vhost->async_crq;
	struct device *dev = vhost->dev;

	ENTER;
	async_q->msgs = (struct ibmvfc_async_crq *)get_zeroed_page(GFP_KERNEL);
	if (!async_q->msgs) {
		dev_err(dev, "Couldn't allocate async queue.\n");
		goto nomem;
	}

	async_q->size = PAGE_SIZE / sizeof(struct ibmvfc_async_crq);
	async_q->msg_token = dma_map_single(dev, async_q->msgs,
					    async_q->size * sizeof(*async_q->msgs),
					    DMA_BIDIRECTIONAL);

	if (dma_mapping_error(dev, async_q->msg_token)) {
		dev_err(dev, "Failed to map async queue\n");
		goto free_async_crq;
	}

	vhost->sg_pool = dma_pool_create(IBMVFC_NAME, dev,
					 SG_ALL * sizeof(struct srp_direct_buf),
					 sizeof(struct srp_direct_buf), 0);

	if (!vhost->sg_pool) {
		dev_err(dev, "Failed to allocate sg pool\n");
		goto unmap_async_crq;
	}

	vhost->login_buf = dma_alloc_coherent(dev, sizeof(*vhost->login_buf),
					      &vhost->login_buf_dma, GFP_KERNEL);

	if (!vhost->login_buf) {
		dev_err(dev, "Couldn't allocate NPIV login buffer\n");
		goto free_sg_pool;
	}

	vhost->disc_buf_sz = sizeof(*vhost->disc_buf) * max_targets;
	vhost->disc_buf = dma_alloc_coherent(dev, vhost->disc_buf_sz,
					     &vhost->disc_buf_dma, GFP_KERNEL);

	if (!vhost->disc_buf) {
		dev_err(dev, "Couldn't allocate Discover Targets buffer\n");
		goto free_login_buffer;
	}

	vhost->trace = kcalloc(IBMVFC_NUM_TRACE_ENTRIES,
			       sizeof(struct ibmvfc_trace_entry), GFP_KERNEL);

	if (!vhost->trace)
		goto free_disc_buffer;

	vhost->tgt_pool = mempool_create_kmalloc_pool(IBMVFC_TGT_MEMPOOL_SZ,
						      sizeof(struct ibmvfc_target));

	if (!vhost->tgt_pool) {
		dev_err(dev, "Couldn't allocate target memory pool\n");
		goto free_trace;
	}

	LEAVE;
	return 0;

free_trace:
	kfree(vhost->trace);
free_disc_buffer:
	dma_free_coherent(dev, vhost->disc_buf_sz, vhost->disc_buf,
			  vhost->disc_buf_dma);
free_login_buffer:
	dma_free_coherent(dev, sizeof(*vhost->login_buf),
			  vhost->login_buf, vhost->login_buf_dma);
free_sg_pool:
	dma_pool_destroy(vhost->sg_pool);
unmap_async_crq:
	dma_unmap_single(dev, async_q->msg_token,
			 async_q->size * sizeof(*async_q->msgs), DMA_BIDIRECTIONAL);
free_async_crq:
	free_page((unsigned long)async_q->msgs);
nomem:
	LEAVE;
	return -ENOMEM;
}

/**
 * ibmvfc_rport_add_thread - Worker thread for rport adds
 * @work:	work struct
 *
 **/
static void ibmvfc_rport_add_thread(struct work_struct *work)
{
	struct ibmvfc_host *vhost = container_of(work, struct ibmvfc_host,
						 rport_add_work_q);
	struct ibmvfc_target *tgt;
	struct fc_rport *rport;
	unsigned long flags;
	int did_work;

	ENTER;
	spin_lock_irqsave(vhost->host->host_lock, flags);
	do {
		did_work = 0;
		if (vhost->state != IBMVFC_ACTIVE)
			break;

		list_for_each_entry(tgt, &vhost->targets, queue) {
			if (tgt->add_rport) {
				did_work = 1;
				tgt->add_rport = 0;
				kref_get(&tgt->kref);
				rport = tgt->rport;
				if (!rport) {
					spin_unlock_irqrestore(vhost->host->host_lock, flags);
					ibmvfc_tgt_add_rport(tgt);
				} else if (get_device(&rport->dev)) {
					spin_unlock_irqrestore(vhost->host->host_lock, flags);
					tgt_dbg(tgt, "Setting rport roles\n");
					fc_remote_port_rolechg(rport, tgt->ids.roles);
					put_device(&rport->dev);
				} else {
					spin_unlock_irqrestore(vhost->host->host_lock, flags);
				}

				kref_put(&tgt->kref, ibmvfc_release_tgt);
				spin_lock_irqsave(vhost->host->host_lock, flags);
				break;
			}
		}
	} while(did_work);

	if (vhost->state == IBMVFC_ACTIVE)
		vhost->scan_complete = 1;
	spin_unlock_irqrestore(vhost->host->host_lock, flags);
	LEAVE;
}

/**
 * ibmvfc_probe - Adapter hot plug add entry point
 * @vdev:	vio device struct
 * @id:	vio device id struct
 *
 * Return value:
 * 	0 on success / non-zero on failure
 **/
static int ibmvfc_probe(struct vio_dev *vdev, const struct vio_device_id *id)
{
	struct ibmvfc_host *vhost;
	struct Scsi_Host *shost;
	struct device *dev = &vdev->dev;
	int rc = -ENOMEM;

	ENTER;
	shost = scsi_host_alloc(&driver_template, sizeof(*vhost));
	if (!shost) {
		dev_err(dev, "Couldn't allocate host data\n");
		goto out;
	}

	shost->transportt = ibmvfc_transport_template;
	shost->can_queue = max_requests;
	shost->max_lun = max_lun;
	shost->max_id = max_targets;
	shost->max_sectors = IBMVFC_MAX_SECTORS;
	shost->max_cmd_len = IBMVFC_MAX_CDB_LEN;
	shost->unique_id = shost->host_no;

	vhost = shost_priv(shost);
	INIT_LIST_HEAD(&vhost->sent);
	INIT_LIST_HEAD(&vhost->free);
	INIT_LIST_HEAD(&vhost->targets);
	sprintf(vhost->name, IBMVFC_NAME);
	vhost->host = shost;
	vhost->dev = dev;
	vhost->partition_number = -1;
	vhost->log_level = log_level;
	vhost->task_set = 1;
	strcpy(vhost->partition_name, "UNKNOWN");
	init_waitqueue_head(&vhost->work_wait_q);
	init_waitqueue_head(&vhost->init_wait_q);
	INIT_WORK(&vhost->rport_add_work_q, ibmvfc_rport_add_thread);
	mutex_init(&vhost->passthru_mutex);

	if ((rc = ibmvfc_alloc_mem(vhost)))
		goto free_scsi_host;

	vhost->work_thread = kthread_run(ibmvfc_work, vhost, "%s_%d", IBMVFC_NAME,
					 shost->host_no);

	if (IS_ERR(vhost->work_thread)) {
		dev_err(dev, "Couldn't create kernel thread: %ld\n",
			PTR_ERR(vhost->work_thread));
		rc = PTR_ERR(vhost->work_thread);
		goto free_host_mem;
	}

	if ((rc = ibmvfc_init_crq(vhost))) {
		dev_err(dev, "Couldn't initialize crq. rc=%d\n", rc);
		goto kill_kthread;
	}

	if ((rc = ibmvfc_init_event_pool(vhost))) {
		dev_err(dev, "Couldn't initialize event pool. rc=%d\n", rc);
		goto release_crq;
	}

	if ((rc = scsi_add_host(shost, dev)))
		goto release_event_pool;

	fc_host_dev_loss_tmo(shost) = IBMVFC_DEV_LOSS_TMO;

	if ((rc = ibmvfc_create_trace_file(&shost->shost_dev.kobj,
					   &ibmvfc_trace_attr))) {
		dev_err(dev, "Failed to create trace file. rc=%d\n", rc);
		goto remove_shost;
	}

	if (shost_to_fc_host(shost)->rqst_q)
		blk_queue_max_segments(shost_to_fc_host(shost)->rqst_q, 1);
	dev_set_drvdata(dev, vhost);
	spin_lock(&ibmvfc_driver_lock);
	list_add_tail(&vhost->queue, &ibmvfc_head);
	spin_unlock(&ibmvfc_driver_lock);

	ibmvfc_send_crq_init(vhost);
	scsi_scan_host(shost);
	return 0;

remove_shost:
	scsi_remove_host(shost);
release_event_pool:
	ibmvfc_free_event_pool(vhost);
release_crq:
	ibmvfc_release_crq_queue(vhost);
kill_kthread:
	kthread_stop(vhost->work_thread);
free_host_mem:
	ibmvfc_free_mem(vhost);
free_scsi_host:
	scsi_host_put(shost);
out:
	LEAVE;
	return rc;
}

/**
 * ibmvfc_remove - Adapter hot plug remove entry point
 * @vdev:	vio device struct
 *
 * Return value:
 * 	0
 **/
static int ibmvfc_remove(struct vio_dev *vdev)
{
	struct ibmvfc_host *vhost = dev_get_drvdata(&vdev->dev);
	unsigned long flags;

	ENTER;
	ibmvfc_remove_trace_file(&vhost->host->shost_dev.kobj, &ibmvfc_trace_attr);

	spin_lock_irqsave(vhost->host->host_lock, flags);
	ibmvfc_link_down(vhost, IBMVFC_HOST_OFFLINE);
	spin_unlock_irqrestore(vhost->host->host_lock, flags);

	ibmvfc_wait_while_resetting(vhost);
	ibmvfc_release_crq_queue(vhost);
	kthread_stop(vhost->work_thread);
	fc_remove_host(vhost->host);
	scsi_remove_host(vhost->host);

	spin_lock_irqsave(vhost->host->host_lock, flags);
	ibmvfc_purge_requests(vhost, DID_ERROR);
	spin_unlock_irqrestore(vhost->host->host_lock, flags);
	ibmvfc_free_event_pool(vhost);

	ibmvfc_free_mem(vhost);
	spin_lock(&ibmvfc_driver_lock);
	list_del(&vhost->queue);
	spin_unlock(&ibmvfc_driver_lock);
	scsi_host_put(vhost->host);
	LEAVE;
	return 0;
}

/**
 * ibmvfc_resume - Resume from suspend
 * @dev:	device struct
 *
 * We may have lost an interrupt across suspend/resume, so kick the
 * interrupt handler
 *
 */
static int ibmvfc_resume(struct device *dev)
{
	unsigned long flags;
	struct ibmvfc_host *vhost = dev_get_drvdata(dev);
	struct vio_dev *vdev = to_vio_dev(dev);

	spin_lock_irqsave(vhost->host->host_lock, flags);
	vio_disable_interrupts(vdev);
	tasklet_schedule(&vhost->tasklet);
	spin_unlock_irqrestore(vhost->host->host_lock, flags);
	return 0;
}

/**
 * ibmvfc_get_desired_dma - Calculate DMA resources needed by the driver
 * @vdev:	vio device struct
 *
 * Return value:
 *	Number of bytes the driver will need to DMA map at the same time in
 *	order to perform well.
 */
static unsigned long ibmvfc_get_desired_dma(struct vio_dev *vdev)
{
	unsigned long pool_dma = max_requests * sizeof(union ibmvfc_iu);
	return pool_dma + ((512 * 1024) * driver_template.cmd_per_lun);
}

static const struct vio_device_id ibmvfc_device_table[] = {
	{"fcp", "IBM,vfc-client"},
	{ "", "" }
};
MODULE_DEVICE_TABLE(vio, ibmvfc_device_table);

static const struct dev_pm_ops ibmvfc_pm_ops = {
	.resume = ibmvfc_resume
};

static struct vio_driver ibmvfc_driver = {
	.id_table = ibmvfc_device_table,
	.probe = ibmvfc_probe,
	.remove = ibmvfc_remove,
	.get_desired_dma = ibmvfc_get_desired_dma,
	.name = IBMVFC_NAME,
	.pm = &ibmvfc_pm_ops,
};

static struct fc_function_template ibmvfc_transport_functions = {
	.show_host_fabric_name = 1,
	.show_host_node_name = 1,
	.show_host_port_name = 1,
	.show_host_supported_classes = 1,
	.show_host_port_type = 1,
	.show_host_port_id = 1,
	.show_host_maxframe_size = 1,

	.get_host_port_state = ibmvfc_get_host_port_state,
	.show_host_port_state = 1,

	.get_host_speed = ibmvfc_get_host_speed,
	.show_host_speed = 1,

	.issue_fc_host_lip = ibmvfc_issue_fc_host_lip,
	.terminate_rport_io = ibmvfc_terminate_rport_io,

	.show_rport_maxframe_size = 1,
	.show_rport_supported_classes = 1,

	.set_rport_dev_loss_tmo = ibmvfc_set_rport_dev_loss_tmo,
	.show_rport_dev_loss_tmo = 1,

	.get_starget_node_name = ibmvfc_get_starget_node_name,
	.show_starget_node_name = 1,

	.get_starget_port_name = ibmvfc_get_starget_port_name,
	.show_starget_port_name = 1,

	.get_starget_port_id = ibmvfc_get_starget_port_id,
	.show_starget_port_id = 1,

	.bsg_request = ibmvfc_bsg_request,
	.bsg_timeout = ibmvfc_bsg_timeout,
};

/**
 * ibmvfc_module_init - Initialize the ibmvfc module
 *
 * Return value:
 * 	0 on success / other on failure
 **/
static int __init ibmvfc_module_init(void)
{
	int rc;

	if (!firmware_has_feature(FW_FEATURE_VIO))
		return -ENODEV;

	printk(KERN_INFO IBMVFC_NAME": IBM Virtual Fibre Channel Driver version: %s %s\n",
	       IBMVFC_DRIVER_VERSION, IBMVFC_DRIVER_DATE);

	ibmvfc_transport_template = fc_attach_transport(&ibmvfc_transport_functions);
	if (!ibmvfc_transport_template)
		return -ENOMEM;

	rc = vio_register_driver(&ibmvfc_driver);
	if (rc)
		fc_release_transport(ibmvfc_transport_template);
	return rc;
}

/**
 * ibmvfc_module_exit - Teardown the ibmvfc module
 *
 * Return value:
 * 	nothing
 **/
static void __exit ibmvfc_module_exit(void)
{
	vio_unregister_driver(&ibmvfc_driver);
	fc_release_transport(ibmvfc_transport_template);
}

module_init(ibmvfc_module_init);
module_exit(ibmvfc_module_exit);<|MERGE_RESOLUTION|>--- conflicted
+++ resolved
@@ -1744,11 +1744,7 @@
 		iu->pri_task_attr = IBMVFC_SIMPLE_TASK;
 	}
 
-<<<<<<< HEAD
-	vfc_cmd->correlation = cpu_to_be64(evt);
-=======
 	vfc_cmd->correlation = cpu_to_be64((u64)evt);
->>>>>>> 6ee1d745
 
 	if (likely(!(rc = ibmvfc_map_sg_data(cmnd, evt, vfc_cmd, vhost->dev))))
 		return ibmvfc_send_event(evt, vhost, 0);
@@ -2422,11 +2418,7 @@
 		tmf->flags = cpu_to_be16((IBMVFC_NO_MEM_DESC | IBMVFC_TMF));
 		evt->sync_iu = &rsp_iu;
 
-<<<<<<< HEAD
-		tmf->correlation = cpu_to_be64(evt);
-=======
 		tmf->correlation = cpu_to_be64((u64)evt);
->>>>>>> 6ee1d745
 
 		init_completion(&evt->comp);
 		rsp_rc = ibmvfc_send_event(evt, vhost, default_timeout);
