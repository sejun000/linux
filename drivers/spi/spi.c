// SPDX-License-Identifier: GPL-2.0-or-later
// SPI init/core code
//
// Copyright (C) 2005 David Brownell
// Copyright (C) 2008 Secret Lab Technologies Ltd.

#include <linux/kernel.h>
#include <linux/device.h>
#include <linux/init.h>
#include <linux/cache.h>
#include <linux/dma-mapping.h>
#include <linux/dmaengine.h>
#include <linux/mutex.h>
#include <linux/of_device.h>
#include <linux/of_irq.h>
#include <linux/clk/clk-conf.h>
#include <linux/slab.h>
#include <linux/mod_devicetable.h>
#include <linux/spi/spi.h>
#include <linux/spi/spi-mem.h>
#include <linux/of_gpio.h>
#include <linux/gpio/consumer.h>
#include <linux/pm_runtime.h>
#include <linux/pm_domain.h>
#include <linux/property.h>
#include <linux/export.h>
#include <linux/sched/rt.h>
#include <uapi/linux/sched/types.h>
#include <linux/delay.h>
#include <linux/kthread.h>
#include <linux/ioport.h>
#include <linux/acpi.h>
#include <linux/highmem.h>
#include <linux/idr.h>
#include <linux/platform_data/x86/apple.h>

#define CREATE_TRACE_POINTS
#include <trace/events/spi.h>
EXPORT_TRACEPOINT_SYMBOL(spi_transfer_start);
EXPORT_TRACEPOINT_SYMBOL(spi_transfer_stop);

#include "internals.h"

static DEFINE_IDR(spi_master_idr);

static void spidev_release(struct device *dev)
{
	struct spi_device	*spi = to_spi_device(dev);

	spi_controller_put(spi->controller);
	kfree(spi->driver_override);
	kfree(spi);
}

static ssize_t
modalias_show(struct device *dev, struct device_attribute *a, char *buf)
{
	const struct spi_device	*spi = to_spi_device(dev);
	int len;

	len = acpi_device_modalias(dev, buf, PAGE_SIZE - 1);
	if (len != -ENODEV)
		return len;

	return sprintf(buf, "%s%s\n", SPI_MODULE_PREFIX, spi->modalias);
}
static DEVICE_ATTR_RO(modalias);

static ssize_t driver_override_store(struct device *dev,
				     struct device_attribute *a,
				     const char *buf, size_t count)
{
	struct spi_device *spi = to_spi_device(dev);
	const char *end = memchr(buf, '\n', count);
	const size_t len = end ? end - buf : count;
	const char *driver_override, *old;

	/* We need to keep extra room for a newline when displaying value */
	if (len >= (PAGE_SIZE - 1))
		return -EINVAL;

	driver_override = kstrndup(buf, len, GFP_KERNEL);
	if (!driver_override)
		return -ENOMEM;

	device_lock(dev);
	old = spi->driver_override;
	if (len) {
		spi->driver_override = driver_override;
	} else {
		/* Empty string, disable driver override */
		spi->driver_override = NULL;
		kfree(driver_override);
	}
	device_unlock(dev);
	kfree(old);

	return count;
}

static ssize_t driver_override_show(struct device *dev,
				    struct device_attribute *a, char *buf)
{
	const struct spi_device *spi = to_spi_device(dev);
	ssize_t len;

	device_lock(dev);
	len = snprintf(buf, PAGE_SIZE, "%s\n", spi->driver_override ? : "");
	device_unlock(dev);
	return len;
}
static DEVICE_ATTR_RW(driver_override);

#define SPI_STATISTICS_ATTRS(field, file)				\
static ssize_t spi_controller_##field##_show(struct device *dev,	\
					     struct device_attribute *attr, \
					     char *buf)			\
{									\
	struct spi_controller *ctlr = container_of(dev,			\
					 struct spi_controller, dev);	\
	return spi_statistics_##field##_show(&ctlr->statistics, buf);	\
}									\
static struct device_attribute dev_attr_spi_controller_##field = {	\
	.attr = { .name = file, .mode = 0444 },				\
	.show = spi_controller_##field##_show,				\
};									\
static ssize_t spi_device_##field##_show(struct device *dev,		\
					 struct device_attribute *attr,	\
					char *buf)			\
{									\
	struct spi_device *spi = to_spi_device(dev);			\
	return spi_statistics_##field##_show(&spi->statistics, buf);	\
}									\
static struct device_attribute dev_attr_spi_device_##field = {		\
	.attr = { .name = file, .mode = 0444 },				\
	.show = spi_device_##field##_show,				\
}

#define SPI_STATISTICS_SHOW_NAME(name, file, field, format_string)	\
static ssize_t spi_statistics_##name##_show(struct spi_statistics *stat, \
					    char *buf)			\
{									\
	unsigned long flags;						\
	ssize_t len;							\
	spin_lock_irqsave(&stat->lock, flags);				\
	len = sprintf(buf, format_string, stat->field);			\
	spin_unlock_irqrestore(&stat->lock, flags);			\
	return len;							\
}									\
SPI_STATISTICS_ATTRS(name, file)

#define SPI_STATISTICS_SHOW(field, format_string)			\
	SPI_STATISTICS_SHOW_NAME(field, __stringify(field),		\
				 field, format_string)

SPI_STATISTICS_SHOW(messages, "%lu");
SPI_STATISTICS_SHOW(transfers, "%lu");
SPI_STATISTICS_SHOW(errors, "%lu");
SPI_STATISTICS_SHOW(timedout, "%lu");

SPI_STATISTICS_SHOW(spi_sync, "%lu");
SPI_STATISTICS_SHOW(spi_sync_immediate, "%lu");
SPI_STATISTICS_SHOW(spi_async, "%lu");

SPI_STATISTICS_SHOW(bytes, "%llu");
SPI_STATISTICS_SHOW(bytes_rx, "%llu");
SPI_STATISTICS_SHOW(bytes_tx, "%llu");

#define SPI_STATISTICS_TRANSFER_BYTES_HISTO(index, number)		\
	SPI_STATISTICS_SHOW_NAME(transfer_bytes_histo##index,		\
				 "transfer_bytes_histo_" number,	\
				 transfer_bytes_histo[index],  "%lu")
SPI_STATISTICS_TRANSFER_BYTES_HISTO(0,  "0-1");
SPI_STATISTICS_TRANSFER_BYTES_HISTO(1,  "2-3");
SPI_STATISTICS_TRANSFER_BYTES_HISTO(2,  "4-7");
SPI_STATISTICS_TRANSFER_BYTES_HISTO(3,  "8-15");
SPI_STATISTICS_TRANSFER_BYTES_HISTO(4,  "16-31");
SPI_STATISTICS_TRANSFER_BYTES_HISTO(5,  "32-63");
SPI_STATISTICS_TRANSFER_BYTES_HISTO(6,  "64-127");
SPI_STATISTICS_TRANSFER_BYTES_HISTO(7,  "128-255");
SPI_STATISTICS_TRANSFER_BYTES_HISTO(8,  "256-511");
SPI_STATISTICS_TRANSFER_BYTES_HISTO(9,  "512-1023");
SPI_STATISTICS_TRANSFER_BYTES_HISTO(10, "1024-2047");
SPI_STATISTICS_TRANSFER_BYTES_HISTO(11, "2048-4095");
SPI_STATISTICS_TRANSFER_BYTES_HISTO(12, "4096-8191");
SPI_STATISTICS_TRANSFER_BYTES_HISTO(13, "8192-16383");
SPI_STATISTICS_TRANSFER_BYTES_HISTO(14, "16384-32767");
SPI_STATISTICS_TRANSFER_BYTES_HISTO(15, "32768-65535");
SPI_STATISTICS_TRANSFER_BYTES_HISTO(16, "65536+");

SPI_STATISTICS_SHOW(transfers_split_maxsize, "%lu");

static struct attribute *spi_dev_attrs[] = {
	&dev_attr_modalias.attr,
	&dev_attr_driver_override.attr,
	NULL,
};

static const struct attribute_group spi_dev_group = {
	.attrs  = spi_dev_attrs,
};

static struct attribute *spi_device_statistics_attrs[] = {
	&dev_attr_spi_device_messages.attr,
	&dev_attr_spi_device_transfers.attr,
	&dev_attr_spi_device_errors.attr,
	&dev_attr_spi_device_timedout.attr,
	&dev_attr_spi_device_spi_sync.attr,
	&dev_attr_spi_device_spi_sync_immediate.attr,
	&dev_attr_spi_device_spi_async.attr,
	&dev_attr_spi_device_bytes.attr,
	&dev_attr_spi_device_bytes_rx.attr,
	&dev_attr_spi_device_bytes_tx.attr,
	&dev_attr_spi_device_transfer_bytes_histo0.attr,
	&dev_attr_spi_device_transfer_bytes_histo1.attr,
	&dev_attr_spi_device_transfer_bytes_histo2.attr,
	&dev_attr_spi_device_transfer_bytes_histo3.attr,
	&dev_attr_spi_device_transfer_bytes_histo4.attr,
	&dev_attr_spi_device_transfer_bytes_histo5.attr,
	&dev_attr_spi_device_transfer_bytes_histo6.attr,
	&dev_attr_spi_device_transfer_bytes_histo7.attr,
	&dev_attr_spi_device_transfer_bytes_histo8.attr,
	&dev_attr_spi_device_transfer_bytes_histo9.attr,
	&dev_attr_spi_device_transfer_bytes_histo10.attr,
	&dev_attr_spi_device_transfer_bytes_histo11.attr,
	&dev_attr_spi_device_transfer_bytes_histo12.attr,
	&dev_attr_spi_device_transfer_bytes_histo13.attr,
	&dev_attr_spi_device_transfer_bytes_histo14.attr,
	&dev_attr_spi_device_transfer_bytes_histo15.attr,
	&dev_attr_spi_device_transfer_bytes_histo16.attr,
	&dev_attr_spi_device_transfers_split_maxsize.attr,
	NULL,
};

static const struct attribute_group spi_device_statistics_group = {
	.name  = "statistics",
	.attrs  = spi_device_statistics_attrs,
};

static const struct attribute_group *spi_dev_groups[] = {
	&spi_dev_group,
	&spi_device_statistics_group,
	NULL,
};

static struct attribute *spi_controller_statistics_attrs[] = {
	&dev_attr_spi_controller_messages.attr,
	&dev_attr_spi_controller_transfers.attr,
	&dev_attr_spi_controller_errors.attr,
	&dev_attr_spi_controller_timedout.attr,
	&dev_attr_spi_controller_spi_sync.attr,
	&dev_attr_spi_controller_spi_sync_immediate.attr,
	&dev_attr_spi_controller_spi_async.attr,
	&dev_attr_spi_controller_bytes.attr,
	&dev_attr_spi_controller_bytes_rx.attr,
	&dev_attr_spi_controller_bytes_tx.attr,
	&dev_attr_spi_controller_transfer_bytes_histo0.attr,
	&dev_attr_spi_controller_transfer_bytes_histo1.attr,
	&dev_attr_spi_controller_transfer_bytes_histo2.attr,
	&dev_attr_spi_controller_transfer_bytes_histo3.attr,
	&dev_attr_spi_controller_transfer_bytes_histo4.attr,
	&dev_attr_spi_controller_transfer_bytes_histo5.attr,
	&dev_attr_spi_controller_transfer_bytes_histo6.attr,
	&dev_attr_spi_controller_transfer_bytes_histo7.attr,
	&dev_attr_spi_controller_transfer_bytes_histo8.attr,
	&dev_attr_spi_controller_transfer_bytes_histo9.attr,
	&dev_attr_spi_controller_transfer_bytes_histo10.attr,
	&dev_attr_spi_controller_transfer_bytes_histo11.attr,
	&dev_attr_spi_controller_transfer_bytes_histo12.attr,
	&dev_attr_spi_controller_transfer_bytes_histo13.attr,
	&dev_attr_spi_controller_transfer_bytes_histo14.attr,
	&dev_attr_spi_controller_transfer_bytes_histo15.attr,
	&dev_attr_spi_controller_transfer_bytes_histo16.attr,
	&dev_attr_spi_controller_transfers_split_maxsize.attr,
	NULL,
};

static const struct attribute_group spi_controller_statistics_group = {
	.name  = "statistics",
	.attrs  = spi_controller_statistics_attrs,
};

static const struct attribute_group *spi_master_groups[] = {
	&spi_controller_statistics_group,
	NULL,
};

static void spi_statistics_add_transfer_stats(struct spi_statistics *stats,
					      struct spi_transfer *xfer,
					      struct spi_controller *ctlr)
{
	unsigned long flags;
	int l2len = min(fls(xfer->len), SPI_STATISTICS_HISTO_SIZE) - 1;

	if (l2len < 0)
		l2len = 0;

	spin_lock_irqsave(&stats->lock, flags);

	stats->transfers++;
	stats->transfer_bytes_histo[l2len]++;

	stats->bytes += xfer->len;
	if ((xfer->tx_buf) &&
	    (xfer->tx_buf != ctlr->dummy_tx))
		stats->bytes_tx += xfer->len;
	if ((xfer->rx_buf) &&
	    (xfer->rx_buf != ctlr->dummy_rx))
		stats->bytes_rx += xfer->len;

	spin_unlock_irqrestore(&stats->lock, flags);
}

/* modalias support makes "modprobe $MODALIAS" new-style hotplug work,
 * and the sysfs version makes coldplug work too.
 */

static const struct spi_device_id *spi_match_id(const struct spi_device_id *id,
						const struct spi_device *sdev)
{
	while (id->name[0]) {
		if (!strcmp(sdev->modalias, id->name))
			return id;
		id++;
	}
	return NULL;
}

const struct spi_device_id *spi_get_device_id(const struct spi_device *sdev)
{
	const struct spi_driver *sdrv = to_spi_driver(sdev->dev.driver);

	return spi_match_id(sdrv->id_table, sdev);
}
EXPORT_SYMBOL_GPL(spi_get_device_id);

static int spi_match_device(struct device *dev, struct device_driver *drv)
{
	const struct spi_device	*spi = to_spi_device(dev);
	const struct spi_driver	*sdrv = to_spi_driver(drv);

	/* Check override first, and if set, only use the named driver */
	if (spi->driver_override)
		return strcmp(spi->driver_override, drv->name) == 0;

	/* Attempt an OF style match */
	if (of_driver_match_device(dev, drv))
		return 1;

	/* Then try ACPI */
	if (acpi_driver_match_device(dev, drv))
		return 1;

	if (sdrv->id_table)
		return !!spi_match_id(sdrv->id_table, spi);

	return strcmp(spi->modalias, drv->name) == 0;
}

static int spi_uevent(struct device *dev, struct kobj_uevent_env *env)
{
	const struct spi_device		*spi = to_spi_device(dev);
	int rc;

	rc = acpi_device_uevent_modalias(dev, env);
	if (rc != -ENODEV)
		return rc;

	return add_uevent_var(env, "MODALIAS=%s%s", SPI_MODULE_PREFIX, spi->modalias);
}

static int spi_probe(struct device *dev)
{
	const struct spi_driver		*sdrv = to_spi_driver(dev->driver);
	struct spi_device		*spi = to_spi_device(dev);
	int ret;

	ret = of_clk_set_defaults(dev->of_node, false);
	if (ret)
		return ret;

	if (dev->of_node) {
		spi->irq = of_irq_get(dev->of_node, 0);
		if (spi->irq == -EPROBE_DEFER)
			return -EPROBE_DEFER;
		if (spi->irq < 0)
			spi->irq = 0;
	}

	ret = dev_pm_domain_attach(dev, true);
	if (ret)
		return ret;

	if (sdrv->probe) {
		ret = sdrv->probe(spi);
		if (ret)
			dev_pm_domain_detach(dev, true);
	}

	return ret;
}

static void spi_remove(struct device *dev)
{
	const struct spi_driver		*sdrv = to_spi_driver(dev->driver);

	if (sdrv->remove) {
		int ret;

		ret = sdrv->remove(to_spi_device(dev));
		if (ret)
			dev_warn(dev,
				 "Failed to unbind driver (%pe), ignoring\n",
				 ERR_PTR(ret));
	}

	dev_pm_domain_detach(dev, true);
}

static void spi_shutdown(struct device *dev)
{
	if (dev->driver) {
		const struct spi_driver	*sdrv = to_spi_driver(dev->driver);

		if (sdrv->shutdown)
			sdrv->shutdown(to_spi_device(dev));
	}
}

struct bus_type spi_bus_type = {
	.name		= "spi",
	.dev_groups	= spi_dev_groups,
	.match		= spi_match_device,
	.uevent		= spi_uevent,
	.probe		= spi_probe,
	.remove		= spi_remove,
	.shutdown	= spi_shutdown,
};
EXPORT_SYMBOL_GPL(spi_bus_type);

/**
 * __spi_register_driver - register a SPI driver
 * @owner: owner module of the driver to register
 * @sdrv: the driver to register
 * Context: can sleep
 *
 * Return: zero on success, else a negative error code.
 */
int __spi_register_driver(struct module *owner, struct spi_driver *sdrv)
{
	sdrv->driver.owner = owner;
	sdrv->driver.bus = &spi_bus_type;

	/*
	 * For Really Good Reasons we use spi: modaliases not of:
	 * modaliases for DT so module autoloading won't work if we
	 * don't have a spi_device_id as well as a compatible string.
	 */
	if (sdrv->driver.of_match_table) {
		const struct of_device_id *of_id;

		for (of_id = sdrv->driver.of_match_table; of_id->compatible[0];
		     of_id++) {
			const char *of_name;

			/* Strip off any vendor prefix */
			of_name = strnchr(of_id->compatible,
					  sizeof(of_id->compatible), ',');
			if (of_name)
				of_name++;
			else
				of_name = of_id->compatible;

			if (sdrv->id_table) {
				const struct spi_device_id *spi_id;

				for (spi_id = sdrv->id_table; spi_id->name[0];
				     spi_id++)
					if (strcmp(spi_id->name, of_name) == 0)
						break;

				if (spi_id->name[0])
					continue;
			} else {
				if (strcmp(sdrv->driver.name, of_name) == 0)
					continue;
			}

			pr_warn("SPI driver %s has no spi_device_id for %s\n",
				sdrv->driver.name, of_id->compatible);
		}
	}

	return driver_register(&sdrv->driver);
}
EXPORT_SYMBOL_GPL(__spi_register_driver);

/*-------------------------------------------------------------------------*/

/* SPI devices should normally not be created by SPI device drivers; that
 * would make them board-specific.  Similarly with SPI controller drivers.
 * Device registration normally goes into like arch/.../mach.../board-YYY.c
 * with other readonly (flashable) information about mainboard devices.
 */

struct boardinfo {
	struct list_head	list;
	struct spi_board_info	board_info;
};

static LIST_HEAD(board_list);
static LIST_HEAD(spi_controller_list);

/*
 * Used to protect add/del operation for board_info list and
 * spi_controller list, and their matching process
 * also used to protect object of type struct idr
 */
static DEFINE_MUTEX(board_lock);

/**
 * spi_alloc_device - Allocate a new SPI device
 * @ctlr: Controller to which device is connected
 * Context: can sleep
 *
 * Allows a driver to allocate and initialize a spi_device without
 * registering it immediately.  This allows a driver to directly
 * fill the spi_device with device parameters before calling
 * spi_add_device() on it.
 *
 * Caller is responsible to call spi_add_device() on the returned
 * spi_device structure to add it to the SPI controller.  If the caller
 * needs to discard the spi_device without adding it, then it should
 * call spi_dev_put() on it.
 *
 * Return: a pointer to the new device, or NULL.
 */
static struct spi_device *spi_alloc_device(struct spi_controller *ctlr)
{
	struct spi_device	*spi;

	if (!spi_controller_get(ctlr))
		return NULL;

	spi = kzalloc(sizeof(*spi), GFP_KERNEL);
	if (!spi) {
		spi_controller_put(ctlr);
		return NULL;
	}

	spi->master = spi->controller = ctlr;
	spi->dev.parent = &ctlr->dev;
	spi->dev.bus = &spi_bus_type;
	spi->dev.release = spidev_release;
	spi->cs_gpio = -ENOENT;
	spi->mode = ctlr->buswidth_override_bits;

	spin_lock_init(&spi->statistics.lock);

	device_initialize(&spi->dev);
	return spi;
}

static void spi_dev_set_name(struct spi_device *spi)
{
	struct acpi_device *adev = ACPI_COMPANION(&spi->dev);

	if (adev) {
		dev_set_name(&spi->dev, "spi-%s", acpi_dev_name(adev));
		return;
	}

	dev_set_name(&spi->dev, "%s.%u", dev_name(&spi->controller->dev),
		     spi->chip_select);
}

static int spi_dev_check(struct device *dev, void *data)
{
	struct spi_device *spi = to_spi_device(dev);
	struct spi_device *new_spi = data;

	if (spi->controller == new_spi->controller &&
	    spi->chip_select == new_spi->chip_select)
		return -EBUSY;
	return 0;
}

static void spi_cleanup(struct spi_device *spi)
{
	if (spi->controller->cleanup)
		spi->controller->cleanup(spi);
}

static int __spi_add_device(struct spi_device *spi)
{
	struct spi_controller *ctlr = spi->controller;
	struct device *dev = ctlr->dev.parent;
	int status;

<<<<<<< HEAD
=======
	/*
	 * We need to make sure there's no other device with this
	 * chipselect **BEFORE** we call setup(), else we'll trash
	 * its configuration.
	 */
>>>>>>> df0cc57e
	status = bus_for_each_dev(&spi_bus_type, NULL, spi, spi_dev_check);
	if (status) {
		dev_err(dev, "chipselect %d already in use\n",
				spi->chip_select);
		return status;
	}

	/* Controller may unregister concurrently */
	if (IS_ENABLED(CONFIG_SPI_DYNAMIC) &&
	    !device_is_registered(&ctlr->dev)) {
		return -ENODEV;
	}

	/* Descriptors take precedence */
	if (ctlr->cs_gpiods)
		spi->cs_gpiod = ctlr->cs_gpiods[spi->chip_select];
	else if (ctlr->cs_gpios)
		spi->cs_gpio = ctlr->cs_gpios[spi->chip_select];

	/* Drivers may modify this initial i/o setup, but will
	 * normally rely on the device being setup.  Devices
	 * using SPI_CS_HIGH can't coexist well otherwise...
	 */
	status = spi_setup(spi);
	if (status < 0) {
		dev_err(dev, "can't setup %s, status %d\n",
				dev_name(&spi->dev), status);
		return status;
	}

	/* Device may be bound to an active driver when this returns */
	status = device_add(&spi->dev);
	if (status < 0) {
		dev_err(dev, "can't add %s, status %d\n",
				dev_name(&spi->dev), status);
		spi_cleanup(spi);
	} else {
		dev_dbg(dev, "registered child %s\n", dev_name(&spi->dev));
	}

<<<<<<< HEAD
	return status;
}

/**
 * spi_add_device - Add spi_device allocated with spi_alloc_device
 * @spi: spi_device to register
 *
 * Companion function to spi_alloc_device.  Devices allocated with
 * spi_alloc_device can be added onto the spi bus with this function.
 *
 * Return: 0 on success; negative errno on failure
 */
int spi_add_device(struct spi_device *spi)
{
	struct spi_controller *ctlr = spi->controller;
	struct device *dev = ctlr->dev.parent;
	int status;

	/* Chipselects are numbered 0..max; validate. */
	if (spi->chip_select >= ctlr->num_chipselect) {
		dev_err(dev, "cs%d >= max %d\n", spi->chip_select,
			ctlr->num_chipselect);
		return -EINVAL;
	}

	/* Set the bus ID string */
	spi_dev_set_name(spi);

	/* We need to make sure there's no other device with this
	 * chipselect **BEFORE** we call setup(), else we'll trash
	 * its configuration.  Lock against concurrent add() calls.
	 */
	mutex_lock(&ctlr->add_lock);
	status = __spi_add_device(spi);
	mutex_unlock(&ctlr->add_lock);
=======
>>>>>>> df0cc57e
	return status;
}

/**
 * spi_add_device - Add spi_device allocated with spi_alloc_device
 * @spi: spi_device to register
 *
 * Companion function to spi_alloc_device.  Devices allocated with
 * spi_alloc_device can be added onto the spi bus with this function.
 *
 * Return: 0 on success; negative errno on failure
 */
static int spi_add_device(struct spi_device *spi)
{
	struct spi_controller *ctlr = spi->controller;
	struct device *dev = ctlr->dev.parent;
	int status;

	/* Chipselects are numbered 0..max; validate. */
	if (spi->chip_select >= ctlr->num_chipselect) {
		dev_err(dev, "cs%d >= max %d\n", spi->chip_select,
			ctlr->num_chipselect);
		return -EINVAL;
	}

	/* Set the bus ID string */
	spi_dev_set_name(spi);

	mutex_lock(&ctlr->add_lock);
	status = __spi_add_device(spi);
	mutex_unlock(&ctlr->add_lock);
	return status;
}

static int spi_add_device_locked(struct spi_device *spi)
{
	struct spi_controller *ctlr = spi->controller;
	struct device *dev = ctlr->dev.parent;

	/* Chipselects are numbered 0..max; validate. */
	if (spi->chip_select >= ctlr->num_chipselect) {
		dev_err(dev, "cs%d >= max %d\n", spi->chip_select,
			ctlr->num_chipselect);
		return -EINVAL;
	}

	/* Set the bus ID string */
	spi_dev_set_name(spi);

	WARN_ON(!mutex_is_locked(&ctlr->add_lock));
	return __spi_add_device(spi);
}

static int spi_add_device_locked(struct spi_device *spi)
{
	struct spi_controller *ctlr = spi->controller;
	struct device *dev = ctlr->dev.parent;

	/* Chipselects are numbered 0..max; validate. */
	if (spi->chip_select >= ctlr->num_chipselect) {
		dev_err(dev, "cs%d >= max %d\n", spi->chip_select,
			ctlr->num_chipselect);
		return -EINVAL;
	}

	/* Set the bus ID string */
	spi_dev_set_name(spi);

	WARN_ON(!mutex_is_locked(&ctlr->add_lock));
	return __spi_add_device(spi);
}

/**
 * spi_new_device - instantiate one new SPI device
 * @ctlr: Controller to which device is connected
 * @chip: Describes the SPI device
 * Context: can sleep
 *
 * On typical mainboards, this is purely internal; and it's not needed
 * after board init creates the hard-wired devices.  Some development
 * platforms may not be able to use spi_register_board_info though, and
 * this is exported so that for example a USB or parport based adapter
 * driver could add devices (which it would learn about out-of-band).
 *
 * Return: the new device, or NULL.
 */
struct spi_device *spi_new_device(struct spi_controller *ctlr,
				  struct spi_board_info *chip)
{
	struct spi_device	*proxy;
	int			status;

	/* NOTE:  caller did any chip->bus_num checks necessary.
	 *
	 * Also, unless we change the return value convention to use
	 * error-or-pointer (not NULL-or-pointer), troubleshootability
	 * suggests syslogged diagnostics are best here (ugh).
	 */

	proxy = spi_alloc_device(ctlr);
	if (!proxy)
		return NULL;

	WARN_ON(strlen(chip->modalias) >= sizeof(proxy->modalias));

	proxy->chip_select = chip->chip_select;
	proxy->max_speed_hz = chip->max_speed_hz;
	proxy->mode = chip->mode;
	proxy->irq = chip->irq;
	strlcpy(proxy->modalias, chip->modalias, sizeof(proxy->modalias));
	proxy->dev.platform_data = (void *) chip->platform_data;
	proxy->controller_data = chip->controller_data;
	proxy->controller_state = NULL;

	if (chip->swnode) {
		status = device_add_software_node(&proxy->dev, chip->swnode);
		if (status) {
			dev_err(&ctlr->dev, "failed to add software node to '%s': %d\n",
				chip->modalias, status);
			goto err_dev_put;
		}
	}

	status = spi_add_device(proxy);
	if (status < 0)
		goto err_dev_put;

	return proxy;

err_dev_put:
	device_remove_software_node(&proxy->dev);
	spi_dev_put(proxy);
	return NULL;
}
EXPORT_SYMBOL_GPL(spi_new_device);

/**
 * spi_unregister_device - unregister a single SPI device
 * @spi: spi_device to unregister
 *
 * Start making the passed SPI device vanish. Normally this would be handled
 * by spi_unregister_controller().
 */
void spi_unregister_device(struct spi_device *spi)
{
	if (!spi)
		return;

	if (spi->dev.of_node) {
		of_node_clear_flag(spi->dev.of_node, OF_POPULATED);
		of_node_put(spi->dev.of_node);
	}
	if (ACPI_COMPANION(&spi->dev))
		acpi_device_clear_enumerated(ACPI_COMPANION(&spi->dev));
	device_remove_software_node(&spi->dev);
	device_del(&spi->dev);
	spi_cleanup(spi);
	put_device(&spi->dev);
}
EXPORT_SYMBOL_GPL(spi_unregister_device);

static void spi_match_controller_to_boardinfo(struct spi_controller *ctlr,
					      struct spi_board_info *bi)
{
	struct spi_device *dev;

	if (ctlr->bus_num != bi->bus_num)
		return;

	dev = spi_new_device(ctlr, bi);
	if (!dev)
		dev_err(ctlr->dev.parent, "can't create new device for %s\n",
			bi->modalias);
}

/**
 * spi_register_board_info - register SPI devices for a given board
 * @info: array of chip descriptors
 * @n: how many descriptors are provided
 * Context: can sleep
 *
 * Board-specific early init code calls this (probably during arch_initcall)
 * with segments of the SPI device table.  Any device nodes are created later,
 * after the relevant parent SPI controller (bus_num) is defined.  We keep
 * this table of devices forever, so that reloading a controller driver will
 * not make Linux forget about these hard-wired devices.
 *
 * Other code can also call this, e.g. a particular add-on board might provide
 * SPI devices through its expansion connector, so code initializing that board
 * would naturally declare its SPI devices.
 *
 * The board info passed can safely be __initdata ... but be careful of
 * any embedded pointers (platform_data, etc), they're copied as-is.
 *
 * Return: zero on success, else a negative error code.
 */
int spi_register_board_info(struct spi_board_info const *info, unsigned n)
{
	struct boardinfo *bi;
	int i;

	if (!n)
		return 0;

	bi = kcalloc(n, sizeof(*bi), GFP_KERNEL);
	if (!bi)
		return -ENOMEM;

	for (i = 0; i < n; i++, bi++, info++) {
		struct spi_controller *ctlr;

		memcpy(&bi->board_info, info, sizeof(*info));

		mutex_lock(&board_lock);
		list_add_tail(&bi->list, &board_list);
		list_for_each_entry(ctlr, &spi_controller_list, list)
			spi_match_controller_to_boardinfo(ctlr,
							  &bi->board_info);
		mutex_unlock(&board_lock);
	}

	return 0;
}

/*-------------------------------------------------------------------------*/

/* Core methods for SPI resource management */

/**
 * spi_res_alloc - allocate a spi resource that is life-cycle managed
 *                 during the processing of a spi_message while using
 *                 spi_transfer_one
 * @spi:     the spi device for which we allocate memory
 * @release: the release code to execute for this resource
 * @size:    size to alloc and return
 * @gfp:     GFP allocation flags
 *
 * Return: the pointer to the allocated data
 *
 * This may get enhanced in the future to allocate from a memory pool
 * of the @spi_device or @spi_controller to avoid repeated allocations.
 */
static void *spi_res_alloc(struct spi_device *spi, spi_res_release_t release,
			   size_t size, gfp_t gfp)
{
	struct spi_res *sres;

	sres = kzalloc(sizeof(*sres) + size, gfp);
	if (!sres)
		return NULL;

	INIT_LIST_HEAD(&sres->entry);
	sres->release = release;

	return sres->data;
}

/**
 * spi_res_free - free an spi resource
 * @res: pointer to the custom data of a resource
 *
 */
static void spi_res_free(void *res)
{
	struct spi_res *sres = container_of(res, struct spi_res, data);

	if (!res)
		return;

	WARN_ON(!list_empty(&sres->entry));
	kfree(sres);
}

/**
 * spi_res_add - add a spi_res to the spi_message
 * @message: the spi message
 * @res:     the spi_resource
 */
static void spi_res_add(struct spi_message *message, void *res)
{
	struct spi_res *sres = container_of(res, struct spi_res, data);

	WARN_ON(!list_empty(&sres->entry));
	list_add_tail(&sres->entry, &message->resources);
}

/**
 * spi_res_release - release all spi resources for this message
 * @ctlr:  the @spi_controller
 * @message: the @spi_message
 */
static void spi_res_release(struct spi_controller *ctlr, struct spi_message *message)
{
	struct spi_res *res, *tmp;

	list_for_each_entry_safe_reverse(res, tmp, &message->resources, entry) {
		if (res->release)
			res->release(ctlr, message, res->data);

		list_del(&res->entry);

		kfree(res);
	}
}

/*-------------------------------------------------------------------------*/

static void spi_set_cs(struct spi_device *spi, bool enable, bool force)
{
	bool activate = enable;

	/*
	 * Avoid calling into the driver (or doing delays) if the chip select
	 * isn't actually changing from the last time this was called.
	 */
	if (!force && (spi->controller->last_cs_enable == enable) &&
	    (spi->controller->last_cs_mode_high == (spi->mode & SPI_CS_HIGH)))
		return;

	trace_spi_set_cs(spi, activate);

	spi->controller->last_cs_enable = enable;
	spi->controller->last_cs_mode_high = spi->mode & SPI_CS_HIGH;

	if (spi->cs_gpiod || gpio_is_valid(spi->cs_gpio) ||
	    !spi->controller->set_cs_timing) {
		if (activate)
			spi_delay_exec(&spi->cs_setup, NULL);
		else
			spi_delay_exec(&spi->cs_hold, NULL);
	}

	if (spi->mode & SPI_CS_HIGH)
		enable = !enable;

	if (spi->cs_gpiod || gpio_is_valid(spi->cs_gpio)) {
		if (!(spi->mode & SPI_NO_CS)) {
			if (spi->cs_gpiod) {
				/*
				 * Historically ACPI has no means of the GPIO polarity and
				 * thus the SPISerialBus() resource defines it on the per-chip
				 * basis. In order to avoid a chain of negations, the GPIO
				 * polarity is considered being Active High. Even for the cases
				 * when _DSD() is involved (in the updated versions of ACPI)
				 * the GPIO CS polarity must be defined Active High to avoid
				 * ambiguity. That's why we use enable, that takes SPI_CS_HIGH
				 * into account.
				 */
				if (has_acpi_companion(&spi->dev))
					gpiod_set_value_cansleep(spi->cs_gpiod, !enable);
				else
					/* Polarity handled by GPIO library */
					gpiod_set_value_cansleep(spi->cs_gpiod, activate);
			} else {
				/*
				 * invert the enable line, as active low is
				 * default for SPI.
				 */
				gpio_set_value_cansleep(spi->cs_gpio, !enable);
			}
		}
		/* Some SPI masters need both GPIO CS & slave_select */
		if ((spi->controller->flags & SPI_MASTER_GPIO_SS) &&
		    spi->controller->set_cs)
			spi->controller->set_cs(spi, !enable);
	} else if (spi->controller->set_cs) {
		spi->controller->set_cs(spi, !enable);
	}

	if (spi->cs_gpiod || gpio_is_valid(spi->cs_gpio) ||
	    !spi->controller->set_cs_timing) {
		if (!activate)
			spi_delay_exec(&spi->cs_inactive, NULL);
	}
}

#ifdef CONFIG_HAS_DMA
int spi_map_buf(struct spi_controller *ctlr, struct device *dev,
		struct sg_table *sgt, void *buf, size_t len,
		enum dma_data_direction dir)
{
	const bool vmalloced_buf = is_vmalloc_addr(buf);
	unsigned int max_seg_size = dma_get_max_seg_size(dev);
#ifdef CONFIG_HIGHMEM
	const bool kmap_buf = ((unsigned long)buf >= PKMAP_BASE &&
				(unsigned long)buf < (PKMAP_BASE +
					(LAST_PKMAP * PAGE_SIZE)));
#else
	const bool kmap_buf = false;
#endif
	int desc_len;
	int sgs;
	struct page *vm_page;
	struct scatterlist *sg;
	void *sg_buf;
	size_t min;
	int i, ret;

	if (vmalloced_buf || kmap_buf) {
		desc_len = min_t(int, max_seg_size, PAGE_SIZE);
		sgs = DIV_ROUND_UP(len + offset_in_page(buf), desc_len);
	} else if (virt_addr_valid(buf)) {
		desc_len = min_t(int, max_seg_size, ctlr->max_dma_len);
		sgs = DIV_ROUND_UP(len, desc_len);
	} else {
		return -EINVAL;
	}

	ret = sg_alloc_table(sgt, sgs, GFP_KERNEL);
	if (ret != 0)
		return ret;

	sg = &sgt->sgl[0];
	for (i = 0; i < sgs; i++) {

		if (vmalloced_buf || kmap_buf) {
			/*
			 * Next scatterlist entry size is the minimum between
			 * the desc_len and the remaining buffer length that
			 * fits in a page.
			 */
			min = min_t(size_t, desc_len,
				    min_t(size_t, len,
					  PAGE_SIZE - offset_in_page(buf)));
			if (vmalloced_buf)
				vm_page = vmalloc_to_page(buf);
			else
				vm_page = kmap_to_page(buf);
			if (!vm_page) {
				sg_free_table(sgt);
				return -ENOMEM;
			}
			sg_set_page(sg, vm_page,
				    min, offset_in_page(buf));
		} else {
			min = min_t(size_t, len, desc_len);
			sg_buf = buf;
			sg_set_buf(sg, sg_buf, min);
		}

		buf += min;
		len -= min;
		sg = sg_next(sg);
	}

	ret = dma_map_sg(dev, sgt->sgl, sgt->nents, dir);
	if (!ret)
		ret = -ENOMEM;
	if (ret < 0) {
		sg_free_table(sgt);
		return ret;
	}

	sgt->nents = ret;

	return 0;
}

void spi_unmap_buf(struct spi_controller *ctlr, struct device *dev,
		   struct sg_table *sgt, enum dma_data_direction dir)
{
	if (sgt->orig_nents) {
		dma_unmap_sg(dev, sgt->sgl, sgt->orig_nents, dir);
		sg_free_table(sgt);
	}
}

static int __spi_map_msg(struct spi_controller *ctlr, struct spi_message *msg)
{
	struct device *tx_dev, *rx_dev;
	struct spi_transfer *xfer;
	int ret;

	if (!ctlr->can_dma)
		return 0;

	if (ctlr->dma_tx)
		tx_dev = ctlr->dma_tx->device->dev;
	else if (ctlr->dma_map_dev)
		tx_dev = ctlr->dma_map_dev;
	else
		tx_dev = ctlr->dev.parent;

	if (ctlr->dma_rx)
		rx_dev = ctlr->dma_rx->device->dev;
	else if (ctlr->dma_map_dev)
		rx_dev = ctlr->dma_map_dev;
	else
		rx_dev = ctlr->dev.parent;

	list_for_each_entry(xfer, &msg->transfers, transfer_list) {
		if (!ctlr->can_dma(ctlr, msg->spi, xfer))
			continue;

		if (xfer->tx_buf != NULL) {
			ret = spi_map_buf(ctlr, tx_dev, &xfer->tx_sg,
					  (void *)xfer->tx_buf, xfer->len,
					  DMA_TO_DEVICE);
			if (ret != 0)
				return ret;
		}

		if (xfer->rx_buf != NULL) {
			ret = spi_map_buf(ctlr, rx_dev, &xfer->rx_sg,
					  xfer->rx_buf, xfer->len,
					  DMA_FROM_DEVICE);
			if (ret != 0) {
				spi_unmap_buf(ctlr, tx_dev, &xfer->tx_sg,
					      DMA_TO_DEVICE);
				return ret;
			}
		}
	}

	ctlr->cur_msg_mapped = true;

	return 0;
}

static int __spi_unmap_msg(struct spi_controller *ctlr, struct spi_message *msg)
{
	struct spi_transfer *xfer;
	struct device *tx_dev, *rx_dev;

	if (!ctlr->cur_msg_mapped || !ctlr->can_dma)
		return 0;

	if (ctlr->dma_tx)
		tx_dev = ctlr->dma_tx->device->dev;
	else
		tx_dev = ctlr->dev.parent;

	if (ctlr->dma_rx)
		rx_dev = ctlr->dma_rx->device->dev;
	else
		rx_dev = ctlr->dev.parent;

	list_for_each_entry(xfer, &msg->transfers, transfer_list) {
		if (!ctlr->can_dma(ctlr, msg->spi, xfer))
			continue;

		spi_unmap_buf(ctlr, rx_dev, &xfer->rx_sg, DMA_FROM_DEVICE);
		spi_unmap_buf(ctlr, tx_dev, &xfer->tx_sg, DMA_TO_DEVICE);
	}

	ctlr->cur_msg_mapped = false;

	return 0;
}
#else /* !CONFIG_HAS_DMA */
static inline int __spi_map_msg(struct spi_controller *ctlr,
				struct spi_message *msg)
{
	return 0;
}

static inline int __spi_unmap_msg(struct spi_controller *ctlr,
				  struct spi_message *msg)
{
	return 0;
}
#endif /* !CONFIG_HAS_DMA */

static inline int spi_unmap_msg(struct spi_controller *ctlr,
				struct spi_message *msg)
{
	struct spi_transfer *xfer;

	list_for_each_entry(xfer, &msg->transfers, transfer_list) {
		/*
		 * Restore the original value of tx_buf or rx_buf if they are
		 * NULL.
		 */
		if (xfer->tx_buf == ctlr->dummy_tx)
			xfer->tx_buf = NULL;
		if (xfer->rx_buf == ctlr->dummy_rx)
			xfer->rx_buf = NULL;
	}

	return __spi_unmap_msg(ctlr, msg);
}

static int spi_map_msg(struct spi_controller *ctlr, struct spi_message *msg)
{
	struct spi_transfer *xfer;
	void *tmp;
	unsigned int max_tx, max_rx;

	if ((ctlr->flags & (SPI_CONTROLLER_MUST_RX | SPI_CONTROLLER_MUST_TX))
		&& !(msg->spi->mode & SPI_3WIRE)) {
		max_tx = 0;
		max_rx = 0;

		list_for_each_entry(xfer, &msg->transfers, transfer_list) {
			if ((ctlr->flags & SPI_CONTROLLER_MUST_TX) &&
			    !xfer->tx_buf)
				max_tx = max(xfer->len, max_tx);
			if ((ctlr->flags & SPI_CONTROLLER_MUST_RX) &&
			    !xfer->rx_buf)
				max_rx = max(xfer->len, max_rx);
		}

		if (max_tx) {
			tmp = krealloc(ctlr->dummy_tx, max_tx,
				       GFP_KERNEL | GFP_DMA);
			if (!tmp)
				return -ENOMEM;
			ctlr->dummy_tx = tmp;
			memset(tmp, 0, max_tx);
		}

		if (max_rx) {
			tmp = krealloc(ctlr->dummy_rx, max_rx,
				       GFP_KERNEL | GFP_DMA);
			if (!tmp)
				return -ENOMEM;
			ctlr->dummy_rx = tmp;
		}

		if (max_tx || max_rx) {
			list_for_each_entry(xfer, &msg->transfers,
					    transfer_list) {
				if (!xfer->len)
					continue;
				if (!xfer->tx_buf)
					xfer->tx_buf = ctlr->dummy_tx;
				if (!xfer->rx_buf)
					xfer->rx_buf = ctlr->dummy_rx;
			}
		}
	}

	return __spi_map_msg(ctlr, msg);
}

static int spi_transfer_wait(struct spi_controller *ctlr,
			     struct spi_message *msg,
			     struct spi_transfer *xfer)
{
	struct spi_statistics *statm = &ctlr->statistics;
	struct spi_statistics *stats = &msg->spi->statistics;
	u32 speed_hz = xfer->speed_hz;
	unsigned long long ms;

	if (spi_controller_is_slave(ctlr)) {
		if (wait_for_completion_interruptible(&ctlr->xfer_completion)) {
			dev_dbg(&msg->spi->dev, "SPI transfer interrupted\n");
			return -EINTR;
		}
	} else {
		if (!speed_hz)
			speed_hz = 100000;

		/*
		 * For each byte we wait for 8 cycles of the SPI clock.
		 * Since speed is defined in Hz and we want milliseconds,
		 * use respective multiplier, but before the division,
		 * otherwise we may get 0 for short transfers.
		 */
		ms = 8LL * MSEC_PER_SEC * xfer->len;
		do_div(ms, speed_hz);

		/*
		 * Increase it twice and add 200 ms tolerance, use
		 * predefined maximum in case of overflow.
		 */
		ms += ms + 200;
		if (ms > UINT_MAX)
			ms = UINT_MAX;

		ms = wait_for_completion_timeout(&ctlr->xfer_completion,
						 msecs_to_jiffies(ms));

		if (ms == 0) {
			SPI_STATISTICS_INCREMENT_FIELD(statm, timedout);
			SPI_STATISTICS_INCREMENT_FIELD(stats, timedout);
			dev_err(&msg->spi->dev,
				"SPI transfer timed out\n");
			return -ETIMEDOUT;
		}
	}

	return 0;
}

static void _spi_transfer_delay_ns(u32 ns)
{
	if (!ns)
		return;
	if (ns <= NSEC_PER_USEC) {
		ndelay(ns);
	} else {
		u32 us = DIV_ROUND_UP(ns, NSEC_PER_USEC);

		if (us <= 10)
			udelay(us);
		else
			usleep_range(us, us + DIV_ROUND_UP(us, 10));
	}
}

int spi_delay_to_ns(struct spi_delay *_delay, struct spi_transfer *xfer)
{
	u32 delay = _delay->value;
	u32 unit = _delay->unit;
	u32 hz;

	if (!delay)
		return 0;

	switch (unit) {
	case SPI_DELAY_UNIT_USECS:
		delay *= NSEC_PER_USEC;
		break;
	case SPI_DELAY_UNIT_NSECS:
		/* Nothing to do here */
		break;
	case SPI_DELAY_UNIT_SCK:
		/* clock cycles need to be obtained from spi_transfer */
		if (!xfer)
			return -EINVAL;
		/*
		 * If there is unknown effective speed, approximate it
		 * by underestimating with half of the requested hz.
		 */
		hz = xfer->effective_speed_hz ?: xfer->speed_hz / 2;
		if (!hz)
			return -EINVAL;

		/* Convert delay to nanoseconds */
		delay *= DIV_ROUND_UP(NSEC_PER_SEC, hz);
		break;
	default:
		return -EINVAL;
	}

	return delay;
}
EXPORT_SYMBOL_GPL(spi_delay_to_ns);

int spi_delay_exec(struct spi_delay *_delay, struct spi_transfer *xfer)
{
	int delay;

	might_sleep();

	if (!_delay)
		return -EINVAL;

	delay = spi_delay_to_ns(_delay, xfer);
	if (delay < 0)
		return delay;

	_spi_transfer_delay_ns(delay);

	return 0;
}
EXPORT_SYMBOL_GPL(spi_delay_exec);

static void _spi_transfer_cs_change_delay(struct spi_message *msg,
					  struct spi_transfer *xfer)
{
	u32 default_delay_ns = 10 * NSEC_PER_USEC;
	u32 delay = xfer->cs_change_delay.value;
	u32 unit = xfer->cs_change_delay.unit;
	int ret;

	/* return early on "fast" mode - for everything but USECS */
	if (!delay) {
		if (unit == SPI_DELAY_UNIT_USECS)
			_spi_transfer_delay_ns(default_delay_ns);
		return;
	}

	ret = spi_delay_exec(&xfer->cs_change_delay, xfer);
	if (ret) {
		dev_err_once(&msg->spi->dev,
			     "Use of unsupported delay unit %i, using default of %luus\n",
			     unit, default_delay_ns / NSEC_PER_USEC);
		_spi_transfer_delay_ns(default_delay_ns);
	}
}

/*
 * spi_transfer_one_message - Default implementation of transfer_one_message()
 *
 * This is a standard implementation of transfer_one_message() for
 * drivers which implement a transfer_one() operation.  It provides
 * standard handling of delays and chip select management.
 */
static int spi_transfer_one_message(struct spi_controller *ctlr,
				    struct spi_message *msg)
{
	struct spi_transfer *xfer;
	bool keep_cs = false;
	int ret = 0;
	struct spi_statistics *statm = &ctlr->statistics;
	struct spi_statistics *stats = &msg->spi->statistics;

	spi_set_cs(msg->spi, true, false);

	SPI_STATISTICS_INCREMENT_FIELD(statm, messages);
	SPI_STATISTICS_INCREMENT_FIELD(stats, messages);

	list_for_each_entry(xfer, &msg->transfers, transfer_list) {
		trace_spi_transfer_start(msg, xfer);

		spi_statistics_add_transfer_stats(statm, xfer, ctlr);
		spi_statistics_add_transfer_stats(stats, xfer, ctlr);

		if (!ctlr->ptp_sts_supported) {
			xfer->ptp_sts_word_pre = 0;
			ptp_read_system_prets(xfer->ptp_sts);
		}

		if ((xfer->tx_buf || xfer->rx_buf) && xfer->len) {
			reinit_completion(&ctlr->xfer_completion);

fallback_pio:
			ret = ctlr->transfer_one(ctlr, msg->spi, xfer);
			if (ret < 0) {
				if (ctlr->cur_msg_mapped &&
				   (xfer->error & SPI_TRANS_FAIL_NO_START)) {
					__spi_unmap_msg(ctlr, msg);
					ctlr->fallback = true;
					xfer->error &= ~SPI_TRANS_FAIL_NO_START;
					goto fallback_pio;
				}

				SPI_STATISTICS_INCREMENT_FIELD(statm,
							       errors);
				SPI_STATISTICS_INCREMENT_FIELD(stats,
							       errors);
				dev_err(&msg->spi->dev,
					"SPI transfer failed: %d\n", ret);
				goto out;
			}

			if (ret > 0) {
				ret = spi_transfer_wait(ctlr, msg, xfer);
				if (ret < 0)
					msg->status = ret;
			}
		} else {
			if (xfer->len)
				dev_err(&msg->spi->dev,
					"Bufferless transfer has length %u\n",
					xfer->len);
		}

		if (!ctlr->ptp_sts_supported) {
			ptp_read_system_postts(xfer->ptp_sts);
			xfer->ptp_sts_word_post = xfer->len;
		}

		trace_spi_transfer_stop(msg, xfer);

		if (msg->status != -EINPROGRESS)
			goto out;

		spi_transfer_delay_exec(xfer);

		if (xfer->cs_change) {
			if (list_is_last(&xfer->transfer_list,
					 &msg->transfers)) {
				keep_cs = true;
			} else {
				spi_set_cs(msg->spi, false, false);
				_spi_transfer_cs_change_delay(msg, xfer);
				spi_set_cs(msg->spi, true, false);
			}
		}

		msg->actual_length += xfer->len;
	}

out:
	if (ret != 0 || !keep_cs)
		spi_set_cs(msg->spi, false, false);

	if (msg->status == -EINPROGRESS)
		msg->status = ret;

	if (msg->status && ctlr->handle_err)
		ctlr->handle_err(ctlr, msg);

	spi_finalize_current_message(ctlr);

	return ret;
}

/**
 * spi_finalize_current_transfer - report completion of a transfer
 * @ctlr: the controller reporting completion
 *
 * Called by SPI drivers using the core transfer_one_message()
 * implementation to notify it that the current interrupt driven
 * transfer has finished and the next one may be scheduled.
 */
void spi_finalize_current_transfer(struct spi_controller *ctlr)
{
	complete(&ctlr->xfer_completion);
}
EXPORT_SYMBOL_GPL(spi_finalize_current_transfer);

static void spi_idle_runtime_pm(struct spi_controller *ctlr)
{
	if (ctlr->auto_runtime_pm) {
		pm_runtime_mark_last_busy(ctlr->dev.parent);
		pm_runtime_put_autosuspend(ctlr->dev.parent);
	}
}

/**
 * __spi_pump_messages - function which processes spi message queue
 * @ctlr: controller to process queue for
 * @in_kthread: true if we are in the context of the message pump thread
 *
 * This function checks if there is any spi message in the queue that
 * needs processing and if so call out to the driver to initialize hardware
 * and transfer each message.
 *
 * Note that it is called both from the kthread itself and also from
 * inside spi_sync(); the queue extraction handling at the top of the
 * function should deal with this safely.
 */
static void __spi_pump_messages(struct spi_controller *ctlr, bool in_kthread)
{
	struct spi_transfer *xfer;
	struct spi_message *msg;
	bool was_busy = false;
	unsigned long flags;
	int ret;

	/* Lock queue */
	spin_lock_irqsave(&ctlr->queue_lock, flags);

	/* Make sure we are not already running a message */
	if (ctlr->cur_msg) {
		spin_unlock_irqrestore(&ctlr->queue_lock, flags);
		return;
	}

	/* If another context is idling the device then defer */
	if (ctlr->idling) {
		kthread_queue_work(ctlr->kworker, &ctlr->pump_messages);
		spin_unlock_irqrestore(&ctlr->queue_lock, flags);
		return;
	}

	/* Check if the queue is idle */
	if (list_empty(&ctlr->queue) || !ctlr->running) {
		if (!ctlr->busy) {
			spin_unlock_irqrestore(&ctlr->queue_lock, flags);
			return;
		}

		/* Defer any non-atomic teardown to the thread */
		if (!in_kthread) {
			if (!ctlr->dummy_rx && !ctlr->dummy_tx &&
			    !ctlr->unprepare_transfer_hardware) {
				spi_idle_runtime_pm(ctlr);
				ctlr->busy = false;
				trace_spi_controller_idle(ctlr);
			} else {
				kthread_queue_work(ctlr->kworker,
						   &ctlr->pump_messages);
			}
			spin_unlock_irqrestore(&ctlr->queue_lock, flags);
			return;
		}

		ctlr->busy = false;
		ctlr->idling = true;
		spin_unlock_irqrestore(&ctlr->queue_lock, flags);

		kfree(ctlr->dummy_rx);
		ctlr->dummy_rx = NULL;
		kfree(ctlr->dummy_tx);
		ctlr->dummy_tx = NULL;
		if (ctlr->unprepare_transfer_hardware &&
		    ctlr->unprepare_transfer_hardware(ctlr))
			dev_err(&ctlr->dev,
				"failed to unprepare transfer hardware\n");
		spi_idle_runtime_pm(ctlr);
		trace_spi_controller_idle(ctlr);

		spin_lock_irqsave(&ctlr->queue_lock, flags);
		ctlr->idling = false;
		spin_unlock_irqrestore(&ctlr->queue_lock, flags);
		return;
	}

	/* Extract head of queue */
	msg = list_first_entry(&ctlr->queue, struct spi_message, queue);
	ctlr->cur_msg = msg;

	list_del_init(&msg->queue);
	if (ctlr->busy)
		was_busy = true;
	else
		ctlr->busy = true;
	spin_unlock_irqrestore(&ctlr->queue_lock, flags);

	mutex_lock(&ctlr->io_mutex);

	if (!was_busy && ctlr->auto_runtime_pm) {
		ret = pm_runtime_get_sync(ctlr->dev.parent);
		if (ret < 0) {
			pm_runtime_put_noidle(ctlr->dev.parent);
			dev_err(&ctlr->dev, "Failed to power device: %d\n",
				ret);
			mutex_unlock(&ctlr->io_mutex);
			return;
		}
	}

	if (!was_busy)
		trace_spi_controller_busy(ctlr);

	if (!was_busy && ctlr->prepare_transfer_hardware) {
		ret = ctlr->prepare_transfer_hardware(ctlr);
		if (ret) {
			dev_err(&ctlr->dev,
				"failed to prepare transfer hardware: %d\n",
				ret);

			if (ctlr->auto_runtime_pm)
				pm_runtime_put(ctlr->dev.parent);

			msg->status = ret;
			spi_finalize_current_message(ctlr);

			mutex_unlock(&ctlr->io_mutex);
			return;
		}
	}

	trace_spi_message_start(msg);

	if (ctlr->prepare_message) {
		ret = ctlr->prepare_message(ctlr, msg);
		if (ret) {
			dev_err(&ctlr->dev, "failed to prepare message: %d\n",
				ret);
			msg->status = ret;
			spi_finalize_current_message(ctlr);
			goto out;
		}
		ctlr->cur_msg_prepared = true;
	}

	ret = spi_map_msg(ctlr, msg);
	if (ret) {
		msg->status = ret;
		spi_finalize_current_message(ctlr);
		goto out;
	}

	if (!ctlr->ptp_sts_supported && !ctlr->transfer_one) {
		list_for_each_entry(xfer, &msg->transfers, transfer_list) {
			xfer->ptp_sts_word_pre = 0;
			ptp_read_system_prets(xfer->ptp_sts);
		}
	}

	ret = ctlr->transfer_one_message(ctlr, msg);
	if (ret) {
		dev_err(&ctlr->dev,
			"failed to transfer one message from queue\n");
		goto out;
	}

out:
	mutex_unlock(&ctlr->io_mutex);

	/* Prod the scheduler in case transfer_one() was busy waiting */
	if (!ret)
		cond_resched();
}

/**
 * spi_pump_messages - kthread work function which processes spi message queue
 * @work: pointer to kthread work struct contained in the controller struct
 */
static void spi_pump_messages(struct kthread_work *work)
{
	struct spi_controller *ctlr =
		container_of(work, struct spi_controller, pump_messages);

	__spi_pump_messages(ctlr, true);
}

/**
 * spi_take_timestamp_pre - helper for drivers to collect the beginning of the
 *			    TX timestamp for the requested byte from the SPI
 *			    transfer. The frequency with which this function
 *			    must be called (once per word, once for the whole
 *			    transfer, once per batch of words etc) is arbitrary
 *			    as long as the @tx buffer offset is greater than or
 *			    equal to the requested byte at the time of the
 *			    call. The timestamp is only taken once, at the
 *			    first such call. It is assumed that the driver
 *			    advances its @tx buffer pointer monotonically.
 * @ctlr: Pointer to the spi_controller structure of the driver
 * @xfer: Pointer to the transfer being timestamped
 * @progress: How many words (not bytes) have been transferred so far
 * @irqs_off: If true, will disable IRQs and preemption for the duration of the
 *	      transfer, for less jitter in time measurement. Only compatible
 *	      with PIO drivers. If true, must follow up with
 *	      spi_take_timestamp_post or otherwise system will crash.
 *	      WARNING: for fully predictable results, the CPU frequency must
 *	      also be under control (governor).
 */
void spi_take_timestamp_pre(struct spi_controller *ctlr,
			    struct spi_transfer *xfer,
			    size_t progress, bool irqs_off)
{
	if (!xfer->ptp_sts)
		return;

	if (xfer->timestamped)
		return;

	if (progress > xfer->ptp_sts_word_pre)
		return;

	/* Capture the resolution of the timestamp */
	xfer->ptp_sts_word_pre = progress;

	if (irqs_off) {
		local_irq_save(ctlr->irq_flags);
		preempt_disable();
	}

	ptp_read_system_prets(xfer->ptp_sts);
}
EXPORT_SYMBOL_GPL(spi_take_timestamp_pre);

/**
 * spi_take_timestamp_post - helper for drivers to collect the end of the
 *			     TX timestamp for the requested byte from the SPI
 *			     transfer. Can be called with an arbitrary
 *			     frequency: only the first call where @tx exceeds
 *			     or is equal to the requested word will be
 *			     timestamped.
 * @ctlr: Pointer to the spi_controller structure of the driver
 * @xfer: Pointer to the transfer being timestamped
 * @progress: How many words (not bytes) have been transferred so far
 * @irqs_off: If true, will re-enable IRQs and preemption for the local CPU.
 */
void spi_take_timestamp_post(struct spi_controller *ctlr,
			     struct spi_transfer *xfer,
			     size_t progress, bool irqs_off)
{
	if (!xfer->ptp_sts)
		return;

	if (xfer->timestamped)
		return;

	if (progress < xfer->ptp_sts_word_post)
		return;

	ptp_read_system_postts(xfer->ptp_sts);

	if (irqs_off) {
		local_irq_restore(ctlr->irq_flags);
		preempt_enable();
	}

	/* Capture the resolution of the timestamp */
	xfer->ptp_sts_word_post = progress;

	xfer->timestamped = true;
}
EXPORT_SYMBOL_GPL(spi_take_timestamp_post);

/**
 * spi_set_thread_rt - set the controller to pump at realtime priority
 * @ctlr: controller to boost priority of
 *
 * This can be called because the controller requested realtime priority
 * (by setting the ->rt value before calling spi_register_controller()) or
 * because a device on the bus said that its transfers needed realtime
 * priority.
 *
 * NOTE: at the moment if any device on a bus says it needs realtime then
 * the thread will be at realtime priority for all transfers on that
 * controller.  If this eventually becomes a problem we may see if we can
 * find a way to boost the priority only temporarily during relevant
 * transfers.
 */
static void spi_set_thread_rt(struct spi_controller *ctlr)
{
	dev_info(&ctlr->dev,
		"will run message pump with realtime priority\n");
	sched_set_fifo(ctlr->kworker->task);
}

static int spi_init_queue(struct spi_controller *ctlr)
{
	ctlr->running = false;
	ctlr->busy = false;

	ctlr->kworker = kthread_create_worker(0, dev_name(&ctlr->dev));
	if (IS_ERR(ctlr->kworker)) {
		dev_err(&ctlr->dev, "failed to create message pump kworker\n");
		return PTR_ERR(ctlr->kworker);
	}

	kthread_init_work(&ctlr->pump_messages, spi_pump_messages);

	/*
	 * Controller config will indicate if this controller should run the
	 * message pump with high (realtime) priority to reduce the transfer
	 * latency on the bus by minimising the delay between a transfer
	 * request and the scheduling of the message pump thread. Without this
	 * setting the message pump thread will remain at default priority.
	 */
	if (ctlr->rt)
		spi_set_thread_rt(ctlr);

	return 0;
}

/**
 * spi_get_next_queued_message() - called by driver to check for queued
 * messages
 * @ctlr: the controller to check for queued messages
 *
 * If there are more messages in the queue, the next message is returned from
 * this call.
 *
 * Return: the next message in the queue, else NULL if the queue is empty.
 */
struct spi_message *spi_get_next_queued_message(struct spi_controller *ctlr)
{
	struct spi_message *next;
	unsigned long flags;

	/* get a pointer to the next message, if any */
	spin_lock_irqsave(&ctlr->queue_lock, flags);
	next = list_first_entry_or_null(&ctlr->queue, struct spi_message,
					queue);
	spin_unlock_irqrestore(&ctlr->queue_lock, flags);

	return next;
}
EXPORT_SYMBOL_GPL(spi_get_next_queued_message);

/**
 * spi_finalize_current_message() - the current message is complete
 * @ctlr: the controller to return the message to
 *
 * Called by the driver to notify the core that the message in the front of the
 * queue is complete and can be removed from the queue.
 */
void spi_finalize_current_message(struct spi_controller *ctlr)
{
	struct spi_transfer *xfer;
	struct spi_message *mesg;
	unsigned long flags;
	int ret;

	spin_lock_irqsave(&ctlr->queue_lock, flags);
	mesg = ctlr->cur_msg;
	spin_unlock_irqrestore(&ctlr->queue_lock, flags);

	if (!ctlr->ptp_sts_supported && !ctlr->transfer_one) {
		list_for_each_entry(xfer, &mesg->transfers, transfer_list) {
			ptp_read_system_postts(xfer->ptp_sts);
			xfer->ptp_sts_word_post = xfer->len;
		}
	}

	if (unlikely(ctlr->ptp_sts_supported))
		list_for_each_entry(xfer, &mesg->transfers, transfer_list)
			WARN_ON_ONCE(xfer->ptp_sts && !xfer->timestamped);

	spi_unmap_msg(ctlr, mesg);

	/* In the prepare_messages callback the spi bus has the opportunity to
	 * split a transfer to smaller chunks.
	 * Release splited transfers here since spi_map_msg is done on the
	 * splited transfers.
	 */
	spi_res_release(ctlr, mesg);

	if (ctlr->cur_msg_prepared && ctlr->unprepare_message) {
		ret = ctlr->unprepare_message(ctlr, mesg);
		if (ret) {
			dev_err(&ctlr->dev, "failed to unprepare message: %d\n",
				ret);
		}
	}

	spin_lock_irqsave(&ctlr->queue_lock, flags);
	ctlr->cur_msg = NULL;
	ctlr->cur_msg_prepared = false;
	ctlr->fallback = false;
	kthread_queue_work(ctlr->kworker, &ctlr->pump_messages);
	spin_unlock_irqrestore(&ctlr->queue_lock, flags);

	trace_spi_message_done(mesg);

	mesg->state = NULL;
	if (mesg->complete)
		mesg->complete(mesg->context);
}
EXPORT_SYMBOL_GPL(spi_finalize_current_message);

static int spi_start_queue(struct spi_controller *ctlr)
{
	unsigned long flags;

	spin_lock_irqsave(&ctlr->queue_lock, flags);

	if (ctlr->running || ctlr->busy) {
		spin_unlock_irqrestore(&ctlr->queue_lock, flags);
		return -EBUSY;
	}

	ctlr->running = true;
	ctlr->cur_msg = NULL;
	spin_unlock_irqrestore(&ctlr->queue_lock, flags);

	kthread_queue_work(ctlr->kworker, &ctlr->pump_messages);

	return 0;
}

static int spi_stop_queue(struct spi_controller *ctlr)
{
	unsigned long flags;
	unsigned limit = 500;
	int ret = 0;

	spin_lock_irqsave(&ctlr->queue_lock, flags);

	/*
	 * This is a bit lame, but is optimized for the common execution path.
	 * A wait_queue on the ctlr->busy could be used, but then the common
	 * execution path (pump_messages) would be required to call wake_up or
	 * friends on every SPI message. Do this instead.
	 */
	while ((!list_empty(&ctlr->queue) || ctlr->busy) && limit--) {
		spin_unlock_irqrestore(&ctlr->queue_lock, flags);
		usleep_range(10000, 11000);
		spin_lock_irqsave(&ctlr->queue_lock, flags);
	}

	if (!list_empty(&ctlr->queue) || ctlr->busy)
		ret = -EBUSY;
	else
		ctlr->running = false;

	spin_unlock_irqrestore(&ctlr->queue_lock, flags);

	if (ret) {
		dev_warn(&ctlr->dev, "could not stop message queue\n");
		return ret;
	}
	return ret;
}

static int spi_destroy_queue(struct spi_controller *ctlr)
{
	int ret;

	ret = spi_stop_queue(ctlr);

	/*
	 * kthread_flush_worker will block until all work is done.
	 * If the reason that stop_queue timed out is that the work will never
	 * finish, then it does no good to call flush/stop thread, so
	 * return anyway.
	 */
	if (ret) {
		dev_err(&ctlr->dev, "problem destroying queue\n");
		return ret;
	}

	kthread_destroy_worker(ctlr->kworker);

	return 0;
}

static int __spi_queued_transfer(struct spi_device *spi,
				 struct spi_message *msg,
				 bool need_pump)
{
	struct spi_controller *ctlr = spi->controller;
	unsigned long flags;

	spin_lock_irqsave(&ctlr->queue_lock, flags);

	if (!ctlr->running) {
		spin_unlock_irqrestore(&ctlr->queue_lock, flags);
		return -ESHUTDOWN;
	}
	msg->actual_length = 0;
	msg->status = -EINPROGRESS;

	list_add_tail(&msg->queue, &ctlr->queue);
	if (!ctlr->busy && need_pump)
		kthread_queue_work(ctlr->kworker, &ctlr->pump_messages);

	spin_unlock_irqrestore(&ctlr->queue_lock, flags);
	return 0;
}

/**
 * spi_queued_transfer - transfer function for queued transfers
 * @spi: spi device which is requesting transfer
 * @msg: spi message which is to handled is queued to driver queue
 *
 * Return: zero on success, else a negative error code.
 */
static int spi_queued_transfer(struct spi_device *spi, struct spi_message *msg)
{
	return __spi_queued_transfer(spi, msg, true);
}

static int spi_controller_initialize_queue(struct spi_controller *ctlr)
{
	int ret;

	ctlr->transfer = spi_queued_transfer;
	if (!ctlr->transfer_one_message)
		ctlr->transfer_one_message = spi_transfer_one_message;

	/* Initialize and start queue */
	ret = spi_init_queue(ctlr);
	if (ret) {
		dev_err(&ctlr->dev, "problem initializing queue\n");
		goto err_init_queue;
	}
	ctlr->queued = true;
	ret = spi_start_queue(ctlr);
	if (ret) {
		dev_err(&ctlr->dev, "problem starting queue\n");
		goto err_start_queue;
	}

	return 0;

err_start_queue:
	spi_destroy_queue(ctlr);
err_init_queue:
	return ret;
}

/**
 * spi_flush_queue - Send all pending messages in the queue from the callers'
 *		     context
 * @ctlr: controller to process queue for
 *
 * This should be used when one wants to ensure all pending messages have been
 * sent before doing something. Is used by the spi-mem code to make sure SPI
 * memory operations do not preempt regular SPI transfers that have been queued
 * before the spi-mem operation.
 */
void spi_flush_queue(struct spi_controller *ctlr)
{
	if (ctlr->transfer == spi_queued_transfer)
		__spi_pump_messages(ctlr, false);
}

/*-------------------------------------------------------------------------*/

#if defined(CONFIG_OF)
static int of_spi_parse_dt(struct spi_controller *ctlr, struct spi_device *spi,
			   struct device_node *nc)
{
	u32 value;
	int rc;

	/* Mode (clock phase/polarity/etc.) */
	if (of_property_read_bool(nc, "spi-cpha"))
		spi->mode |= SPI_CPHA;
	if (of_property_read_bool(nc, "spi-cpol"))
		spi->mode |= SPI_CPOL;
	if (of_property_read_bool(nc, "spi-3wire"))
		spi->mode |= SPI_3WIRE;
	if (of_property_read_bool(nc, "spi-lsb-first"))
		spi->mode |= SPI_LSB_FIRST;
	if (of_property_read_bool(nc, "spi-cs-high"))
		spi->mode |= SPI_CS_HIGH;

	/* Device DUAL/QUAD mode */
	if (!of_property_read_u32(nc, "spi-tx-bus-width", &value)) {
		switch (value) {
		case 0:
			spi->mode |= SPI_NO_TX;
			break;
		case 1:
			break;
		case 2:
			spi->mode |= SPI_TX_DUAL;
			break;
		case 4:
			spi->mode |= SPI_TX_QUAD;
			break;
		case 8:
			spi->mode |= SPI_TX_OCTAL;
			break;
		default:
			dev_warn(&ctlr->dev,
				"spi-tx-bus-width %d not supported\n",
				value);
			break;
		}
	}

	if (!of_property_read_u32(nc, "spi-rx-bus-width", &value)) {
		switch (value) {
		case 0:
			spi->mode |= SPI_NO_RX;
			break;
		case 1:
			break;
		case 2:
			spi->mode |= SPI_RX_DUAL;
			break;
		case 4:
			spi->mode |= SPI_RX_QUAD;
			break;
		case 8:
			spi->mode |= SPI_RX_OCTAL;
			break;
		default:
			dev_warn(&ctlr->dev,
				"spi-rx-bus-width %d not supported\n",
				value);
			break;
		}
	}

	if (spi_controller_is_slave(ctlr)) {
		if (!of_node_name_eq(nc, "slave")) {
			dev_err(&ctlr->dev, "%pOF is not called 'slave'\n",
				nc);
			return -EINVAL;
		}
		return 0;
	}

	/* Device address */
	rc = of_property_read_u32(nc, "reg", &value);
	if (rc) {
		dev_err(&ctlr->dev, "%pOF has no valid 'reg' property (%d)\n",
			nc, rc);
		return rc;
	}
	spi->chip_select = value;

	/* Device speed */
	if (!of_property_read_u32(nc, "spi-max-frequency", &value))
		spi->max_speed_hz = value;

	return 0;
}

static struct spi_device *
of_register_spi_device(struct spi_controller *ctlr, struct device_node *nc)
{
	struct spi_device *spi;
	int rc;

	/* Alloc an spi_device */
	spi = spi_alloc_device(ctlr);
	if (!spi) {
		dev_err(&ctlr->dev, "spi_device alloc error for %pOF\n", nc);
		rc = -ENOMEM;
		goto err_out;
	}

	/* Select device driver */
	rc = of_modalias_node(nc, spi->modalias,
				sizeof(spi->modalias));
	if (rc < 0) {
		dev_err(&ctlr->dev, "cannot find modalias for %pOF\n", nc);
		goto err_out;
	}

	rc = of_spi_parse_dt(ctlr, spi, nc);
	if (rc)
		goto err_out;

	/* Store a pointer to the node in the device structure */
	of_node_get(nc);
	spi->dev.of_node = nc;
	spi->dev.fwnode = of_fwnode_handle(nc);

	/* Register the new device */
	rc = spi_add_device(spi);
	if (rc) {
		dev_err(&ctlr->dev, "spi_device register error %pOF\n", nc);
		goto err_of_node_put;
	}

	return spi;

err_of_node_put:
	of_node_put(nc);
err_out:
	spi_dev_put(spi);
	return ERR_PTR(rc);
}

/**
 * of_register_spi_devices() - Register child devices onto the SPI bus
 * @ctlr:	Pointer to spi_controller device
 *
 * Registers an spi_device for each child node of controller node which
 * represents a valid SPI slave.
 */
static void of_register_spi_devices(struct spi_controller *ctlr)
{
	struct spi_device *spi;
	struct device_node *nc;

	if (!ctlr->dev.of_node)
		return;

	for_each_available_child_of_node(ctlr->dev.of_node, nc) {
		if (of_node_test_and_set_flag(nc, OF_POPULATED))
			continue;
		spi = of_register_spi_device(ctlr, nc);
		if (IS_ERR(spi)) {
			dev_warn(&ctlr->dev,
				 "Failed to create SPI device for %pOF\n", nc);
			of_node_clear_flag(nc, OF_POPULATED);
		}
	}
}
#else
static void of_register_spi_devices(struct spi_controller *ctlr) { }
#endif

/**
 * spi_new_ancillary_device() - Register ancillary SPI device
 * @spi:         Pointer to the main SPI device registering the ancillary device
 * @chip_select: Chip Select of the ancillary device
 *
 * Register an ancillary SPI device; for example some chips have a chip-select
 * for normal device usage and another one for setup/firmware upload.
 *
 * This may only be called from main SPI device's probe routine.
 *
 * Return: 0 on success; negative errno on failure
 */
struct spi_device *spi_new_ancillary_device(struct spi_device *spi,
					     u8 chip_select)
{
	struct spi_device *ancillary;
	int rc = 0;

	/* Alloc an spi_device */
	ancillary = spi_alloc_device(spi->controller);
	if (!ancillary) {
		rc = -ENOMEM;
		goto err_out;
	}

	strlcpy(ancillary->modalias, "dummy", sizeof(ancillary->modalias));

	/* Use provided chip-select for ancillary device */
	ancillary->chip_select = chip_select;

	/* Take over SPI mode/speed from SPI main device */
	ancillary->max_speed_hz = spi->max_speed_hz;
	ancillary->mode = spi->mode;

	/* Register the new device */
	rc = spi_add_device_locked(ancillary);
	if (rc) {
		dev_err(&spi->dev, "failed to register ancillary device\n");
		goto err_out;
	}

	return ancillary;

err_out:
	spi_dev_put(ancillary);
	return ERR_PTR(rc);
}
EXPORT_SYMBOL_GPL(spi_new_ancillary_device);

#ifdef CONFIG_ACPI
struct acpi_spi_lookup {
	struct spi_controller 	*ctlr;
	u32			max_speed_hz;
	u32			mode;
	int			irq;
	u8			bits_per_word;
	u8			chip_select;
};

static void acpi_spi_parse_apple_properties(struct acpi_device *dev,
					    struct acpi_spi_lookup *lookup)
{
	const union acpi_object *obj;

	if (!x86_apple_machine)
		return;

	if (!acpi_dev_get_property(dev, "spiSclkPeriod", ACPI_TYPE_BUFFER, &obj)
	    && obj->buffer.length >= 4)
		lookup->max_speed_hz  = NSEC_PER_SEC / *(u32 *)obj->buffer.pointer;

	if (!acpi_dev_get_property(dev, "spiWordSize", ACPI_TYPE_BUFFER, &obj)
	    && obj->buffer.length == 8)
		lookup->bits_per_word = *(u64 *)obj->buffer.pointer;

	if (!acpi_dev_get_property(dev, "spiBitOrder", ACPI_TYPE_BUFFER, &obj)
	    && obj->buffer.length == 8 && !*(u64 *)obj->buffer.pointer)
		lookup->mode |= SPI_LSB_FIRST;

	if (!acpi_dev_get_property(dev, "spiSPO", ACPI_TYPE_BUFFER, &obj)
	    && obj->buffer.length == 8 &&  *(u64 *)obj->buffer.pointer)
		lookup->mode |= SPI_CPOL;

	if (!acpi_dev_get_property(dev, "spiSPH", ACPI_TYPE_BUFFER, &obj)
	    && obj->buffer.length == 8 &&  *(u64 *)obj->buffer.pointer)
		lookup->mode |= SPI_CPHA;
}

static int acpi_spi_add_resource(struct acpi_resource *ares, void *data)
{
	struct acpi_spi_lookup *lookup = data;
	struct spi_controller *ctlr = lookup->ctlr;

	if (ares->type == ACPI_RESOURCE_TYPE_SERIAL_BUS) {
		struct acpi_resource_spi_serialbus *sb;
		acpi_handle parent_handle;
		acpi_status status;

		sb = &ares->data.spi_serial_bus;
		if (sb->type == ACPI_RESOURCE_SERIAL_TYPE_SPI) {

			status = acpi_get_handle(NULL,
						 sb->resource_source.string_ptr,
						 &parent_handle);

			if (ACPI_FAILURE(status) ||
			    ACPI_HANDLE(ctlr->dev.parent) != parent_handle)
				return -ENODEV;

			/*
			 * ACPI DeviceSelection numbering is handled by the
			 * host controller driver in Windows and can vary
			 * from driver to driver. In Linux we always expect
			 * 0 .. max - 1 so we need to ask the driver to
			 * translate between the two schemes.
			 */
			if (ctlr->fw_translate_cs) {
				int cs = ctlr->fw_translate_cs(ctlr,
						sb->device_selection);
				if (cs < 0)
					return cs;
				lookup->chip_select = cs;
			} else {
				lookup->chip_select = sb->device_selection;
			}

			lookup->max_speed_hz = sb->connection_speed;
			lookup->bits_per_word = sb->data_bit_length;

			if (sb->clock_phase == ACPI_SPI_SECOND_PHASE)
				lookup->mode |= SPI_CPHA;
			if (sb->clock_polarity == ACPI_SPI_START_HIGH)
				lookup->mode |= SPI_CPOL;
			if (sb->device_polarity == ACPI_SPI_ACTIVE_HIGH)
				lookup->mode |= SPI_CS_HIGH;
		}
	} else if (lookup->irq < 0) {
		struct resource r;

		if (acpi_dev_resource_interrupt(ares, 0, &r))
			lookup->irq = r.start;
	}

	/* Always tell the ACPI core to skip this resource */
	return 1;
}

static acpi_status acpi_register_spi_device(struct spi_controller *ctlr,
					    struct acpi_device *adev)
{
	acpi_handle parent_handle = NULL;
	struct list_head resource_list;
	struct acpi_spi_lookup lookup = {};
	struct spi_device *spi;
	int ret;

	if (acpi_bus_get_status(adev) || !adev->status.present ||
	    acpi_device_enumerated(adev))
		return AE_OK;

	lookup.ctlr		= ctlr;
	lookup.irq		= -1;

	INIT_LIST_HEAD(&resource_list);
	ret = acpi_dev_get_resources(adev, &resource_list,
				     acpi_spi_add_resource, &lookup);
	acpi_dev_free_resource_list(&resource_list);

	if (ret < 0)
		/* found SPI in _CRS but it points to another controller */
		return AE_OK;

	if (!lookup.max_speed_hz &&
	    ACPI_SUCCESS(acpi_get_parent(adev->handle, &parent_handle)) &&
	    ACPI_HANDLE(ctlr->dev.parent) == parent_handle) {
		/* Apple does not use _CRS but nested devices for SPI slaves */
		acpi_spi_parse_apple_properties(adev, &lookup);
	}

	if (!lookup.max_speed_hz)
		return AE_OK;

	spi = spi_alloc_device(ctlr);
	if (!spi) {
		dev_err(&ctlr->dev, "failed to allocate SPI device for %s\n",
			dev_name(&adev->dev));
		return AE_NO_MEMORY;
	}


	ACPI_COMPANION_SET(&spi->dev, adev);
	spi->max_speed_hz	= lookup.max_speed_hz;
	spi->mode		|= lookup.mode;
	spi->irq		= lookup.irq;
	spi->bits_per_word	= lookup.bits_per_word;
	spi->chip_select	= lookup.chip_select;

	acpi_set_modalias(adev, acpi_device_hid(adev), spi->modalias,
			  sizeof(spi->modalias));

	if (spi->irq < 0)
		spi->irq = acpi_dev_gpio_irq_get(adev, 0);

	acpi_device_set_enumerated(adev);

	adev->power.flags.ignore_parent = true;
	if (spi_add_device(spi)) {
		adev->power.flags.ignore_parent = false;
		dev_err(&ctlr->dev, "failed to add SPI device %s from ACPI\n",
			dev_name(&adev->dev));
		spi_dev_put(spi);
	}

	return AE_OK;
}

static acpi_status acpi_spi_add_device(acpi_handle handle, u32 level,
				       void *data, void **return_value)
{
	struct spi_controller *ctlr = data;
	struct acpi_device *adev;

	if (acpi_bus_get_device(handle, &adev))
		return AE_OK;

	return acpi_register_spi_device(ctlr, adev);
}

#define SPI_ACPI_ENUMERATE_MAX_DEPTH		32

static void acpi_register_spi_devices(struct spi_controller *ctlr)
{
	acpi_status status;
	acpi_handle handle;

	handle = ACPI_HANDLE(ctlr->dev.parent);
	if (!handle)
		return;

	status = acpi_walk_namespace(ACPI_TYPE_DEVICE, ACPI_ROOT_OBJECT,
				     SPI_ACPI_ENUMERATE_MAX_DEPTH,
				     acpi_spi_add_device, NULL, ctlr, NULL);
	if (ACPI_FAILURE(status))
		dev_warn(&ctlr->dev, "failed to enumerate SPI slaves\n");
}
#else
static inline void acpi_register_spi_devices(struct spi_controller *ctlr) {}
#endif /* CONFIG_ACPI */

static void spi_controller_release(struct device *dev)
{
	struct spi_controller *ctlr;

	ctlr = container_of(dev, struct spi_controller, dev);
	kfree(ctlr);
}

static struct class spi_master_class = {
	.name		= "spi_master",
	.owner		= THIS_MODULE,
	.dev_release	= spi_controller_release,
	.dev_groups	= spi_master_groups,
};

#ifdef CONFIG_SPI_SLAVE
/**
 * spi_slave_abort - abort the ongoing transfer request on an SPI slave
 *		     controller
 * @spi: device used for the current transfer
 */
int spi_slave_abort(struct spi_device *spi)
{
	struct spi_controller *ctlr = spi->controller;

	if (spi_controller_is_slave(ctlr) && ctlr->slave_abort)
		return ctlr->slave_abort(ctlr);

	return -ENOTSUPP;
}
EXPORT_SYMBOL_GPL(spi_slave_abort);

static int match_true(struct device *dev, void *data)
{
	return 1;
}

static ssize_t slave_show(struct device *dev, struct device_attribute *attr,
			  char *buf)
{
	struct spi_controller *ctlr = container_of(dev, struct spi_controller,
						   dev);
	struct device *child;

	child = device_find_child(&ctlr->dev, NULL, match_true);
	return sprintf(buf, "%s\n",
		       child ? to_spi_device(child)->modalias : NULL);
}

static ssize_t slave_store(struct device *dev, struct device_attribute *attr,
			   const char *buf, size_t count)
{
	struct spi_controller *ctlr = container_of(dev, struct spi_controller,
						   dev);
	struct spi_device *spi;
	struct device *child;
	char name[32];
	int rc;

	rc = sscanf(buf, "%31s", name);
	if (rc != 1 || !name[0])
		return -EINVAL;

	child = device_find_child(&ctlr->dev, NULL, match_true);
	if (child) {
		/* Remove registered slave */
		device_unregister(child);
		put_device(child);
	}

	if (strcmp(name, "(null)")) {
		/* Register new slave */
		spi = spi_alloc_device(ctlr);
		if (!spi)
			return -ENOMEM;

		strlcpy(spi->modalias, name, sizeof(spi->modalias));

		rc = spi_add_device(spi);
		if (rc) {
			spi_dev_put(spi);
			return rc;
		}
	}

	return count;
}

static DEVICE_ATTR_RW(slave);

static struct attribute *spi_slave_attrs[] = {
	&dev_attr_slave.attr,
	NULL,
};

static const struct attribute_group spi_slave_group = {
	.attrs = spi_slave_attrs,
};

static const struct attribute_group *spi_slave_groups[] = {
	&spi_controller_statistics_group,
	&spi_slave_group,
	NULL,
};

static struct class spi_slave_class = {
	.name		= "spi_slave",
	.owner		= THIS_MODULE,
	.dev_release	= spi_controller_release,
	.dev_groups	= spi_slave_groups,
};
#else
extern struct class spi_slave_class;	/* dummy */
#endif

/**
 * __spi_alloc_controller - allocate an SPI master or slave controller
 * @dev: the controller, possibly using the platform_bus
 * @size: how much zeroed driver-private data to allocate; the pointer to this
 *	memory is in the driver_data field of the returned device, accessible
 *	with spi_controller_get_devdata(); the memory is cacheline aligned;
 *	drivers granting DMA access to portions of their private data need to
 *	round up @size using ALIGN(size, dma_get_cache_alignment()).
 * @slave: flag indicating whether to allocate an SPI master (false) or SPI
 *	slave (true) controller
 * Context: can sleep
 *
 * This call is used only by SPI controller drivers, which are the
 * only ones directly touching chip registers.  It's how they allocate
 * an spi_controller structure, prior to calling spi_register_controller().
 *
 * This must be called from context that can sleep.
 *
 * The caller is responsible for assigning the bus number and initializing the
 * controller's methods before calling spi_register_controller(); and (after
 * errors adding the device) calling spi_controller_put() to prevent a memory
 * leak.
 *
 * Return: the SPI controller structure on success, else NULL.
 */
struct spi_controller *__spi_alloc_controller(struct device *dev,
					      unsigned int size, bool slave)
{
	struct spi_controller	*ctlr;
	size_t ctlr_size = ALIGN(sizeof(*ctlr), dma_get_cache_alignment());

	if (!dev)
		return NULL;

	ctlr = kzalloc(size + ctlr_size, GFP_KERNEL);
	if (!ctlr)
		return NULL;

	device_initialize(&ctlr->dev);
	INIT_LIST_HEAD(&ctlr->queue);
	spin_lock_init(&ctlr->queue_lock);
	spin_lock_init(&ctlr->bus_lock_spinlock);
	mutex_init(&ctlr->bus_lock_mutex);
	mutex_init(&ctlr->io_mutex);
	mutex_init(&ctlr->add_lock);
	ctlr->bus_num = -1;
	ctlr->num_chipselect = 1;
	ctlr->slave = slave;
	if (IS_ENABLED(CONFIG_SPI_SLAVE) && slave)
		ctlr->dev.class = &spi_slave_class;
	else
		ctlr->dev.class = &spi_master_class;
	ctlr->dev.parent = dev;
	pm_suspend_ignore_children(&ctlr->dev, true);
	spi_controller_set_devdata(ctlr, (void *)ctlr + ctlr_size);

	return ctlr;
}
EXPORT_SYMBOL_GPL(__spi_alloc_controller);

static void devm_spi_release_controller(struct device *dev, void *ctlr)
{
	spi_controller_put(*(struct spi_controller **)ctlr);
}

/**
 * __devm_spi_alloc_controller - resource-managed __spi_alloc_controller()
 * @dev: physical device of SPI controller
 * @size: how much zeroed driver-private data to allocate
 * @slave: whether to allocate an SPI master (false) or SPI slave (true)
 * Context: can sleep
 *
 * Allocate an SPI controller and automatically release a reference on it
 * when @dev is unbound from its driver.  Drivers are thus relieved from
 * having to call spi_controller_put().
 *
 * The arguments to this function are identical to __spi_alloc_controller().
 *
 * Return: the SPI controller structure on success, else NULL.
 */
struct spi_controller *__devm_spi_alloc_controller(struct device *dev,
						   unsigned int size,
						   bool slave)
{
	struct spi_controller **ptr, *ctlr;

	ptr = devres_alloc(devm_spi_release_controller, sizeof(*ptr),
			   GFP_KERNEL);
	if (!ptr)
		return NULL;

	ctlr = __spi_alloc_controller(dev, size, slave);
	if (ctlr) {
		ctlr->devm_allocated = true;
		*ptr = ctlr;
		devres_add(dev, ptr);
	} else {
		devres_free(ptr);
	}

	return ctlr;
}
EXPORT_SYMBOL_GPL(__devm_spi_alloc_controller);

#ifdef CONFIG_OF
static int of_spi_get_gpio_numbers(struct spi_controller *ctlr)
{
	int nb, i, *cs;
	struct device_node *np = ctlr->dev.of_node;

	if (!np)
		return 0;

	nb = of_gpio_named_count(np, "cs-gpios");
	ctlr->num_chipselect = max_t(int, nb, ctlr->num_chipselect);

	/* Return error only for an incorrectly formed cs-gpios property */
	if (nb == 0 || nb == -ENOENT)
		return 0;
	else if (nb < 0)
		return nb;

	cs = devm_kcalloc(&ctlr->dev, ctlr->num_chipselect, sizeof(int),
			  GFP_KERNEL);
	ctlr->cs_gpios = cs;

	if (!ctlr->cs_gpios)
		return -ENOMEM;

	for (i = 0; i < ctlr->num_chipselect; i++)
		cs[i] = -ENOENT;

	for (i = 0; i < nb; i++)
		cs[i] = of_get_named_gpio(np, "cs-gpios", i);

	return 0;
}
#else
static int of_spi_get_gpio_numbers(struct spi_controller *ctlr)
{
	return 0;
}
#endif

/**
 * spi_get_gpio_descs() - grab chip select GPIOs for the master
 * @ctlr: The SPI master to grab GPIO descriptors for
 */
static int spi_get_gpio_descs(struct spi_controller *ctlr)
{
	int nb, i;
	struct gpio_desc **cs;
	struct device *dev = &ctlr->dev;
	unsigned long native_cs_mask = 0;
	unsigned int num_cs_gpios = 0;

	nb = gpiod_count(dev, "cs");
	if (nb < 0) {
		/* No GPIOs at all is fine, else return the error */
		if (nb == -ENOENT)
			return 0;
		return nb;
	}

	ctlr->num_chipselect = max_t(int, nb, ctlr->num_chipselect);

	cs = devm_kcalloc(dev, ctlr->num_chipselect, sizeof(*cs),
			  GFP_KERNEL);
	if (!cs)
		return -ENOMEM;
	ctlr->cs_gpiods = cs;

	for (i = 0; i < nb; i++) {
		/*
		 * Most chipselects are active low, the inverted
		 * semantics are handled by special quirks in gpiolib,
		 * so initializing them GPIOD_OUT_LOW here means
		 * "unasserted", in most cases this will drive the physical
		 * line high.
		 */
		cs[i] = devm_gpiod_get_index_optional(dev, "cs", i,
						      GPIOD_OUT_LOW);
		if (IS_ERR(cs[i]))
			return PTR_ERR(cs[i]);

		if (cs[i]) {
			/*
			 * If we find a CS GPIO, name it after the device and
			 * chip select line.
			 */
			char *gpioname;

			gpioname = devm_kasprintf(dev, GFP_KERNEL, "%s CS%d",
						  dev_name(dev), i);
			if (!gpioname)
				return -ENOMEM;
			gpiod_set_consumer_name(cs[i], gpioname);
			num_cs_gpios++;
			continue;
		}

		if (ctlr->max_native_cs && i >= ctlr->max_native_cs) {
			dev_err(dev, "Invalid native chip select %d\n", i);
			return -EINVAL;
		}
		native_cs_mask |= BIT(i);
	}

	ctlr->unused_native_cs = ffs(~native_cs_mask) - 1;

	if ((ctlr->flags & SPI_MASTER_GPIO_SS) && num_cs_gpios &&
	    ctlr->max_native_cs && ctlr->unused_native_cs >= ctlr->max_native_cs) {
		dev_err(dev, "No unused native chip select available\n");
		return -EINVAL;
	}

	return 0;
}

static int spi_controller_check_ops(struct spi_controller *ctlr)
{
	/*
	 * The controller may implement only the high-level SPI-memory like
	 * operations if it does not support regular SPI transfers, and this is
	 * valid use case.
	 * If ->mem_ops is NULL, we request that at least one of the
	 * ->transfer_xxx() method be implemented.
	 */
	if (ctlr->mem_ops) {
		if (!ctlr->mem_ops->exec_op)
			return -EINVAL;
	} else if (!ctlr->transfer && !ctlr->transfer_one &&
		   !ctlr->transfer_one_message) {
		return -EINVAL;
	}

	return 0;
}

/**
 * spi_register_controller - register SPI master or slave controller
 * @ctlr: initialized master, originally from spi_alloc_master() or
 *	spi_alloc_slave()
 * Context: can sleep
 *
 * SPI controllers connect to their drivers using some non-SPI bus,
 * such as the platform bus.  The final stage of probe() in that code
 * includes calling spi_register_controller() to hook up to this SPI bus glue.
 *
 * SPI controllers use board specific (often SOC specific) bus numbers,
 * and board-specific addressing for SPI devices combines those numbers
 * with chip select numbers.  Since SPI does not directly support dynamic
 * device identification, boards need configuration tables telling which
 * chip is at which address.
 *
 * This must be called from context that can sleep.  It returns zero on
 * success, else a negative error code (dropping the controller's refcount).
 * After a successful return, the caller is responsible for calling
 * spi_unregister_controller().
 *
 * Return: zero on success, else a negative error code.
 */
int spi_register_controller(struct spi_controller *ctlr)
{
	struct device		*dev = ctlr->dev.parent;
	struct boardinfo	*bi;
	int			status;
	int			id, first_dynamic;

	if (!dev)
		return -ENODEV;

	/*
	 * Make sure all necessary hooks are implemented before registering
	 * the SPI controller.
	 */
	status = spi_controller_check_ops(ctlr);
	if (status)
		return status;

	if (ctlr->bus_num >= 0) {
		/* devices with a fixed bus num must check-in with the num */
		mutex_lock(&board_lock);
		id = idr_alloc(&spi_master_idr, ctlr, ctlr->bus_num,
			ctlr->bus_num + 1, GFP_KERNEL);
		mutex_unlock(&board_lock);
		if (WARN(id < 0, "couldn't get idr"))
			return id == -ENOSPC ? -EBUSY : id;
		ctlr->bus_num = id;
	} else if (ctlr->dev.of_node) {
		/* allocate dynamic bus number using Linux idr */
		id = of_alias_get_id(ctlr->dev.of_node, "spi");
		if (id >= 0) {
			ctlr->bus_num = id;
			mutex_lock(&board_lock);
			id = idr_alloc(&spi_master_idr, ctlr, ctlr->bus_num,
				       ctlr->bus_num + 1, GFP_KERNEL);
			mutex_unlock(&board_lock);
			if (WARN(id < 0, "couldn't get idr"))
				return id == -ENOSPC ? -EBUSY : id;
		}
	}
	if (ctlr->bus_num < 0) {
		first_dynamic = of_alias_get_highest_id("spi");
		if (first_dynamic < 0)
			first_dynamic = 0;
		else
			first_dynamic++;

		mutex_lock(&board_lock);
		id = idr_alloc(&spi_master_idr, ctlr, first_dynamic,
			       0, GFP_KERNEL);
		mutex_unlock(&board_lock);
		if (WARN(id < 0, "couldn't get idr"))
			return id;
		ctlr->bus_num = id;
	}
	ctlr->bus_lock_flag = 0;
	init_completion(&ctlr->xfer_completion);
	if (!ctlr->max_dma_len)
		ctlr->max_dma_len = INT_MAX;

	/* register the device, then userspace will see it.
	 * registration fails if the bus ID is in use.
	 */
	dev_set_name(&ctlr->dev, "spi%u", ctlr->bus_num);

	if (!spi_controller_is_slave(ctlr)) {
		if (ctlr->use_gpio_descriptors) {
			status = spi_get_gpio_descs(ctlr);
			if (status)
				goto free_bus_id;
			/*
			 * A controller using GPIO descriptors always
			 * supports SPI_CS_HIGH if need be.
			 */
			ctlr->mode_bits |= SPI_CS_HIGH;
		} else {
			/* Legacy code path for GPIOs from DT */
			status = of_spi_get_gpio_numbers(ctlr);
			if (status)
				goto free_bus_id;
		}
	}

	/*
	 * Even if it's just one always-selected device, there must
	 * be at least one chipselect.
	 */
	if (!ctlr->num_chipselect) {
		status = -EINVAL;
		goto free_bus_id;
	}

	status = device_add(&ctlr->dev);
	if (status < 0)
		goto free_bus_id;
	dev_dbg(dev, "registered %s %s\n",
			spi_controller_is_slave(ctlr) ? "slave" : "master",
			dev_name(&ctlr->dev));

	/*
	 * If we're using a queued driver, start the queue. Note that we don't
	 * need the queueing logic if the driver is only supporting high-level
	 * memory operations.
	 */
	if (ctlr->transfer) {
		dev_info(dev, "controller is unqueued, this is deprecated\n");
	} else if (ctlr->transfer_one || ctlr->transfer_one_message) {
		status = spi_controller_initialize_queue(ctlr);
		if (status) {
			device_del(&ctlr->dev);
			goto free_bus_id;
		}
	}
	/* add statistics */
	spin_lock_init(&ctlr->statistics.lock);

	mutex_lock(&board_lock);
	list_add_tail(&ctlr->list, &spi_controller_list);
	list_for_each_entry(bi, &board_list, list)
		spi_match_controller_to_boardinfo(ctlr, &bi->board_info);
	mutex_unlock(&board_lock);

	/* Register devices from the device tree and ACPI */
	of_register_spi_devices(ctlr);
	acpi_register_spi_devices(ctlr);
	return status;

free_bus_id:
	mutex_lock(&board_lock);
	idr_remove(&spi_master_idr, ctlr->bus_num);
	mutex_unlock(&board_lock);
	return status;
}
EXPORT_SYMBOL_GPL(spi_register_controller);

static void devm_spi_unregister(void *ctlr)
{
	spi_unregister_controller(ctlr);
}

/**
 * devm_spi_register_controller - register managed SPI master or slave
 *	controller
 * @dev:    device managing SPI controller
 * @ctlr: initialized controller, originally from spi_alloc_master() or
 *	spi_alloc_slave()
 * Context: can sleep
 *
 * Register a SPI device as with spi_register_controller() which will
 * automatically be unregistered and freed.
 *
 * Return: zero on success, else a negative error code.
 */
int devm_spi_register_controller(struct device *dev,
				 struct spi_controller *ctlr)
{
	int ret;

	ret = spi_register_controller(ctlr);
	if (ret)
		return ret;

	return devm_add_action_or_reset(dev, devm_spi_unregister, ctlr);
}
EXPORT_SYMBOL_GPL(devm_spi_register_controller);

static int __unregister(struct device *dev, void *null)
{
	spi_unregister_device(to_spi_device(dev));
	return 0;
}

/**
 * spi_unregister_controller - unregister SPI master or slave controller
 * @ctlr: the controller being unregistered
 * Context: can sleep
 *
 * This call is used only by SPI controller drivers, which are the
 * only ones directly touching chip registers.
 *
 * This must be called from context that can sleep.
 *
 * Note that this function also drops a reference to the controller.
 */
void spi_unregister_controller(struct spi_controller *ctlr)
{
	struct spi_controller *found;
	int id = ctlr->bus_num;

	/* Prevent addition of new devices, unregister existing ones */
	if (IS_ENABLED(CONFIG_SPI_DYNAMIC))
		mutex_lock(&ctlr->add_lock);

	device_for_each_child(&ctlr->dev, NULL, __unregister);

	/* First make sure that this controller was ever added */
	mutex_lock(&board_lock);
	found = idr_find(&spi_master_idr, id);
	mutex_unlock(&board_lock);
	if (ctlr->queued) {
		if (spi_destroy_queue(ctlr))
			dev_err(&ctlr->dev, "queue remove failed\n");
	}
	mutex_lock(&board_lock);
	list_del(&ctlr->list);
	mutex_unlock(&board_lock);

	device_del(&ctlr->dev);

	/* free bus id */
	mutex_lock(&board_lock);
	if (found == ctlr)
		idr_remove(&spi_master_idr, id);
	mutex_unlock(&board_lock);

	if (IS_ENABLED(CONFIG_SPI_DYNAMIC))
		mutex_unlock(&ctlr->add_lock);
<<<<<<< HEAD
=======

	/* Release the last reference on the controller if its driver
	 * has not yet been converted to devm_spi_alloc_master/slave().
	 */
	if (!ctlr->devm_allocated)
		put_device(&ctlr->dev);
>>>>>>> df0cc57e
}
EXPORT_SYMBOL_GPL(spi_unregister_controller);

int spi_controller_suspend(struct spi_controller *ctlr)
{
	int ret;

	/* Basically no-ops for non-queued controllers */
	if (!ctlr->queued)
		return 0;

	ret = spi_stop_queue(ctlr);
	if (ret)
		dev_err(&ctlr->dev, "queue stop failed\n");

	return ret;
}
EXPORT_SYMBOL_GPL(spi_controller_suspend);

int spi_controller_resume(struct spi_controller *ctlr)
{
	int ret;

	if (!ctlr->queued)
		return 0;

	ret = spi_start_queue(ctlr);
	if (ret)
		dev_err(&ctlr->dev, "queue restart failed\n");

	return ret;
}
EXPORT_SYMBOL_GPL(spi_controller_resume);

/*-------------------------------------------------------------------------*/

/* Core methods for spi_message alterations */

static void __spi_replace_transfers_release(struct spi_controller *ctlr,
					    struct spi_message *msg,
					    void *res)
{
	struct spi_replaced_transfers *rxfer = res;
	size_t i;

	/* call extra callback if requested */
	if (rxfer->release)
		rxfer->release(ctlr, msg, res);

	/* insert replaced transfers back into the message */
	list_splice(&rxfer->replaced_transfers, rxfer->replaced_after);

	/* remove the formerly inserted entries */
	for (i = 0; i < rxfer->inserted; i++)
		list_del(&rxfer->inserted_transfers[i].transfer_list);
}

/**
 * spi_replace_transfers - replace transfers with several transfers
 *                         and register change with spi_message.resources
 * @msg:           the spi_message we work upon
 * @xfer_first:    the first spi_transfer we want to replace
 * @remove:        number of transfers to remove
 * @insert:        the number of transfers we want to insert instead
 * @release:       extra release code necessary in some circumstances
 * @extradatasize: extra data to allocate (with alignment guarantees
 *                 of struct @spi_transfer)
 * @gfp:           gfp flags
 *
 * Returns: pointer to @spi_replaced_transfers,
 *          PTR_ERR(...) in case of errors.
 */
static struct spi_replaced_transfers *spi_replace_transfers(
	struct spi_message *msg,
	struct spi_transfer *xfer_first,
	size_t remove,
	size_t insert,
	spi_replaced_release_t release,
	size_t extradatasize,
	gfp_t gfp)
{
	struct spi_replaced_transfers *rxfer;
	struct spi_transfer *xfer;
	size_t i;

	/* allocate the structure using spi_res */
	rxfer = spi_res_alloc(msg->spi, __spi_replace_transfers_release,
			      struct_size(rxfer, inserted_transfers, insert)
			      + extradatasize,
			      gfp);
	if (!rxfer)
		return ERR_PTR(-ENOMEM);

	/* the release code to invoke before running the generic release */
	rxfer->release = release;

	/* assign extradata */
	if (extradatasize)
		rxfer->extradata =
			&rxfer->inserted_transfers[insert];

	/* init the replaced_transfers list */
	INIT_LIST_HEAD(&rxfer->replaced_transfers);

	/* assign the list_entry after which we should reinsert
	 * the @replaced_transfers - it may be spi_message.messages!
	 */
	rxfer->replaced_after = xfer_first->transfer_list.prev;

	/* remove the requested number of transfers */
	for (i = 0; i < remove; i++) {
		/* if the entry after replaced_after it is msg->transfers
		 * then we have been requested to remove more transfers
		 * than are in the list
		 */
		if (rxfer->replaced_after->next == &msg->transfers) {
			dev_err(&msg->spi->dev,
				"requested to remove more spi_transfers than are available\n");
			/* insert replaced transfers back into the message */
			list_splice(&rxfer->replaced_transfers,
				    rxfer->replaced_after);

			/* free the spi_replace_transfer structure */
			spi_res_free(rxfer);

			/* and return with an error */
			return ERR_PTR(-EINVAL);
		}

		/* remove the entry after replaced_after from list of
		 * transfers and add it to list of replaced_transfers
		 */
		list_move_tail(rxfer->replaced_after->next,
			       &rxfer->replaced_transfers);
	}

	/* create copy of the given xfer with identical settings
	 * based on the first transfer to get removed
	 */
	for (i = 0; i < insert; i++) {
		/* we need to run in reverse order */
		xfer = &rxfer->inserted_transfers[insert - 1 - i];

		/* copy all spi_transfer data */
		memcpy(xfer, xfer_first, sizeof(*xfer));

		/* add to list */
		list_add(&xfer->transfer_list, rxfer->replaced_after);

		/* clear cs_change and delay for all but the last */
		if (i) {
			xfer->cs_change = false;
			xfer->delay.value = 0;
		}
	}

	/* set up inserted */
	rxfer->inserted = insert;

	/* and register it with spi_res/spi_message */
	spi_res_add(msg, rxfer);

	return rxfer;
}

static int __spi_split_transfer_maxsize(struct spi_controller *ctlr,
					struct spi_message *msg,
					struct spi_transfer **xferp,
					size_t maxsize,
					gfp_t gfp)
{
	struct spi_transfer *xfer = *xferp, *xfers;
	struct spi_replaced_transfers *srt;
	size_t offset;
	size_t count, i;

	/* calculate how many we have to replace */
	count = DIV_ROUND_UP(xfer->len, maxsize);

	/* create replacement */
	srt = spi_replace_transfers(msg, xfer, 1, count, NULL, 0, gfp);
	if (IS_ERR(srt))
		return PTR_ERR(srt);
	xfers = srt->inserted_transfers;

	/* now handle each of those newly inserted spi_transfers
	 * note that the replacements spi_transfers all are preset
	 * to the same values as *xferp, so tx_buf, rx_buf and len
	 * are all identical (as well as most others)
	 * so we just have to fix up len and the pointers.
	 *
	 * this also includes support for the depreciated
	 * spi_message.is_dma_mapped interface
	 */

	/* the first transfer just needs the length modified, so we
	 * run it outside the loop
	 */
	xfers[0].len = min_t(size_t, maxsize, xfer[0].len);

	/* all the others need rx_buf/tx_buf also set */
	for (i = 1, offset = maxsize; i < count; offset += maxsize, i++) {
		/* update rx_buf, tx_buf and dma */
		if (xfers[i].rx_buf)
			xfers[i].rx_buf += offset;
		if (xfers[i].rx_dma)
			xfers[i].rx_dma += offset;
		if (xfers[i].tx_buf)
			xfers[i].tx_buf += offset;
		if (xfers[i].tx_dma)
			xfers[i].tx_dma += offset;

		/* update length */
		xfers[i].len = min(maxsize, xfers[i].len - offset);
	}

	/* we set up xferp to the last entry we have inserted,
	 * so that we skip those already split transfers
	 */
	*xferp = &xfers[count - 1];

	/* increment statistics counters */
	SPI_STATISTICS_INCREMENT_FIELD(&ctlr->statistics,
				       transfers_split_maxsize);
	SPI_STATISTICS_INCREMENT_FIELD(&msg->spi->statistics,
				       transfers_split_maxsize);

	return 0;
}

/**
 * spi_split_transfers_maxsize - split spi transfers into multiple transfers
 *                               when an individual transfer exceeds a
 *                               certain size
 * @ctlr:    the @spi_controller for this transfer
 * @msg:   the @spi_message to transform
 * @maxsize:  the maximum when to apply this
 * @gfp: GFP allocation flags
 *
 * Return: status of transformation
 */
int spi_split_transfers_maxsize(struct spi_controller *ctlr,
				struct spi_message *msg,
				size_t maxsize,
				gfp_t gfp)
{
	struct spi_transfer *xfer;
	int ret;

	/* iterate over the transfer_list,
	 * but note that xfer is advanced to the last transfer inserted
	 * to avoid checking sizes again unnecessarily (also xfer does
	 * potentiall belong to a different list by the time the
	 * replacement has happened
	 */
	list_for_each_entry(xfer, &msg->transfers, transfer_list) {
		if (xfer->len > maxsize) {
			ret = __spi_split_transfer_maxsize(ctlr, msg, &xfer,
							   maxsize, gfp);
			if (ret)
				return ret;
		}
	}

	return 0;
}
EXPORT_SYMBOL_GPL(spi_split_transfers_maxsize);

/*-------------------------------------------------------------------------*/

/* Core methods for SPI controller protocol drivers.  Some of the
 * other core methods are currently defined as inline functions.
 */

static int __spi_validate_bits_per_word(struct spi_controller *ctlr,
					u8 bits_per_word)
{
	if (ctlr->bits_per_word_mask) {
		/* Only 32 bits fit in the mask */
		if (bits_per_word > 32)
			return -EINVAL;
		if (!(ctlr->bits_per_word_mask & SPI_BPW_MASK(bits_per_word)))
			return -EINVAL;
	}

	return 0;
}

/**
 * spi_setup - setup SPI mode and clock rate
 * @spi: the device whose settings are being modified
 * Context: can sleep, and no requests are queued to the device
 *
 * SPI protocol drivers may need to update the transfer mode if the
 * device doesn't work with its default.  They may likewise need
 * to update clock rates or word sizes from initial values.  This function
 * changes those settings, and must be called from a context that can sleep.
 * Except for SPI_CS_HIGH, which takes effect immediately, the changes take
 * effect the next time the device is selected and data is transferred to
 * or from it.  When this function returns, the spi device is deselected.
 *
 * Note that this call will fail if the protocol driver specifies an option
 * that the underlying controller or its driver does not support.  For
 * example, not all hardware supports wire transfers using nine bit words,
 * LSB-first wire encoding, or active-high chipselects.
 *
 * Return: zero on success, else a negative error code.
 */
int spi_setup(struct spi_device *spi)
{
	unsigned	bad_bits, ugly_bits;
	int		status;

	/*
	 * check mode to prevent that any two of DUAL, QUAD and NO_MOSI/MISO
	 * are set at the same time
	 */
	if ((hweight_long(spi->mode &
		(SPI_TX_DUAL | SPI_TX_QUAD | SPI_NO_TX)) > 1) ||
	    (hweight_long(spi->mode &
		(SPI_RX_DUAL | SPI_RX_QUAD | SPI_NO_RX)) > 1)) {
		dev_err(&spi->dev,
		"setup: can not select any two of dual, quad and no-rx/tx at the same time\n");
		return -EINVAL;
	}
	/* if it is SPI_3WIRE mode, DUAL and QUAD should be forbidden
	 */
	if ((spi->mode & SPI_3WIRE) && (spi->mode &
		(SPI_TX_DUAL | SPI_TX_QUAD | SPI_TX_OCTAL |
		 SPI_RX_DUAL | SPI_RX_QUAD | SPI_RX_OCTAL)))
		return -EINVAL;
	/* help drivers fail *cleanly* when they need options
	 * that aren't supported with their current controller
	 * SPI_CS_WORD has a fallback software implementation,
	 * so it is ignored here.
	 */
	bad_bits = spi->mode & ~(spi->controller->mode_bits | SPI_CS_WORD |
				 SPI_NO_TX | SPI_NO_RX);
	/* nothing prevents from working with active-high CS in case if it
	 * is driven by GPIO.
	 */
	if (gpio_is_valid(spi->cs_gpio))
		bad_bits &= ~SPI_CS_HIGH;
	ugly_bits = bad_bits &
		    (SPI_TX_DUAL | SPI_TX_QUAD | SPI_TX_OCTAL |
		     SPI_RX_DUAL | SPI_RX_QUAD | SPI_RX_OCTAL);
	if (ugly_bits) {
		dev_warn(&spi->dev,
			 "setup: ignoring unsupported mode bits %x\n",
			 ugly_bits);
		spi->mode &= ~ugly_bits;
		bad_bits &= ~ugly_bits;
	}
	if (bad_bits) {
		dev_err(&spi->dev, "setup: unsupported mode bits %x\n",
			bad_bits);
		return -EINVAL;
	}

	if (!spi->bits_per_word)
		spi->bits_per_word = 8;

	status = __spi_validate_bits_per_word(spi->controller,
					      spi->bits_per_word);
	if (status)
		return status;

	if (spi->controller->max_speed_hz &&
	    (!spi->max_speed_hz ||
	     spi->max_speed_hz > spi->controller->max_speed_hz))
		spi->max_speed_hz = spi->controller->max_speed_hz;

	mutex_lock(&spi->controller->io_mutex);

	if (spi->controller->setup) {
		status = spi->controller->setup(spi);
		if (status) {
			mutex_unlock(&spi->controller->io_mutex);
			dev_err(&spi->controller->dev, "Failed to setup device: %d\n",
				status);
			return status;
		}
	}

	if (spi->controller->auto_runtime_pm && spi->controller->set_cs) {
		status = pm_runtime_get_sync(spi->controller->dev.parent);
		if (status < 0) {
			mutex_unlock(&spi->controller->io_mutex);
			pm_runtime_put_noidle(spi->controller->dev.parent);
			dev_err(&spi->controller->dev, "Failed to power device: %d\n",
				status);
			return status;
		}

		/*
		 * We do not want to return positive value from pm_runtime_get,
		 * there are many instances of devices calling spi_setup() and
		 * checking for a non-zero return value instead of a negative
		 * return value.
		 */
		status = 0;

		spi_set_cs(spi, false, true);
		pm_runtime_mark_last_busy(spi->controller->dev.parent);
		pm_runtime_put_autosuspend(spi->controller->dev.parent);
	} else {
		spi_set_cs(spi, false, true);
	}

	mutex_unlock(&spi->controller->io_mutex);

	if (spi->rt && !spi->controller->rt) {
		spi->controller->rt = true;
		spi_set_thread_rt(spi->controller);
	}

	trace_spi_setup(spi, status);

	dev_dbg(&spi->dev, "setup mode %lu, %s%s%s%s%u bits/w, %u Hz max --> %d\n",
			spi->mode & SPI_MODE_X_MASK,
			(spi->mode & SPI_CS_HIGH) ? "cs_high, " : "",
			(spi->mode & SPI_LSB_FIRST) ? "lsb, " : "",
			(spi->mode & SPI_3WIRE) ? "3wire, " : "",
			(spi->mode & SPI_LOOP) ? "loopback, " : "",
			spi->bits_per_word, spi->max_speed_hz,
			status);

	return status;
}
EXPORT_SYMBOL_GPL(spi_setup);

static int _spi_xfer_word_delay_update(struct spi_transfer *xfer,
				       struct spi_device *spi)
{
	int delay1, delay2;

	delay1 = spi_delay_to_ns(&xfer->word_delay, xfer);
	if (delay1 < 0)
		return delay1;

	delay2 = spi_delay_to_ns(&spi->word_delay, xfer);
	if (delay2 < 0)
		return delay2;

	if (delay1 < delay2)
		memcpy(&xfer->word_delay, &spi->word_delay,
		       sizeof(xfer->word_delay));

	return 0;
}

static int __spi_validate(struct spi_device *spi, struct spi_message *message)
{
	struct spi_controller *ctlr = spi->controller;
	struct spi_transfer *xfer;
	int w_size;

	if (list_empty(&message->transfers))
		return -EINVAL;

	/* If an SPI controller does not support toggling the CS line on each
	 * transfer (indicated by the SPI_CS_WORD flag) or we are using a GPIO
	 * for the CS line, we can emulate the CS-per-word hardware function by
	 * splitting transfers into one-word transfers and ensuring that
	 * cs_change is set for each transfer.
	 */
	if ((spi->mode & SPI_CS_WORD) && (!(ctlr->mode_bits & SPI_CS_WORD) ||
					  spi->cs_gpiod ||
					  gpio_is_valid(spi->cs_gpio))) {
		size_t maxsize;
		int ret;

		maxsize = (spi->bits_per_word + 7) / 8;

		/* spi_split_transfers_maxsize() requires message->spi */
		message->spi = spi;

		ret = spi_split_transfers_maxsize(ctlr, message, maxsize,
						  GFP_KERNEL);
		if (ret)
			return ret;

		list_for_each_entry(xfer, &message->transfers, transfer_list) {
			/* don't change cs_change on the last entry in the list */
			if (list_is_last(&xfer->transfer_list, &message->transfers))
				break;
			xfer->cs_change = 1;
		}
	}

	/* Half-duplex links include original MicroWire, and ones with
	 * only one data pin like SPI_3WIRE (switches direction) or where
	 * either MOSI or MISO is missing.  They can also be caused by
	 * software limitations.
	 */
	if ((ctlr->flags & SPI_CONTROLLER_HALF_DUPLEX) ||
	    (spi->mode & SPI_3WIRE)) {
		unsigned flags = ctlr->flags;

		list_for_each_entry(xfer, &message->transfers, transfer_list) {
			if (xfer->rx_buf && xfer->tx_buf)
				return -EINVAL;
			if ((flags & SPI_CONTROLLER_NO_TX) && xfer->tx_buf)
				return -EINVAL;
			if ((flags & SPI_CONTROLLER_NO_RX) && xfer->rx_buf)
				return -EINVAL;
		}
	}

	/**
	 * Set transfer bits_per_word and max speed as spi device default if
	 * it is not set for this transfer.
	 * Set transfer tx_nbits and rx_nbits as single transfer default
	 * (SPI_NBITS_SINGLE) if it is not set for this transfer.
	 * Ensure transfer word_delay is at least as long as that required by
	 * device itself.
	 */
	message->frame_length = 0;
	list_for_each_entry(xfer, &message->transfers, transfer_list) {
		xfer->effective_speed_hz = 0;
		message->frame_length += xfer->len;
		if (!xfer->bits_per_word)
			xfer->bits_per_word = spi->bits_per_word;

		if (!xfer->speed_hz)
			xfer->speed_hz = spi->max_speed_hz;

		if (ctlr->max_speed_hz && xfer->speed_hz > ctlr->max_speed_hz)
			xfer->speed_hz = ctlr->max_speed_hz;

		if (__spi_validate_bits_per_word(ctlr, xfer->bits_per_word))
			return -EINVAL;

		/*
		 * SPI transfer length should be multiple of SPI word size
		 * where SPI word size should be power-of-two multiple
		 */
		if (xfer->bits_per_word <= 8)
			w_size = 1;
		else if (xfer->bits_per_word <= 16)
			w_size = 2;
		else
			w_size = 4;

		/* No partial transfers accepted */
		if (xfer->len % w_size)
			return -EINVAL;

		if (xfer->speed_hz && ctlr->min_speed_hz &&
		    xfer->speed_hz < ctlr->min_speed_hz)
			return -EINVAL;

		if (xfer->tx_buf && !xfer->tx_nbits)
			xfer->tx_nbits = SPI_NBITS_SINGLE;
		if (xfer->rx_buf && !xfer->rx_nbits)
			xfer->rx_nbits = SPI_NBITS_SINGLE;
		/* check transfer tx/rx_nbits:
		 * 1. check the value matches one of single, dual and quad
		 * 2. check tx/rx_nbits match the mode in spi_device
		 */
		if (xfer->tx_buf) {
			if (spi->mode & SPI_NO_TX)
				return -EINVAL;
			if (xfer->tx_nbits != SPI_NBITS_SINGLE &&
				xfer->tx_nbits != SPI_NBITS_DUAL &&
				xfer->tx_nbits != SPI_NBITS_QUAD)
				return -EINVAL;
			if ((xfer->tx_nbits == SPI_NBITS_DUAL) &&
				!(spi->mode & (SPI_TX_DUAL | SPI_TX_QUAD)))
				return -EINVAL;
			if ((xfer->tx_nbits == SPI_NBITS_QUAD) &&
				!(spi->mode & SPI_TX_QUAD))
				return -EINVAL;
		}
		/* check transfer rx_nbits */
		if (xfer->rx_buf) {
			if (spi->mode & SPI_NO_RX)
				return -EINVAL;
			if (xfer->rx_nbits != SPI_NBITS_SINGLE &&
				xfer->rx_nbits != SPI_NBITS_DUAL &&
				xfer->rx_nbits != SPI_NBITS_QUAD)
				return -EINVAL;
			if ((xfer->rx_nbits == SPI_NBITS_DUAL) &&
				!(spi->mode & (SPI_RX_DUAL | SPI_RX_QUAD)))
				return -EINVAL;
			if ((xfer->rx_nbits == SPI_NBITS_QUAD) &&
				!(spi->mode & SPI_RX_QUAD))
				return -EINVAL;
		}

		if (_spi_xfer_word_delay_update(xfer, spi))
			return -EINVAL;
	}

	message->status = -EINPROGRESS;

	return 0;
}

static int __spi_async(struct spi_device *spi, struct spi_message *message)
{
	struct spi_controller *ctlr = spi->controller;
	struct spi_transfer *xfer;

	/*
	 * Some controllers do not support doing regular SPI transfers. Return
	 * ENOTSUPP when this is the case.
	 */
	if (!ctlr->transfer)
		return -ENOTSUPP;

	message->spi = spi;

	SPI_STATISTICS_INCREMENT_FIELD(&ctlr->statistics, spi_async);
	SPI_STATISTICS_INCREMENT_FIELD(&spi->statistics, spi_async);

	trace_spi_message_submit(message);

	if (!ctlr->ptp_sts_supported) {
		list_for_each_entry(xfer, &message->transfers, transfer_list) {
			xfer->ptp_sts_word_pre = 0;
			ptp_read_system_prets(xfer->ptp_sts);
		}
	}

	return ctlr->transfer(spi, message);
}

/**
 * spi_async - asynchronous SPI transfer
 * @spi: device with which data will be exchanged
 * @message: describes the data transfers, including completion callback
 * Context: any (irqs may be blocked, etc)
 *
 * This call may be used in_irq and other contexts which can't sleep,
 * as well as from task contexts which can sleep.
 *
 * The completion callback is invoked in a context which can't sleep.
 * Before that invocation, the value of message->status is undefined.
 * When the callback is issued, message->status holds either zero (to
 * indicate complete success) or a negative error code.  After that
 * callback returns, the driver which issued the transfer request may
 * deallocate the associated memory; it's no longer in use by any SPI
 * core or controller driver code.
 *
 * Note that although all messages to a spi_device are handled in
 * FIFO order, messages may go to different devices in other orders.
 * Some device might be higher priority, or have various "hard" access
 * time requirements, for example.
 *
 * On detection of any fault during the transfer, processing of
 * the entire message is aborted, and the device is deselected.
 * Until returning from the associated message completion callback,
 * no other spi_message queued to that device will be processed.
 * (This rule applies equally to all the synchronous transfer calls,
 * which are wrappers around this core asynchronous primitive.)
 *
 * Return: zero on success, else a negative error code.
 */
int spi_async(struct spi_device *spi, struct spi_message *message)
{
	struct spi_controller *ctlr = spi->controller;
	int ret;
	unsigned long flags;

	ret = __spi_validate(spi, message);
	if (ret != 0)
		return ret;

	spin_lock_irqsave(&ctlr->bus_lock_spinlock, flags);

	if (ctlr->bus_lock_flag)
		ret = -EBUSY;
	else
		ret = __spi_async(spi, message);

	spin_unlock_irqrestore(&ctlr->bus_lock_spinlock, flags);

	return ret;
}
EXPORT_SYMBOL_GPL(spi_async);

/**
 * spi_async_locked - version of spi_async with exclusive bus usage
 * @spi: device with which data will be exchanged
 * @message: describes the data transfers, including completion callback
 * Context: any (irqs may be blocked, etc)
 *
 * This call may be used in_irq and other contexts which can't sleep,
 * as well as from task contexts which can sleep.
 *
 * The completion callback is invoked in a context which can't sleep.
 * Before that invocation, the value of message->status is undefined.
 * When the callback is issued, message->status holds either zero (to
 * indicate complete success) or a negative error code.  After that
 * callback returns, the driver which issued the transfer request may
 * deallocate the associated memory; it's no longer in use by any SPI
 * core or controller driver code.
 *
 * Note that although all messages to a spi_device are handled in
 * FIFO order, messages may go to different devices in other orders.
 * Some device might be higher priority, or have various "hard" access
 * time requirements, for example.
 *
 * On detection of any fault during the transfer, processing of
 * the entire message is aborted, and the device is deselected.
 * Until returning from the associated message completion callback,
 * no other spi_message queued to that device will be processed.
 * (This rule applies equally to all the synchronous transfer calls,
 * which are wrappers around this core asynchronous primitive.)
 *
 * Return: zero on success, else a negative error code.
 */
static int spi_async_locked(struct spi_device *spi, struct spi_message *message)
{
	struct spi_controller *ctlr = spi->controller;
	int ret;
	unsigned long flags;

	ret = __spi_validate(spi, message);
	if (ret != 0)
		return ret;

	spin_lock_irqsave(&ctlr->bus_lock_spinlock, flags);

	ret = __spi_async(spi, message);

	spin_unlock_irqrestore(&ctlr->bus_lock_spinlock, flags);

	return ret;

}

/*-------------------------------------------------------------------------*/

/* Utility methods for SPI protocol drivers, layered on
 * top of the core.  Some other utility methods are defined as
 * inline functions.
 */

static void spi_complete(void *arg)
{
	complete(arg);
}

static int __spi_sync(struct spi_device *spi, struct spi_message *message)
{
	DECLARE_COMPLETION_ONSTACK(done);
	int status;
	struct spi_controller *ctlr = spi->controller;
	unsigned long flags;

	status = __spi_validate(spi, message);
	if (status != 0)
		return status;

	message->complete = spi_complete;
	message->context = &done;
	message->spi = spi;

	SPI_STATISTICS_INCREMENT_FIELD(&ctlr->statistics, spi_sync);
	SPI_STATISTICS_INCREMENT_FIELD(&spi->statistics, spi_sync);

	/* If we're not using the legacy transfer method then we will
	 * try to transfer in the calling context so special case.
	 * This code would be less tricky if we could remove the
	 * support for driver implemented message queues.
	 */
	if (ctlr->transfer == spi_queued_transfer) {
		spin_lock_irqsave(&ctlr->bus_lock_spinlock, flags);

		trace_spi_message_submit(message);

		status = __spi_queued_transfer(spi, message, false);

		spin_unlock_irqrestore(&ctlr->bus_lock_spinlock, flags);
	} else {
		status = spi_async_locked(spi, message);
	}

	if (status == 0) {
		/* Push out the messages in the calling context if we
		 * can.
		 */
		if (ctlr->transfer == spi_queued_transfer) {
			SPI_STATISTICS_INCREMENT_FIELD(&ctlr->statistics,
						       spi_sync_immediate);
			SPI_STATISTICS_INCREMENT_FIELD(&spi->statistics,
						       spi_sync_immediate);
			__spi_pump_messages(ctlr, false);
		}

		wait_for_completion(&done);
		status = message->status;
	}
	message->context = NULL;
	return status;
}

/**
 * spi_sync - blocking/synchronous SPI data transfers
 * @spi: device with which data will be exchanged
 * @message: describes the data transfers
 * Context: can sleep
 *
 * This call may only be used from a context that may sleep.  The sleep
 * is non-interruptible, and has no timeout.  Low-overhead controller
 * drivers may DMA directly into and out of the message buffers.
 *
 * Note that the SPI device's chip select is active during the message,
 * and then is normally disabled between messages.  Drivers for some
 * frequently-used devices may want to minimize costs of selecting a chip,
 * by leaving it selected in anticipation that the next message will go
 * to the same chip.  (That may increase power usage.)
 *
 * Also, the caller is guaranteeing that the memory associated with the
 * message will not be freed before this call returns.
 *
 * Return: zero on success, else a negative error code.
 */
int spi_sync(struct spi_device *spi, struct spi_message *message)
{
	int ret;

	mutex_lock(&spi->controller->bus_lock_mutex);
	ret = __spi_sync(spi, message);
	mutex_unlock(&spi->controller->bus_lock_mutex);

	return ret;
}
EXPORT_SYMBOL_GPL(spi_sync);

/**
 * spi_sync_locked - version of spi_sync with exclusive bus usage
 * @spi: device with which data will be exchanged
 * @message: describes the data transfers
 * Context: can sleep
 *
 * This call may only be used from a context that may sleep.  The sleep
 * is non-interruptible, and has no timeout.  Low-overhead controller
 * drivers may DMA directly into and out of the message buffers.
 *
 * This call should be used by drivers that require exclusive access to the
 * SPI bus. It has to be preceded by a spi_bus_lock call. The SPI bus must
 * be released by a spi_bus_unlock call when the exclusive access is over.
 *
 * Return: zero on success, else a negative error code.
 */
int spi_sync_locked(struct spi_device *spi, struct spi_message *message)
{
	return __spi_sync(spi, message);
}
EXPORT_SYMBOL_GPL(spi_sync_locked);

/**
 * spi_bus_lock - obtain a lock for exclusive SPI bus usage
 * @ctlr: SPI bus master that should be locked for exclusive bus access
 * Context: can sleep
 *
 * This call may only be used from a context that may sleep.  The sleep
 * is non-interruptible, and has no timeout.
 *
 * This call should be used by drivers that require exclusive access to the
 * SPI bus. The SPI bus must be released by a spi_bus_unlock call when the
 * exclusive access is over. Data transfer must be done by spi_sync_locked
 * and spi_async_locked calls when the SPI bus lock is held.
 *
 * Return: always zero.
 */
int spi_bus_lock(struct spi_controller *ctlr)
{
	unsigned long flags;

	mutex_lock(&ctlr->bus_lock_mutex);

	spin_lock_irqsave(&ctlr->bus_lock_spinlock, flags);
	ctlr->bus_lock_flag = 1;
	spin_unlock_irqrestore(&ctlr->bus_lock_spinlock, flags);

	/* mutex remains locked until spi_bus_unlock is called */

	return 0;
}
EXPORT_SYMBOL_GPL(spi_bus_lock);

/**
 * spi_bus_unlock - release the lock for exclusive SPI bus usage
 * @ctlr: SPI bus master that was locked for exclusive bus access
 * Context: can sleep
 *
 * This call may only be used from a context that may sleep.  The sleep
 * is non-interruptible, and has no timeout.
 *
 * This call releases an SPI bus lock previously obtained by an spi_bus_lock
 * call.
 *
 * Return: always zero.
 */
int spi_bus_unlock(struct spi_controller *ctlr)
{
	ctlr->bus_lock_flag = 0;

	mutex_unlock(&ctlr->bus_lock_mutex);

	return 0;
}
EXPORT_SYMBOL_GPL(spi_bus_unlock);

/* portable code must never pass more than 32 bytes */
#define	SPI_BUFSIZ	max(32, SMP_CACHE_BYTES)

static u8	*buf;

/**
 * spi_write_then_read - SPI synchronous write followed by read
 * @spi: device with which data will be exchanged
 * @txbuf: data to be written (need not be dma-safe)
 * @n_tx: size of txbuf, in bytes
 * @rxbuf: buffer into which data will be read (need not be dma-safe)
 * @n_rx: size of rxbuf, in bytes
 * Context: can sleep
 *
 * This performs a half duplex MicroWire style transaction with the
 * device, sending txbuf and then reading rxbuf.  The return value
 * is zero for success, else a negative errno status code.
 * This call may only be used from a context that may sleep.
 *
 * Parameters to this routine are always copied using a small buffer.
 * Performance-sensitive or bulk transfer code should instead use
 * spi_{async,sync}() calls with dma-safe buffers.
 *
 * Return: zero on success, else a negative error code.
 */
int spi_write_then_read(struct spi_device *spi,
		const void *txbuf, unsigned n_tx,
		void *rxbuf, unsigned n_rx)
{
	static DEFINE_MUTEX(lock);

	int			status;
	struct spi_message	message;
	struct spi_transfer	x[2];
	u8			*local_buf;

	/* Use preallocated DMA-safe buffer if we can.  We can't avoid
	 * copying here, (as a pure convenience thing), but we can
	 * keep heap costs out of the hot path unless someone else is
	 * using the pre-allocated buffer or the transfer is too large.
	 */
	if ((n_tx + n_rx) > SPI_BUFSIZ || !mutex_trylock(&lock)) {
		local_buf = kmalloc(max((unsigned)SPI_BUFSIZ, n_tx + n_rx),
				    GFP_KERNEL | GFP_DMA);
		if (!local_buf)
			return -ENOMEM;
	} else {
		local_buf = buf;
	}

	spi_message_init(&message);
	memset(x, 0, sizeof(x));
	if (n_tx) {
		x[0].len = n_tx;
		spi_message_add_tail(&x[0], &message);
	}
	if (n_rx) {
		x[1].len = n_rx;
		spi_message_add_tail(&x[1], &message);
	}

	memcpy(local_buf, txbuf, n_tx);
	x[0].tx_buf = local_buf;
	x[1].rx_buf = local_buf + n_tx;

	/* do the i/o */
	status = spi_sync(spi, &message);
	if (status == 0)
		memcpy(rxbuf, x[1].rx_buf, n_rx);

	if (x[0].tx_buf == buf)
		mutex_unlock(&lock);
	else
		kfree(local_buf);

	return status;
}
EXPORT_SYMBOL_GPL(spi_write_then_read);

/*-------------------------------------------------------------------------*/

#if IS_ENABLED(CONFIG_OF_DYNAMIC)
/* must call put_device() when done with returned spi_device device */
static struct spi_device *of_find_spi_device_by_node(struct device_node *node)
{
	struct device *dev = bus_find_device_by_of_node(&spi_bus_type, node);

	return dev ? to_spi_device(dev) : NULL;
}

/* the spi controllers are not using spi_bus, so we find it with another way */
static struct spi_controller *of_find_spi_controller_by_node(struct device_node *node)
{
	struct device *dev;

	dev = class_find_device_by_of_node(&spi_master_class, node);
	if (!dev && IS_ENABLED(CONFIG_SPI_SLAVE))
		dev = class_find_device_by_of_node(&spi_slave_class, node);
	if (!dev)
		return NULL;

	/* reference got in class_find_device */
	return container_of(dev, struct spi_controller, dev);
}

static int of_spi_notify(struct notifier_block *nb, unsigned long action,
			 void *arg)
{
	struct of_reconfig_data *rd = arg;
	struct spi_controller *ctlr;
	struct spi_device *spi;

	switch (of_reconfig_get_state_change(action, arg)) {
	case OF_RECONFIG_CHANGE_ADD:
		ctlr = of_find_spi_controller_by_node(rd->dn->parent);
		if (ctlr == NULL)
			return NOTIFY_OK;	/* not for us */

		if (of_node_test_and_set_flag(rd->dn, OF_POPULATED)) {
			put_device(&ctlr->dev);
			return NOTIFY_OK;
		}

		spi = of_register_spi_device(ctlr, rd->dn);
		put_device(&ctlr->dev);

		if (IS_ERR(spi)) {
			pr_err("%s: failed to create for '%pOF'\n",
					__func__, rd->dn);
			of_node_clear_flag(rd->dn, OF_POPULATED);
			return notifier_from_errno(PTR_ERR(spi));
		}
		break;

	case OF_RECONFIG_CHANGE_REMOVE:
		/* already depopulated? */
		if (!of_node_check_flag(rd->dn, OF_POPULATED))
			return NOTIFY_OK;

		/* find our device by node */
		spi = of_find_spi_device_by_node(rd->dn);
		if (spi == NULL)
			return NOTIFY_OK;	/* no? not meant for us */

		/* unregister takes one ref away */
		spi_unregister_device(spi);

		/* and put the reference of the find */
		put_device(&spi->dev);
		break;
	}

	return NOTIFY_OK;
}

static struct notifier_block spi_of_notifier = {
	.notifier_call = of_spi_notify,
};
#else /* IS_ENABLED(CONFIG_OF_DYNAMIC) */
extern struct notifier_block spi_of_notifier;
#endif /* IS_ENABLED(CONFIG_OF_DYNAMIC) */

#if IS_ENABLED(CONFIG_ACPI)
static int spi_acpi_controller_match(struct device *dev, const void *data)
{
	return ACPI_COMPANION(dev->parent) == data;
}

static struct spi_controller *acpi_spi_find_controller_by_adev(struct acpi_device *adev)
{
	struct device *dev;

	dev = class_find_device(&spi_master_class, NULL, adev,
				spi_acpi_controller_match);
	if (!dev && IS_ENABLED(CONFIG_SPI_SLAVE))
		dev = class_find_device(&spi_slave_class, NULL, adev,
					spi_acpi_controller_match);
	if (!dev)
		return NULL;

	return container_of(dev, struct spi_controller, dev);
}

static struct spi_device *acpi_spi_find_device_by_adev(struct acpi_device *adev)
{
	struct device *dev;

	dev = bus_find_device_by_acpi_dev(&spi_bus_type, adev);
	return to_spi_device(dev);
}

static int acpi_spi_notify(struct notifier_block *nb, unsigned long value,
			   void *arg)
{
	struct acpi_device *adev = arg;
	struct spi_controller *ctlr;
	struct spi_device *spi;

	switch (value) {
	case ACPI_RECONFIG_DEVICE_ADD:
		ctlr = acpi_spi_find_controller_by_adev(adev->parent);
		if (!ctlr)
			break;

		acpi_register_spi_device(ctlr, adev);
		put_device(&ctlr->dev);
		break;
	case ACPI_RECONFIG_DEVICE_REMOVE:
		if (!acpi_device_enumerated(adev))
			break;

		spi = acpi_spi_find_device_by_adev(adev);
		if (!spi)
			break;

		spi_unregister_device(spi);
		put_device(&spi->dev);
		break;
	}

	return NOTIFY_OK;
}

static struct notifier_block spi_acpi_notifier = {
	.notifier_call = acpi_spi_notify,
};
#else
extern struct notifier_block spi_acpi_notifier;
#endif

static int __init spi_init(void)
{
	int	status;

	buf = kmalloc(SPI_BUFSIZ, GFP_KERNEL);
	if (!buf) {
		status = -ENOMEM;
		goto err0;
	}

	status = bus_register(&spi_bus_type);
	if (status < 0)
		goto err1;

	status = class_register(&spi_master_class);
	if (status < 0)
		goto err2;

	if (IS_ENABLED(CONFIG_SPI_SLAVE)) {
		status = class_register(&spi_slave_class);
		if (status < 0)
			goto err3;
	}

	if (IS_ENABLED(CONFIG_OF_DYNAMIC))
		WARN_ON(of_reconfig_notifier_register(&spi_of_notifier));
	if (IS_ENABLED(CONFIG_ACPI))
		WARN_ON(acpi_reconfig_notifier_register(&spi_acpi_notifier));

	return 0;

err3:
	class_unregister(&spi_master_class);
err2:
	bus_unregister(&spi_bus_type);
err1:
	kfree(buf);
	buf = NULL;
err0:
	return status;
}

/* board_info is normally registered in arch_initcall(),
 * but even essential drivers wait till later
 *
 * REVISIT only boardinfo really needs static linking. the rest (device and
 * driver registration) _could_ be dynamically linked (modular) ... costs
 * include needing to have boardinfo data structures be much more public.
 */
postcore_initcall(spi_init);<|MERGE_RESOLUTION|>--- conflicted
+++ resolved
@@ -597,14 +597,11 @@
 	struct device *dev = ctlr->dev.parent;
 	int status;
 
-<<<<<<< HEAD
-=======
 	/*
 	 * We need to make sure there's no other device with this
 	 * chipselect **BEFORE** we call setup(), else we'll trash
 	 * its configuration.
 	 */
->>>>>>> df0cc57e
 	status = bus_for_each_dev(&spi_bus_type, NULL, spi, spi_dev_check);
 	if (status) {
 		dev_err(dev, "chipselect %d already in use\n",
@@ -645,7 +642,6 @@
 		dev_dbg(dev, "registered child %s\n", dev_name(&spi->dev));
 	}
 
-<<<<<<< HEAD
 	return status;
 }
 
@@ -658,7 +654,7 @@
  *
  * Return: 0 on success; negative errno on failure
  */
-int spi_add_device(struct spi_device *spi)
+static int spi_add_device(struct spi_device *spi)
 {
 	struct spi_controller *ctlr = spi->controller;
 	struct device *dev = ctlr->dev.parent;
@@ -674,66 +670,10 @@
 	/* Set the bus ID string */
 	spi_dev_set_name(spi);
 
-	/* We need to make sure there's no other device with this
-	 * chipselect **BEFORE** we call setup(), else we'll trash
-	 * its configuration.  Lock against concurrent add() calls.
-	 */
-	mutex_lock(&ctlr->add_lock);
-	status = __spi_add_device(spi);
-	mutex_unlock(&ctlr->add_lock);
-=======
->>>>>>> df0cc57e
-	return status;
-}
-
-/**
- * spi_add_device - Add spi_device allocated with spi_alloc_device
- * @spi: spi_device to register
- *
- * Companion function to spi_alloc_device.  Devices allocated with
- * spi_alloc_device can be added onto the spi bus with this function.
- *
- * Return: 0 on success; negative errno on failure
- */
-static int spi_add_device(struct spi_device *spi)
-{
-	struct spi_controller *ctlr = spi->controller;
-	struct device *dev = ctlr->dev.parent;
-	int status;
-
-	/* Chipselects are numbered 0..max; validate. */
-	if (spi->chip_select >= ctlr->num_chipselect) {
-		dev_err(dev, "cs%d >= max %d\n", spi->chip_select,
-			ctlr->num_chipselect);
-		return -EINVAL;
-	}
-
-	/* Set the bus ID string */
-	spi_dev_set_name(spi);
-
 	mutex_lock(&ctlr->add_lock);
 	status = __spi_add_device(spi);
 	mutex_unlock(&ctlr->add_lock);
 	return status;
-}
-
-static int spi_add_device_locked(struct spi_device *spi)
-{
-	struct spi_controller *ctlr = spi->controller;
-	struct device *dev = ctlr->dev.parent;
-
-	/* Chipselects are numbered 0..max; validate. */
-	if (spi->chip_select >= ctlr->num_chipselect) {
-		dev_err(dev, "cs%d >= max %d\n", spi->chip_select,
-			ctlr->num_chipselect);
-		return -EINVAL;
-	}
-
-	/* Set the bus ID string */
-	spi_dev_set_name(spi);
-
-	WARN_ON(!mutex_is_locked(&ctlr->add_lock));
-	return __spi_add_device(spi);
 }
 
 static int spi_add_device_locked(struct spi_device *spi)
@@ -3167,15 +3107,12 @@
 
 	if (IS_ENABLED(CONFIG_SPI_DYNAMIC))
 		mutex_unlock(&ctlr->add_lock);
-<<<<<<< HEAD
-=======
 
 	/* Release the last reference on the controller if its driver
 	 * has not yet been converted to devm_spi_alloc_master/slave().
 	 */
 	if (!ctlr->devm_allocated)
 		put_device(&ctlr->dev);
->>>>>>> df0cc57e
 }
 EXPORT_SYMBOL_GPL(spi_unregister_controller);
 
