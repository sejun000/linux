/*
 * Copyright 2015 Advanced Micro Devices, Inc.
 *
 * Permission is hereby granted, free of charge, to any person obtaining a
 * copy of this software and associated documentation files (the "Software"),
 * to deal in the Software without restriction, including without limitation
 * the rights to use, copy, modify, merge, publish, distribute, sublicense,
 * and/or sell copies of the Software, and to permit persons to whom the
 * Software is furnished to do so, subject to the following conditions:
 *
 * The above copyright notice and this permission notice shall be included in
 * all copies or substantial portions of the Software.
 *
 * THE SOFTWARE IS PROVIDED "AS IS", WITHOUT WARRANTY OF ANY KIND, EXPRESS OR
 * IMPLIED, INCLUDING BUT NOT LIMITED TO THE WARRANTIES OF MERCHANTABILITY,
 * FITNESS FOR A PARTICULAR PURPOSE AND NONINFRINGEMENT.  IN NO EVENT SHALL
 * THE COPYRIGHT HOLDER(S) OR AUTHOR(S) BE LIABLE FOR ANY CLAIM, DAMAGES OR
 * OTHER LIABILITY, WHETHER IN AN ACTION OF CONTRACT, TORT OR OTHERWISE,
 * ARISING FROM, OUT OF OR IN CONNECTION WITH THE SOFTWARE OR THE USE OR
 * OTHER DEALINGS IN THE SOFTWARE.
 *
 * Authors: AMD
 *
 */

/* The caprices of the preprocessor require that this be declared right here */
#define CREATE_TRACE_POINTS

#include "dm_services_types.h"
#include "dc.h"
#include "dc_link_dp.h"
#include "link_enc_cfg.h"
#include "dc/inc/core_types.h"
#include "dal_asic_id.h"
#include "dmub/dmub_srv.h"
#include "dc/inc/hw/dmcu.h"
#include "dc/inc/hw/abm.h"
#include "dc/dc_dmub_srv.h"
#include "dc/dc_edid_parser.h"
#include "dc/dc_stat.h"
#include "amdgpu_dm_trace.h"

#include "vid.h"
#include "amdgpu.h"
#include "amdgpu_display.h"
#include "amdgpu_ucode.h"
#include "atom.h"
#include "amdgpu_dm.h"
#include "amdgpu_dm_plane.h"
#include "amdgpu_dm_crtc.h"
#ifdef CONFIG_DRM_AMD_DC_HDCP
#include "amdgpu_dm_hdcp.h"
#include <drm/display/drm_hdcp_helper.h>
#endif
#include "amdgpu_pm.h"
#include "amdgpu_atombios.h"

#include "amd_shared.h"
#include "amdgpu_dm_irq.h"
#include "dm_helpers.h"
#include "amdgpu_dm_mst_types.h"
#if defined(CONFIG_DEBUG_FS)
#include "amdgpu_dm_debugfs.h"
#endif
#include "amdgpu_dm_psr.h"

#include "ivsrcid/ivsrcid_vislands30.h"

#include "i2caux_interface.h"
#include <linux/module.h>
#include <linux/moduleparam.h>
#include <linux/types.h>
#include <linux/pm_runtime.h>
#include <linux/pci.h>
#include <linux/firmware.h>
#include <linux/component.h>
#include <linux/dmi.h>

#include <drm/display/drm_dp_mst_helper.h>
#include <drm/display/drm_hdmi_helper.h>
#include <drm/drm_atomic.h>
#include <drm/drm_atomic_uapi.h>
#include <drm/drm_atomic_helper.h>
#include <drm/drm_blend.h>
#include <drm/drm_fb_helper.h>
#include <drm/drm_fourcc.h>
#include <drm/drm_edid.h>
#include <drm/drm_vblank.h>
#include <drm/drm_audio_component.h>
#include <drm/drm_gem_atomic_helper.h>

#include "ivsrcid/dcn/irqsrcs_dcn_1_0.h"

#include "dcn/dcn_1_0_offset.h"
#include "dcn/dcn_1_0_sh_mask.h"
#include "soc15_hw_ip.h"
#include "soc15_common.h"
#include "vega10_ip_offset.h"

#include "soc15_common.h"

#include "gc/gc_11_0_0_offset.h"
#include "gc/gc_11_0_0_sh_mask.h"

#include "modules/inc/mod_freesync.h"
#include "modules/power/power_helpers.h"
#include "modules/inc/mod_info_packet.h"

#define FIRMWARE_RENOIR_DMUB "amdgpu/renoir_dmcub.bin"
MODULE_FIRMWARE(FIRMWARE_RENOIR_DMUB);
#define FIRMWARE_SIENNA_CICHLID_DMUB "amdgpu/sienna_cichlid_dmcub.bin"
MODULE_FIRMWARE(FIRMWARE_SIENNA_CICHLID_DMUB);
#define FIRMWARE_NAVY_FLOUNDER_DMUB "amdgpu/navy_flounder_dmcub.bin"
MODULE_FIRMWARE(FIRMWARE_NAVY_FLOUNDER_DMUB);
#define FIRMWARE_GREEN_SARDINE_DMUB "amdgpu/green_sardine_dmcub.bin"
MODULE_FIRMWARE(FIRMWARE_GREEN_SARDINE_DMUB);
#define FIRMWARE_VANGOGH_DMUB "amdgpu/vangogh_dmcub.bin"
MODULE_FIRMWARE(FIRMWARE_VANGOGH_DMUB);
#define FIRMWARE_DIMGREY_CAVEFISH_DMUB "amdgpu/dimgrey_cavefish_dmcub.bin"
MODULE_FIRMWARE(FIRMWARE_DIMGREY_CAVEFISH_DMUB);
#define FIRMWARE_BEIGE_GOBY_DMUB "amdgpu/beige_goby_dmcub.bin"
MODULE_FIRMWARE(FIRMWARE_BEIGE_GOBY_DMUB);
#define FIRMWARE_YELLOW_CARP_DMUB "amdgpu/yellow_carp_dmcub.bin"
MODULE_FIRMWARE(FIRMWARE_YELLOW_CARP_DMUB);
#define FIRMWARE_DCN_314_DMUB "amdgpu/dcn_3_1_4_dmcub.bin"
MODULE_FIRMWARE(FIRMWARE_DCN_314_DMUB);
#define FIRMWARE_DCN_315_DMUB "amdgpu/dcn_3_1_5_dmcub.bin"
MODULE_FIRMWARE(FIRMWARE_DCN_315_DMUB);
#define FIRMWARE_DCN316_DMUB "amdgpu/dcn_3_1_6_dmcub.bin"
MODULE_FIRMWARE(FIRMWARE_DCN316_DMUB);

#define FIRMWARE_DCN_V3_2_0_DMCUB "amdgpu/dcn_3_2_0_dmcub.bin"
MODULE_FIRMWARE(FIRMWARE_DCN_V3_2_0_DMCUB);
#define FIRMWARE_DCN_V3_2_1_DMCUB "amdgpu/dcn_3_2_1_dmcub.bin"
MODULE_FIRMWARE(FIRMWARE_DCN_V3_2_1_DMCUB);

#define FIRMWARE_RAVEN_DMCU		"amdgpu/raven_dmcu.bin"
MODULE_FIRMWARE(FIRMWARE_RAVEN_DMCU);

#define FIRMWARE_NAVI12_DMCU            "amdgpu/navi12_dmcu.bin"
MODULE_FIRMWARE(FIRMWARE_NAVI12_DMCU);

/* Number of bytes in PSP header for firmware. */
#define PSP_HEADER_BYTES 0x100

/* Number of bytes in PSP footer for firmware. */
#define PSP_FOOTER_BYTES 0x100

/**
 * DOC: overview
 *
 * The AMDgpu display manager, **amdgpu_dm** (or even simpler,
 * **dm**) sits between DRM and DC. It acts as a liaison, converting DRM
 * requests into DC requests, and DC responses into DRM responses.
 *
 * The root control structure is &struct amdgpu_display_manager.
 */

/* basic init/fini API */
static int amdgpu_dm_init(struct amdgpu_device *adev);
static void amdgpu_dm_fini(struct amdgpu_device *adev);
static bool is_freesync_video_mode(const struct drm_display_mode *mode, struct amdgpu_dm_connector *aconnector);

static enum drm_mode_subconnector get_subconnector_type(struct dc_link *link)
{
	switch (link->dpcd_caps.dongle_type) {
	case DISPLAY_DONGLE_NONE:
		return DRM_MODE_SUBCONNECTOR_Native;
	case DISPLAY_DONGLE_DP_VGA_CONVERTER:
		return DRM_MODE_SUBCONNECTOR_VGA;
	case DISPLAY_DONGLE_DP_DVI_CONVERTER:
	case DISPLAY_DONGLE_DP_DVI_DONGLE:
		return DRM_MODE_SUBCONNECTOR_DVID;
	case DISPLAY_DONGLE_DP_HDMI_CONVERTER:
	case DISPLAY_DONGLE_DP_HDMI_DONGLE:
		return DRM_MODE_SUBCONNECTOR_HDMIA;
	case DISPLAY_DONGLE_DP_HDMI_MISMATCHED_DONGLE:
	default:
		return DRM_MODE_SUBCONNECTOR_Unknown;
	}
}

static void update_subconnector_property(struct amdgpu_dm_connector *aconnector)
{
	struct dc_link *link = aconnector->dc_link;
	struct drm_connector *connector = &aconnector->base;
	enum drm_mode_subconnector subconnector = DRM_MODE_SUBCONNECTOR_Unknown;

	if (connector->connector_type != DRM_MODE_CONNECTOR_DisplayPort)
		return;

	if (aconnector->dc_sink)
		subconnector = get_subconnector_type(link);

	drm_object_property_set_value(&connector->base,
			connector->dev->mode_config.dp_subconnector_property,
			subconnector);
}

/*
 * initializes drm_device display related structures, based on the information
 * provided by DAL. The drm strcutures are: drm_crtc, drm_connector,
 * drm_encoder, drm_mode_config
 *
 * Returns 0 on success
 */
static int amdgpu_dm_initialize_drm_device(struct amdgpu_device *adev);
/* removes and deallocates the drm structures, created by the above function */
static void amdgpu_dm_destroy_drm_device(struct amdgpu_display_manager *dm);

static int amdgpu_dm_connector_init(struct amdgpu_display_manager *dm,
				    struct amdgpu_dm_connector *amdgpu_dm_connector,
				    uint32_t link_index,
				    struct amdgpu_encoder *amdgpu_encoder);
static int amdgpu_dm_encoder_init(struct drm_device *dev,
				  struct amdgpu_encoder *aencoder,
				  uint32_t link_index);

static int amdgpu_dm_connector_get_modes(struct drm_connector *connector);

static void amdgpu_dm_atomic_commit_tail(struct drm_atomic_state *state);

static int amdgpu_dm_atomic_check(struct drm_device *dev,
				  struct drm_atomic_state *state);

static void handle_hpd_irq_helper(struct amdgpu_dm_connector *aconnector);
static void handle_hpd_rx_irq(void *param);

static bool
is_timing_unchanged_for_freesync(struct drm_crtc_state *old_crtc_state,
				 struct drm_crtc_state *new_crtc_state);
/*
 * dm_vblank_get_counter
 *
 * @brief
 * Get counter for number of vertical blanks
 *
 * @param
 * struct amdgpu_device *adev - [in] desired amdgpu device
 * int disp_idx - [in] which CRTC to get the counter from
 *
 * @return
 * Counter for vertical blanks
 */
static u32 dm_vblank_get_counter(struct amdgpu_device *adev, int crtc)
{
	if (crtc >= adev->mode_info.num_crtc)
		return 0;
	else {
		struct amdgpu_crtc *acrtc = adev->mode_info.crtcs[crtc];

		if (acrtc->dm_irq_params.stream == NULL) {
			DRM_ERROR("dc_stream_state is NULL for crtc '%d'!\n",
				  crtc);
			return 0;
		}

		return dc_stream_get_vblank_counter(acrtc->dm_irq_params.stream);
	}
}

static int dm_crtc_get_scanoutpos(struct amdgpu_device *adev, int crtc,
				  u32 *vbl, u32 *position)
{
	uint32_t v_blank_start, v_blank_end, h_position, v_position;

	if ((crtc < 0) || (crtc >= adev->mode_info.num_crtc))
		return -EINVAL;
	else {
		struct amdgpu_crtc *acrtc = adev->mode_info.crtcs[crtc];

		if (acrtc->dm_irq_params.stream ==  NULL) {
			DRM_ERROR("dc_stream_state is NULL for crtc '%d'!\n",
				  crtc);
			return 0;
		}

		/*
		 * TODO rework base driver to use values directly.
		 * for now parse it back into reg-format
		 */
		dc_stream_get_scanoutpos(acrtc->dm_irq_params.stream,
					 &v_blank_start,
					 &v_blank_end,
					 &h_position,
					 &v_position);

		*position = v_position | (h_position << 16);
		*vbl = v_blank_start | (v_blank_end << 16);
	}

	return 0;
}

static bool dm_is_idle(void *handle)
{
	/* XXX todo */
	return true;
}

static int dm_wait_for_idle(void *handle)
{
	/* XXX todo */
	return 0;
}

static bool dm_check_soft_reset(void *handle)
{
	return false;
}

static int dm_soft_reset(void *handle)
{
	/* XXX todo */
	return 0;
}

static struct amdgpu_crtc *
get_crtc_by_otg_inst(struct amdgpu_device *adev,
		     int otg_inst)
{
	struct drm_device *dev = adev_to_drm(adev);
	struct drm_crtc *crtc;
	struct amdgpu_crtc *amdgpu_crtc;

	if (WARN_ON(otg_inst == -1))
		return adev->mode_info.crtcs[0];

	list_for_each_entry(crtc, &dev->mode_config.crtc_list, head) {
		amdgpu_crtc = to_amdgpu_crtc(crtc);

		if (amdgpu_crtc->otg_inst == otg_inst)
			return amdgpu_crtc;
	}

	return NULL;
}

static inline bool is_dc_timing_adjust_needed(struct dm_crtc_state *old_state,
					      struct dm_crtc_state *new_state)
{
	if (new_state->freesync_config.state ==  VRR_STATE_ACTIVE_FIXED)
		return true;
	else if (amdgpu_dm_vrr_active(old_state) != amdgpu_dm_vrr_active(new_state))
		return true;
	else
		return false;
}

/**
 * dm_pflip_high_irq() - Handle pageflip interrupt
 * @interrupt_params: ignored
 *
 * Handles the pageflip interrupt by notifying all interested parties
 * that the pageflip has been completed.
 */
static void dm_pflip_high_irq(void *interrupt_params)
{
	struct amdgpu_crtc *amdgpu_crtc;
	struct common_irq_params *irq_params = interrupt_params;
	struct amdgpu_device *adev = irq_params->adev;
	unsigned long flags;
	struct drm_pending_vblank_event *e;
	uint32_t vpos, hpos, v_blank_start, v_blank_end;
	bool vrr_active;

	amdgpu_crtc = get_crtc_by_otg_inst(adev, irq_params->irq_src - IRQ_TYPE_PFLIP);

	/* IRQ could occur when in initial stage */
	/* TODO work and BO cleanup */
	if (amdgpu_crtc == NULL) {
		DC_LOG_PFLIP("CRTC is null, returning.\n");
		return;
	}

	spin_lock_irqsave(&adev_to_drm(adev)->event_lock, flags);

	if (amdgpu_crtc->pflip_status != AMDGPU_FLIP_SUBMITTED){
		DC_LOG_PFLIP("amdgpu_crtc->pflip_status = %d !=AMDGPU_FLIP_SUBMITTED(%d) on crtc:%d[%p] \n",
						 amdgpu_crtc->pflip_status,
						 AMDGPU_FLIP_SUBMITTED,
						 amdgpu_crtc->crtc_id,
						 amdgpu_crtc);
		spin_unlock_irqrestore(&adev_to_drm(adev)->event_lock, flags);
		return;
	}

	/* page flip completed. */
	e = amdgpu_crtc->event;
	amdgpu_crtc->event = NULL;

	WARN_ON(!e);

	vrr_active = amdgpu_dm_vrr_active_irq(amdgpu_crtc);

	/* Fixed refresh rate, or VRR scanout position outside front-porch? */
	if (!vrr_active ||
	    !dc_stream_get_scanoutpos(amdgpu_crtc->dm_irq_params.stream, &v_blank_start,
				      &v_blank_end, &hpos, &vpos) ||
	    (vpos < v_blank_start)) {
		/* Update to correct count and vblank timestamp if racing with
		 * vblank irq. This also updates to the correct vblank timestamp
		 * even in VRR mode, as scanout is past the front-porch atm.
		 */
		drm_crtc_accurate_vblank_count(&amdgpu_crtc->base);

		/* Wake up userspace by sending the pageflip event with proper
		 * count and timestamp of vblank of flip completion.
		 */
		if (e) {
			drm_crtc_send_vblank_event(&amdgpu_crtc->base, e);

			/* Event sent, so done with vblank for this flip */
			drm_crtc_vblank_put(&amdgpu_crtc->base);
		}
	} else if (e) {
		/* VRR active and inside front-porch: vblank count and
		 * timestamp for pageflip event will only be up to date after
		 * drm_crtc_handle_vblank() has been executed from late vblank
		 * irq handler after start of back-porch (vline 0). We queue the
		 * pageflip event for send-out by drm_crtc_handle_vblank() with
		 * updated timestamp and count, once it runs after us.
		 *
		 * We need to open-code this instead of using the helper
		 * drm_crtc_arm_vblank_event(), as that helper would
		 * call drm_crtc_accurate_vblank_count(), which we must
		 * not call in VRR mode while we are in front-porch!
		 */

		/* sequence will be replaced by real count during send-out. */
		e->sequence = drm_crtc_vblank_count(&amdgpu_crtc->base);
		e->pipe = amdgpu_crtc->crtc_id;

		list_add_tail(&e->base.link, &adev_to_drm(adev)->vblank_event_list);
		e = NULL;
	}

	/* Keep track of vblank of this flip for flip throttling. We use the
	 * cooked hw counter, as that one incremented at start of this vblank
	 * of pageflip completion, so last_flip_vblank is the forbidden count
	 * for queueing new pageflips if vsync + VRR is enabled.
	 */
	amdgpu_crtc->dm_irq_params.last_flip_vblank =
		amdgpu_get_vblank_counter_kms(&amdgpu_crtc->base);

	amdgpu_crtc->pflip_status = AMDGPU_FLIP_NONE;
	spin_unlock_irqrestore(&adev_to_drm(adev)->event_lock, flags);

	DC_LOG_PFLIP("crtc:%d[%p], pflip_stat:AMDGPU_FLIP_NONE, vrr[%d]-fp %d\n",
		     amdgpu_crtc->crtc_id, amdgpu_crtc,
		     vrr_active, (int) !e);
}

static void dm_vupdate_high_irq(void *interrupt_params)
{
	struct common_irq_params *irq_params = interrupt_params;
	struct amdgpu_device *adev = irq_params->adev;
	struct amdgpu_crtc *acrtc;
	struct drm_device *drm_dev;
	struct drm_vblank_crtc *vblank;
	ktime_t frame_duration_ns, previous_timestamp;
	unsigned long flags;
	int vrr_active;

	acrtc = get_crtc_by_otg_inst(adev, irq_params->irq_src - IRQ_TYPE_VUPDATE);

	if (acrtc) {
		vrr_active = amdgpu_dm_vrr_active_irq(acrtc);
		drm_dev = acrtc->base.dev;
		vblank = &drm_dev->vblank[acrtc->base.index];
		previous_timestamp = atomic64_read(&irq_params->previous_timestamp);
		frame_duration_ns = vblank->time - previous_timestamp;

		if (frame_duration_ns > 0) {
			trace_amdgpu_refresh_rate_track(acrtc->base.index,
						frame_duration_ns,
						ktime_divns(NSEC_PER_SEC, frame_duration_ns));
			atomic64_set(&irq_params->previous_timestamp, vblank->time);
		}

		DC_LOG_VBLANK("crtc:%d, vupdate-vrr:%d\n",
			      acrtc->crtc_id,
			      vrr_active);

		/* Core vblank handling is done here after end of front-porch in
		 * vrr mode, as vblank timestamping will give valid results
		 * while now done after front-porch. This will also deliver
		 * page-flip completion events that have been queued to us
		 * if a pageflip happened inside front-porch.
		 */
		if (vrr_active) {
			dm_crtc_handle_vblank(acrtc);

			/* BTR processing for pre-DCE12 ASICs */
			if (acrtc->dm_irq_params.stream &&
			    adev->family < AMDGPU_FAMILY_AI) {
				spin_lock_irqsave(&adev_to_drm(adev)->event_lock, flags);
				mod_freesync_handle_v_update(
				    adev->dm.freesync_module,
				    acrtc->dm_irq_params.stream,
				    &acrtc->dm_irq_params.vrr_params);

				dc_stream_adjust_vmin_vmax(
				    adev->dm.dc,
				    acrtc->dm_irq_params.stream,
				    &acrtc->dm_irq_params.vrr_params.adjust);
				spin_unlock_irqrestore(&adev_to_drm(adev)->event_lock, flags);
			}
		}
	}
}

/**
 * dm_crtc_high_irq() - Handles CRTC interrupt
 * @interrupt_params: used for determining the CRTC instance
 *
 * Handles the CRTC/VSYNC interrupt by notfying DRM's VBLANK
 * event handler.
 */
static void dm_crtc_high_irq(void *interrupt_params)
{
	struct common_irq_params *irq_params = interrupt_params;
	struct amdgpu_device *adev = irq_params->adev;
	struct amdgpu_crtc *acrtc;
	unsigned long flags;
	int vrr_active;

	acrtc = get_crtc_by_otg_inst(adev, irq_params->irq_src - IRQ_TYPE_VBLANK);
	if (!acrtc)
		return;

	vrr_active = amdgpu_dm_vrr_active_irq(acrtc);

	DC_LOG_VBLANK("crtc:%d, vupdate-vrr:%d, planes:%d\n", acrtc->crtc_id,
		      vrr_active, acrtc->dm_irq_params.active_planes);

	/**
	 * Core vblank handling at start of front-porch is only possible
	 * in non-vrr mode, as only there vblank timestamping will give
	 * valid results while done in front-porch. Otherwise defer it
	 * to dm_vupdate_high_irq after end of front-porch.
	 */
	if (!vrr_active)
		dm_crtc_handle_vblank(acrtc);

	/**
	 * Following stuff must happen at start of vblank, for crc
	 * computation and below-the-range btr support in vrr mode.
	 */
	amdgpu_dm_crtc_handle_crc_irq(&acrtc->base);

	/* BTR updates need to happen before VUPDATE on Vega and above. */
	if (adev->family < AMDGPU_FAMILY_AI)
		return;

	spin_lock_irqsave(&adev_to_drm(adev)->event_lock, flags);

	if (acrtc->dm_irq_params.stream &&
	    acrtc->dm_irq_params.vrr_params.supported &&
	    acrtc->dm_irq_params.freesync_config.state ==
		    VRR_STATE_ACTIVE_VARIABLE) {
		mod_freesync_handle_v_update(adev->dm.freesync_module,
					     acrtc->dm_irq_params.stream,
					     &acrtc->dm_irq_params.vrr_params);

		dc_stream_adjust_vmin_vmax(adev->dm.dc, acrtc->dm_irq_params.stream,
					   &acrtc->dm_irq_params.vrr_params.adjust);
	}

	/*
	 * If there aren't any active_planes then DCH HUBP may be clock-gated.
	 * In that case, pageflip completion interrupts won't fire and pageflip
	 * completion events won't get delivered. Prevent this by sending
	 * pending pageflip events from here if a flip is still pending.
	 *
	 * If any planes are enabled, use dm_pflip_high_irq() instead, to
	 * avoid race conditions between flip programming and completion,
	 * which could cause too early flip completion events.
	 */
	if (adev->family >= AMDGPU_FAMILY_RV &&
	    acrtc->pflip_status == AMDGPU_FLIP_SUBMITTED &&
	    acrtc->dm_irq_params.active_planes == 0) {
		if (acrtc->event) {
			drm_crtc_send_vblank_event(&acrtc->base, acrtc->event);
			acrtc->event = NULL;
			drm_crtc_vblank_put(&acrtc->base);
		}
		acrtc->pflip_status = AMDGPU_FLIP_NONE;
	}

	spin_unlock_irqrestore(&adev_to_drm(adev)->event_lock, flags);
}

#if defined(CONFIG_DRM_AMD_SECURE_DISPLAY)
/**
 * dm_dcn_vertical_interrupt0_high_irq() - Handles OTG Vertical interrupt0 for
 * DCN generation ASICs
 * @interrupt_params: interrupt parameters
 *
 * Used to set crc window/read out crc value at vertical line 0 position
 */
static void dm_dcn_vertical_interrupt0_high_irq(void *interrupt_params)
{
	struct common_irq_params *irq_params = interrupt_params;
	struct amdgpu_device *adev = irq_params->adev;
	struct amdgpu_crtc *acrtc;

	acrtc = get_crtc_by_otg_inst(adev, irq_params->irq_src - IRQ_TYPE_VLINE0);

	if (!acrtc)
		return;

	amdgpu_dm_crtc_handle_crc_window_irq(&acrtc->base);
}
#endif /* CONFIG_DRM_AMD_SECURE_DISPLAY */

/**
 * dmub_aux_setconfig_callback - Callback for AUX or SET_CONFIG command.
 * @adev: amdgpu_device pointer
 * @notify: dmub notification structure
 *
 * Dmub AUX or SET_CONFIG command completion processing callback
 * Copies dmub notification to DM which is to be read by AUX command.
 * issuing thread and also signals the event to wake up the thread.
 */
static void dmub_aux_setconfig_callback(struct amdgpu_device *adev,
					struct dmub_notification *notify)
{
	if (adev->dm.dmub_notify)
		memcpy(adev->dm.dmub_notify, notify, sizeof(struct dmub_notification));
	if (notify->type == DMUB_NOTIFICATION_AUX_REPLY)
		complete(&adev->dm.dmub_aux_transfer_done);
}

/**
 * dmub_hpd_callback - DMUB HPD interrupt processing callback.
 * @adev: amdgpu_device pointer
 * @notify: dmub notification structure
 *
 * Dmub Hpd interrupt processing callback. Gets displayindex through the
 * ink index and calls helper to do the processing.
 */
static void dmub_hpd_callback(struct amdgpu_device *adev,
			      struct dmub_notification *notify)
{
	struct amdgpu_dm_connector *aconnector;
	struct amdgpu_dm_connector *hpd_aconnector = NULL;
	struct drm_connector *connector;
	struct drm_connector_list_iter iter;
	struct dc_link *link;
	uint8_t link_index = 0;
	struct drm_device *dev;

	if (adev == NULL)
		return;

	if (notify == NULL) {
		DRM_ERROR("DMUB HPD callback notification was NULL");
		return;
	}

	if (notify->link_index > adev->dm.dc->link_count) {
		DRM_ERROR("DMUB HPD index (%u)is abnormal", notify->link_index);
		return;
	}

	link_index = notify->link_index;
	link = adev->dm.dc->links[link_index];
	dev = adev->dm.ddev;

	drm_connector_list_iter_begin(dev, &iter);
	drm_for_each_connector_iter(connector, &iter) {
		aconnector = to_amdgpu_dm_connector(connector);
		if (link && aconnector->dc_link == link) {
			DRM_INFO("DMUB HPD callback: link_index=%u\n", link_index);
			hpd_aconnector = aconnector;
			break;
		}
	}
	drm_connector_list_iter_end(&iter);

	if (hpd_aconnector) {
		if (notify->type == DMUB_NOTIFICATION_HPD)
			handle_hpd_irq_helper(hpd_aconnector);
		else if (notify->type == DMUB_NOTIFICATION_HPD_IRQ)
			handle_hpd_rx_irq(hpd_aconnector);
	}
}

/**
 * register_dmub_notify_callback - Sets callback for DMUB notify
 * @adev: amdgpu_device pointer
 * @type: Type of dmub notification
 * @callback: Dmub interrupt callback function
 * @dmub_int_thread_offload: offload indicator
 *
 * API to register a dmub callback handler for a dmub notification
 * Also sets indicator whether callback processing to be offloaded.
 * to dmub interrupt handling thread
 * Return: true if successfully registered, false if there is existing registration
 */
static bool register_dmub_notify_callback(struct amdgpu_device *adev,
					  enum dmub_notification_type type,
					  dmub_notify_interrupt_callback_t callback,
					  bool dmub_int_thread_offload)
{
	if (callback != NULL && type < ARRAY_SIZE(adev->dm.dmub_thread_offload)) {
		adev->dm.dmub_callback[type] = callback;
		adev->dm.dmub_thread_offload[type] = dmub_int_thread_offload;
	} else
		return false;

	return true;
}

static void dm_handle_hpd_work(struct work_struct *work)
{
	struct dmub_hpd_work *dmub_hpd_wrk;

	dmub_hpd_wrk = container_of(work, struct dmub_hpd_work, handle_hpd_work);

	if (!dmub_hpd_wrk->dmub_notify) {
		DRM_ERROR("dmub_hpd_wrk dmub_notify is NULL");
		return;
	}

	if (dmub_hpd_wrk->dmub_notify->type < ARRAY_SIZE(dmub_hpd_wrk->adev->dm.dmub_callback)) {
		dmub_hpd_wrk->adev->dm.dmub_callback[dmub_hpd_wrk->dmub_notify->type](dmub_hpd_wrk->adev,
		dmub_hpd_wrk->dmub_notify);
	}

	kfree(dmub_hpd_wrk->dmub_notify);
	kfree(dmub_hpd_wrk);

}

#define DMUB_TRACE_MAX_READ 64
/**
 * dm_dmub_outbox1_low_irq() - Handles Outbox interrupt
 * @interrupt_params: used for determining the Outbox instance
 *
 * Handles the Outbox Interrupt
 * event handler.
 */
static void dm_dmub_outbox1_low_irq(void *interrupt_params)
{
	struct dmub_notification notify;
	struct common_irq_params *irq_params = interrupt_params;
	struct amdgpu_device *adev = irq_params->adev;
	struct amdgpu_display_manager *dm = &adev->dm;
	struct dmcub_trace_buf_entry entry = { 0 };
	uint32_t count = 0;
	struct dmub_hpd_work *dmub_hpd_wrk;
	struct dc_link *plink = NULL;

	if (dc_enable_dmub_notifications(adev->dm.dc) &&
		irq_params->irq_src == DC_IRQ_SOURCE_DMCUB_OUTBOX) {

		do {
			dc_stat_get_dmub_notification(adev->dm.dc, &notify);
			if (notify.type >= ARRAY_SIZE(dm->dmub_thread_offload)) {
				DRM_ERROR("DM: notify type %d invalid!", notify.type);
				continue;
			}
			if (!dm->dmub_callback[notify.type]) {
				DRM_DEBUG_DRIVER("DMUB notification skipped, no handler: type=%d\n", notify.type);
				continue;
			}
			if (dm->dmub_thread_offload[notify.type] == true) {
				dmub_hpd_wrk = kzalloc(sizeof(*dmub_hpd_wrk), GFP_ATOMIC);
				if (!dmub_hpd_wrk) {
					DRM_ERROR("Failed to allocate dmub_hpd_wrk");
					return;
				}
				dmub_hpd_wrk->dmub_notify = kzalloc(sizeof(struct dmub_notification), GFP_ATOMIC);
				if (!dmub_hpd_wrk->dmub_notify) {
					kfree(dmub_hpd_wrk);
					DRM_ERROR("Failed to allocate dmub_hpd_wrk->dmub_notify");
					return;
				}
				INIT_WORK(&dmub_hpd_wrk->handle_hpd_work, dm_handle_hpd_work);
				if (dmub_hpd_wrk->dmub_notify)
					memcpy(dmub_hpd_wrk->dmub_notify, &notify, sizeof(struct dmub_notification));
				dmub_hpd_wrk->adev = adev;
				if (notify.type == DMUB_NOTIFICATION_HPD) {
					plink = adev->dm.dc->links[notify.link_index];
					if (plink) {
						plink->hpd_status =
							notify.hpd_status == DP_HPD_PLUG;
					}
				}
				queue_work(adev->dm.delayed_hpd_wq, &dmub_hpd_wrk->handle_hpd_work);
			} else {
				dm->dmub_callback[notify.type](adev, &notify);
			}
		} while (notify.pending_notification);
	}


	do {
		if (dc_dmub_srv_get_dmub_outbox0_msg(dm->dc, &entry)) {
			trace_amdgpu_dmub_trace_high_irq(entry.trace_code, entry.tick_count,
							entry.param0, entry.param1);

			DRM_DEBUG_DRIVER("trace_code:%u, tick_count:%u, param0:%u, param1:%u\n",
				 entry.trace_code, entry.tick_count, entry.param0, entry.param1);
		} else
			break;

		count++;

	} while (count <= DMUB_TRACE_MAX_READ);

	if (count > DMUB_TRACE_MAX_READ)
		DRM_DEBUG_DRIVER("Warning : count > DMUB_TRACE_MAX_READ");
}

static int dm_set_clockgating_state(void *handle,
		  enum amd_clockgating_state state)
{
	return 0;
}

static int dm_set_powergating_state(void *handle,
		  enum amd_powergating_state state)
{
	return 0;
}

/* Prototypes of private functions */
static int dm_early_init(void* handle);

/* Allocate memory for FBC compressed data  */
static void amdgpu_dm_fbc_init(struct drm_connector *connector)
{
	struct drm_device *dev = connector->dev;
	struct amdgpu_device *adev = drm_to_adev(dev);
	struct dm_compressor_info *compressor = &adev->dm.compressor;
	struct amdgpu_dm_connector *aconn = to_amdgpu_dm_connector(connector);
	struct drm_display_mode *mode;
	unsigned long max_size = 0;

	if (adev->dm.dc->fbc_compressor == NULL)
		return;

	if (aconn->dc_link->connector_signal != SIGNAL_TYPE_EDP)
		return;

	if (compressor->bo_ptr)
		return;


	list_for_each_entry(mode, &connector->modes, head) {
		if (max_size < mode->htotal * mode->vtotal)
			max_size = mode->htotal * mode->vtotal;
	}

	if (max_size) {
		int r = amdgpu_bo_create_kernel(adev, max_size * 4, PAGE_SIZE,
			    AMDGPU_GEM_DOMAIN_GTT, &compressor->bo_ptr,
			    &compressor->gpu_addr, &compressor->cpu_addr);

		if (r)
			DRM_ERROR("DM: Failed to initialize FBC\n");
		else {
			adev->dm.dc->ctx->fbc_gpu_addr = compressor->gpu_addr;
			DRM_INFO("DM: FBC alloc %lu\n", max_size*4);
		}

	}

}

static int amdgpu_dm_audio_component_get_eld(struct device *kdev, int port,
					  int pipe, bool *enabled,
					  unsigned char *buf, int max_bytes)
{
	struct drm_device *dev = dev_get_drvdata(kdev);
	struct amdgpu_device *adev = drm_to_adev(dev);
	struct drm_connector *connector;
	struct drm_connector_list_iter conn_iter;
	struct amdgpu_dm_connector *aconnector;
	int ret = 0;

	*enabled = false;

	mutex_lock(&adev->dm.audio_lock);

	drm_connector_list_iter_begin(dev, &conn_iter);
	drm_for_each_connector_iter(connector, &conn_iter) {
		aconnector = to_amdgpu_dm_connector(connector);
		if (aconnector->audio_inst != port)
			continue;

		*enabled = true;
		ret = drm_eld_size(connector->eld);
		memcpy(buf, connector->eld, min(max_bytes, ret));

		break;
	}
	drm_connector_list_iter_end(&conn_iter);

	mutex_unlock(&adev->dm.audio_lock);

	DRM_DEBUG_KMS("Get ELD : idx=%d ret=%d en=%d\n", port, ret, *enabled);

	return ret;
}

static const struct drm_audio_component_ops amdgpu_dm_audio_component_ops = {
	.get_eld = amdgpu_dm_audio_component_get_eld,
};

static int amdgpu_dm_audio_component_bind(struct device *kdev,
				       struct device *hda_kdev, void *data)
{
	struct drm_device *dev = dev_get_drvdata(kdev);
	struct amdgpu_device *adev = drm_to_adev(dev);
	struct drm_audio_component *acomp = data;

	acomp->ops = &amdgpu_dm_audio_component_ops;
	acomp->dev = kdev;
	adev->dm.audio_component = acomp;

	return 0;
}

static void amdgpu_dm_audio_component_unbind(struct device *kdev,
					  struct device *hda_kdev, void *data)
{
	struct drm_device *dev = dev_get_drvdata(kdev);
	struct amdgpu_device *adev = drm_to_adev(dev);
	struct drm_audio_component *acomp = data;

	acomp->ops = NULL;
	acomp->dev = NULL;
	adev->dm.audio_component = NULL;
}

static const struct component_ops amdgpu_dm_audio_component_bind_ops = {
	.bind	= amdgpu_dm_audio_component_bind,
	.unbind	= amdgpu_dm_audio_component_unbind,
};

static int amdgpu_dm_audio_init(struct amdgpu_device *adev)
{
	int i, ret;

	if (!amdgpu_audio)
		return 0;

	adev->mode_info.audio.enabled = true;

	adev->mode_info.audio.num_pins = adev->dm.dc->res_pool->audio_count;

	for (i = 0; i < adev->mode_info.audio.num_pins; i++) {
		adev->mode_info.audio.pin[i].channels = -1;
		adev->mode_info.audio.pin[i].rate = -1;
		adev->mode_info.audio.pin[i].bits_per_sample = -1;
		adev->mode_info.audio.pin[i].status_bits = 0;
		adev->mode_info.audio.pin[i].category_code = 0;
		adev->mode_info.audio.pin[i].connected = false;
		adev->mode_info.audio.pin[i].id =
			adev->dm.dc->res_pool->audios[i]->inst;
		adev->mode_info.audio.pin[i].offset = 0;
	}

	ret = component_add(adev->dev, &amdgpu_dm_audio_component_bind_ops);
	if (ret < 0)
		return ret;

	adev->dm.audio_registered = true;

	return 0;
}

static void amdgpu_dm_audio_fini(struct amdgpu_device *adev)
{
	if (!amdgpu_audio)
		return;

	if (!adev->mode_info.audio.enabled)
		return;

	if (adev->dm.audio_registered) {
		component_del(adev->dev, &amdgpu_dm_audio_component_bind_ops);
		adev->dm.audio_registered = false;
	}

	/* TODO: Disable audio? */

	adev->mode_info.audio.enabled = false;
}

static  void amdgpu_dm_audio_eld_notify(struct amdgpu_device *adev, int pin)
{
	struct drm_audio_component *acomp = adev->dm.audio_component;

	if (acomp && acomp->audio_ops && acomp->audio_ops->pin_eld_notify) {
		DRM_DEBUG_KMS("Notify ELD: %d\n", pin);

		acomp->audio_ops->pin_eld_notify(acomp->audio_ops->audio_ptr,
						 pin, -1);
	}
}

static int dm_dmub_hw_init(struct amdgpu_device *adev)
{
	const struct dmcub_firmware_header_v1_0 *hdr;
	struct dmub_srv *dmub_srv = adev->dm.dmub_srv;
	struct dmub_srv_fb_info *fb_info = adev->dm.dmub_fb_info;
	const struct firmware *dmub_fw = adev->dm.dmub_fw;
	struct dmcu *dmcu = adev->dm.dc->res_pool->dmcu;
	struct abm *abm = adev->dm.dc->res_pool->abm;
	struct dmub_srv_hw_params hw_params;
	enum dmub_status status;
	const unsigned char *fw_inst_const, *fw_bss_data;
	uint32_t i, fw_inst_const_size, fw_bss_data_size;
	bool has_hw_support;

	if (!dmub_srv)
		/* DMUB isn't supported on the ASIC. */
		return 0;

	if (!fb_info) {
		DRM_ERROR("No framebuffer info for DMUB service.\n");
		return -EINVAL;
	}

	if (!dmub_fw) {
		/* Firmware required for DMUB support. */
		DRM_ERROR("No firmware provided for DMUB.\n");
		return -EINVAL;
	}

	status = dmub_srv_has_hw_support(dmub_srv, &has_hw_support);
	if (status != DMUB_STATUS_OK) {
		DRM_ERROR("Error checking HW support for DMUB: %d\n", status);
		return -EINVAL;
	}

	if (!has_hw_support) {
		DRM_INFO("DMUB unsupported on ASIC\n");
		return 0;
	}

	/* Reset DMCUB if it was previously running - before we overwrite its memory. */
	status = dmub_srv_hw_reset(dmub_srv);
	if (status != DMUB_STATUS_OK)
		DRM_WARN("Error resetting DMUB HW: %d\n", status);

	hdr = (const struct dmcub_firmware_header_v1_0 *)dmub_fw->data;

	fw_inst_const = dmub_fw->data +
			le32_to_cpu(hdr->header.ucode_array_offset_bytes) +
			PSP_HEADER_BYTES;

	fw_bss_data = dmub_fw->data +
		      le32_to_cpu(hdr->header.ucode_array_offset_bytes) +
		      le32_to_cpu(hdr->inst_const_bytes);

	/* Copy firmware and bios info into FB memory. */
	fw_inst_const_size = le32_to_cpu(hdr->inst_const_bytes) -
			     PSP_HEADER_BYTES - PSP_FOOTER_BYTES;

	fw_bss_data_size = le32_to_cpu(hdr->bss_data_bytes);

	/* if adev->firmware.load_type == AMDGPU_FW_LOAD_PSP,
	 * amdgpu_ucode_init_single_fw will load dmub firmware
	 * fw_inst_const part to cw0; otherwise, the firmware back door load
	 * will be done by dm_dmub_hw_init
	 */
	if (adev->firmware.load_type != AMDGPU_FW_LOAD_PSP) {
		memcpy(fb_info->fb[DMUB_WINDOW_0_INST_CONST].cpu_addr, fw_inst_const,
				fw_inst_const_size);
	}

	if (fw_bss_data_size)
		memcpy(fb_info->fb[DMUB_WINDOW_2_BSS_DATA].cpu_addr,
		       fw_bss_data, fw_bss_data_size);

	/* Copy firmware bios info into FB memory. */
	memcpy(fb_info->fb[DMUB_WINDOW_3_VBIOS].cpu_addr, adev->bios,
	       adev->bios_size);

	/* Reset regions that need to be reset. */
	memset(fb_info->fb[DMUB_WINDOW_4_MAILBOX].cpu_addr, 0,
	fb_info->fb[DMUB_WINDOW_4_MAILBOX].size);

	memset(fb_info->fb[DMUB_WINDOW_5_TRACEBUFF].cpu_addr, 0,
	       fb_info->fb[DMUB_WINDOW_5_TRACEBUFF].size);

	memset(fb_info->fb[DMUB_WINDOW_6_FW_STATE].cpu_addr, 0,
	       fb_info->fb[DMUB_WINDOW_6_FW_STATE].size);

	/* Initialize hardware. */
	memset(&hw_params, 0, sizeof(hw_params));
	hw_params.fb_base = adev->gmc.fb_start;
	hw_params.fb_offset = adev->gmc.aper_base;

	/* backdoor load firmware and trigger dmub running */
	if (adev->firmware.load_type != AMDGPU_FW_LOAD_PSP)
		hw_params.load_inst_const = true;

	if (dmcu)
		hw_params.psp_version = dmcu->psp_version;

	for (i = 0; i < fb_info->num_fb; ++i)
		hw_params.fb[i] = &fb_info->fb[i];

	switch (adev->ip_versions[DCE_HWIP][0]) {
	case IP_VERSION(3, 1, 3): /* Only for this asic hw internal rev B0 */
		hw_params.dpia_supported = true;
		hw_params.disable_dpia = adev->dm.dc->debug.dpia_debug.bits.disable_dpia;
		break;
	default:
		break;
	}

	status = dmub_srv_hw_init(dmub_srv, &hw_params);
	if (status != DMUB_STATUS_OK) {
		DRM_ERROR("Error initializing DMUB HW: %d\n", status);
		return -EINVAL;
	}

	/* Wait for firmware load to finish. */
	status = dmub_srv_wait_for_auto_load(dmub_srv, 100000);
	if (status != DMUB_STATUS_OK)
		DRM_WARN("Wait for DMUB auto-load failed: %d\n", status);

	/* Init DMCU and ABM if available. */
	if (dmcu && abm) {
		dmcu->funcs->dmcu_init(dmcu);
		abm->dmcu_is_running = dmcu->funcs->is_dmcu_initialized(dmcu);
	}

	if (!adev->dm.dc->ctx->dmub_srv)
		adev->dm.dc->ctx->dmub_srv = dc_dmub_srv_create(adev->dm.dc, dmub_srv);
	if (!adev->dm.dc->ctx->dmub_srv) {
		DRM_ERROR("Couldn't allocate DC DMUB server!\n");
		return -ENOMEM;
	}

	DRM_INFO("DMUB hardware initialized: version=0x%08X\n",
		 adev->dm.dmcub_fw_version);

	return 0;
}

static void dm_dmub_hw_resume(struct amdgpu_device *adev)
{
	struct dmub_srv *dmub_srv = adev->dm.dmub_srv;
	enum dmub_status status;
	bool init;

	if (!dmub_srv) {
		/* DMUB isn't supported on the ASIC. */
		return;
	}

	status = dmub_srv_is_hw_init(dmub_srv, &init);
	if (status != DMUB_STATUS_OK)
		DRM_WARN("DMUB hardware init check failed: %d\n", status);

	if (status == DMUB_STATUS_OK && init) {
		/* Wait for firmware load to finish. */
		status = dmub_srv_wait_for_auto_load(dmub_srv, 100000);
		if (status != DMUB_STATUS_OK)
			DRM_WARN("Wait for DMUB auto-load failed: %d\n", status);
	} else {
		/* Perform the full hardware initialization. */
		dm_dmub_hw_init(adev);
	}
}

static void mmhub_read_system_context(struct amdgpu_device *adev, struct dc_phy_addr_space_config *pa_config)
{
	uint64_t pt_base;
	uint32_t logical_addr_low;
	uint32_t logical_addr_high;
	uint32_t agp_base, agp_bot, agp_top;
	PHYSICAL_ADDRESS_LOC page_table_start, page_table_end, page_table_base;

	memset(pa_config, 0, sizeof(*pa_config));

	logical_addr_low  = min(adev->gmc.fb_start, adev->gmc.agp_start) >> 18;
	pt_base = amdgpu_gmc_pd_addr(adev->gart.bo);

	if (adev->apu_flags & AMD_APU_IS_RAVEN2)
		/*
		 * Raven2 has a HW issue that it is unable to use the vram which
		 * is out of MC_VM_SYSTEM_APERTURE_HIGH_ADDR. So here is the
		 * workaround that increase system aperture high address (add 1)
		 * to get rid of the VM fault and hardware hang.
		 */
		logical_addr_high = max((adev->gmc.fb_end >> 18) + 0x1, adev->gmc.agp_end >> 18);
	else
		logical_addr_high = max(adev->gmc.fb_end, adev->gmc.agp_end) >> 18;

	agp_base = 0;
	agp_bot = adev->gmc.agp_start >> 24;
	agp_top = adev->gmc.agp_end >> 24;


	page_table_start.high_part = (u32)(adev->gmc.gart_start >> 44) & 0xF;
	page_table_start.low_part = (u32)(adev->gmc.gart_start >> 12);
	page_table_end.high_part = (u32)(adev->gmc.gart_end >> 44) & 0xF;
	page_table_end.low_part = (u32)(adev->gmc.gart_end >> 12);
	page_table_base.high_part = upper_32_bits(pt_base) & 0xF;
	page_table_base.low_part = lower_32_bits(pt_base);

	pa_config->system_aperture.start_addr = (uint64_t)logical_addr_low << 18;
	pa_config->system_aperture.end_addr = (uint64_t)logical_addr_high << 18;

	pa_config->system_aperture.agp_base = (uint64_t)agp_base << 24 ;
	pa_config->system_aperture.agp_bot = (uint64_t)agp_bot << 24;
	pa_config->system_aperture.agp_top = (uint64_t)agp_top << 24;

	pa_config->system_aperture.fb_base = adev->gmc.fb_start;
	pa_config->system_aperture.fb_offset = adev->gmc.aper_base;
	pa_config->system_aperture.fb_top = adev->gmc.fb_end;

	pa_config->gart_config.page_table_start_addr = page_table_start.quad_part << 12;
	pa_config->gart_config.page_table_end_addr = page_table_end.quad_part << 12;
	pa_config->gart_config.page_table_base_addr = page_table_base.quad_part;

	pa_config->is_hvm_enabled = 0;

}

static void dm_handle_hpd_rx_offload_work(struct work_struct *work)
{
	struct hpd_rx_irq_offload_work *offload_work;
	struct amdgpu_dm_connector *aconnector;
	struct dc_link *dc_link;
	struct amdgpu_device *adev;
	enum dc_connection_type new_connection_type = dc_connection_none;
	unsigned long flags;

	offload_work = container_of(work, struct hpd_rx_irq_offload_work, work);
	aconnector = offload_work->offload_wq->aconnector;

	if (!aconnector) {
		DRM_ERROR("Can't retrieve aconnector in hpd_rx_irq_offload_work");
		goto skip;
	}

	adev = drm_to_adev(aconnector->base.dev);
	dc_link = aconnector->dc_link;

	mutex_lock(&aconnector->hpd_lock);
	if (!dc_link_detect_sink(dc_link, &new_connection_type))
		DRM_ERROR("KMS: Failed to detect connector\n");
	mutex_unlock(&aconnector->hpd_lock);

	if (new_connection_type == dc_connection_none)
		goto skip;

	if (amdgpu_in_reset(adev))
		goto skip;

	mutex_lock(&adev->dm.dc_lock);
	if (offload_work->data.bytes.device_service_irq.bits.AUTOMATED_TEST)
		dc_link_dp_handle_automated_test(dc_link);
	else if ((dc_link->connector_signal != SIGNAL_TYPE_EDP) &&
			hpd_rx_irq_check_link_loss_status(dc_link, &offload_work->data) &&
			dc_link_dp_allow_hpd_rx_irq(dc_link)) {
		dc_link_dp_handle_link_loss(dc_link);
		spin_lock_irqsave(&offload_work->offload_wq->offload_lock, flags);
		offload_work->offload_wq->is_handling_link_loss = false;
		spin_unlock_irqrestore(&offload_work->offload_wq->offload_lock, flags);
	}
	mutex_unlock(&adev->dm.dc_lock);

skip:
	kfree(offload_work);

}

static struct hpd_rx_irq_offload_work_queue *hpd_rx_irq_create_workqueue(struct dc *dc)
{
	int max_caps = dc->caps.max_links;
	int i = 0;
	struct hpd_rx_irq_offload_work_queue *hpd_rx_offload_wq = NULL;

	hpd_rx_offload_wq = kcalloc(max_caps, sizeof(*hpd_rx_offload_wq), GFP_KERNEL);

	if (!hpd_rx_offload_wq)
		return NULL;


	for (i = 0; i < max_caps; i++) {
		hpd_rx_offload_wq[i].wq =
				    create_singlethread_workqueue("amdgpu_dm_hpd_rx_offload_wq");

		if (hpd_rx_offload_wq[i].wq == NULL) {
			DRM_ERROR("create amdgpu_dm_hpd_rx_offload_wq fail!");
			return NULL;
		}

		spin_lock_init(&hpd_rx_offload_wq[i].offload_lock);
	}

	return hpd_rx_offload_wq;
}

struct amdgpu_stutter_quirk {
	u16 chip_vendor;
	u16 chip_device;
	u16 subsys_vendor;
	u16 subsys_device;
	u8 revision;
};

static const struct amdgpu_stutter_quirk amdgpu_stutter_quirk_list[] = {
	/* https://bugzilla.kernel.org/show_bug.cgi?id=214417 */
	{ 0x1002, 0x15dd, 0x1002, 0x15dd, 0xc8 },
	{ 0, 0, 0, 0, 0 },
};

static bool dm_should_disable_stutter(struct pci_dev *pdev)
{
	const struct amdgpu_stutter_quirk *p = amdgpu_stutter_quirk_list;

	while (p && p->chip_device != 0) {
		if (pdev->vendor == p->chip_vendor &&
		    pdev->device == p->chip_device &&
		    pdev->subsystem_vendor == p->subsys_vendor &&
		    pdev->subsystem_device == p->subsys_device &&
		    pdev->revision == p->revision) {
			return true;
		}
		++p;
	}
	return false;
}

static const struct dmi_system_id hpd_disconnect_quirk_table[] = {
	{
		.matches = {
			DMI_MATCH(DMI_SYS_VENDOR, "Dell Inc."),
			DMI_MATCH(DMI_PRODUCT_NAME, "Precision 3660"),
		},
	},
	{
		.matches = {
			DMI_MATCH(DMI_SYS_VENDOR, "Dell Inc."),
			DMI_MATCH(DMI_PRODUCT_NAME, "Precision 3260"),
		},
	},
	{
		.matches = {
			DMI_MATCH(DMI_SYS_VENDOR, "Dell Inc."),
			DMI_MATCH(DMI_PRODUCT_NAME, "Precision 3460"),
		},
	},
	{}
};

static void retrieve_dmi_info(struct amdgpu_display_manager *dm)
{
	const struct dmi_system_id *dmi_id;

	dm->aux_hpd_discon_quirk = false;

	dmi_id = dmi_first_match(hpd_disconnect_quirk_table);
	if (dmi_id) {
		dm->aux_hpd_discon_quirk = true;
		DRM_INFO("aux_hpd_discon_quirk attached\n");
	}
}

static int amdgpu_dm_init(struct amdgpu_device *adev)
{
	struct dc_init_data init_data;
#ifdef CONFIG_DRM_AMD_DC_HDCP
	struct dc_callback_init init_params;
#endif
	int r;

	adev->dm.ddev = adev_to_drm(adev);
	adev->dm.adev = adev;

	/* Zero all the fields */
	memset(&init_data, 0, sizeof(init_data));
#ifdef CONFIG_DRM_AMD_DC_HDCP
	memset(&init_params, 0, sizeof(init_params));
#endif

	mutex_init(&adev->dm.dc_lock);
	mutex_init(&adev->dm.audio_lock);
	spin_lock_init(&adev->dm.vblank_lock);

	if(amdgpu_dm_irq_init(adev)) {
		DRM_ERROR("amdgpu: failed to initialize DM IRQ support.\n");
		goto error;
	}

	init_data.asic_id.chip_family = adev->family;

	init_data.asic_id.pci_revision_id = adev->pdev->revision;
	init_data.asic_id.hw_internal_rev = adev->external_rev_id;
	init_data.asic_id.chip_id = adev->pdev->device;

	init_data.asic_id.vram_width = adev->gmc.vram_width;
	/* TODO: initialize init_data.asic_id.vram_type here!!!! */
	init_data.asic_id.atombios_base_address =
		adev->mode_info.atom_context->bios;

	init_data.driver = adev;

	adev->dm.cgs_device = amdgpu_cgs_create_device(adev);

	if (!adev->dm.cgs_device) {
		DRM_ERROR("amdgpu: failed to create cgs device.\n");
		goto error;
	}

	init_data.cgs_device = adev->dm.cgs_device;

	init_data.dce_environment = DCE_ENV_PRODUCTION_DRV;

	switch (adev->ip_versions[DCE_HWIP][0]) {
	case IP_VERSION(2, 1, 0):
		switch (adev->dm.dmcub_fw_version) {
		case 0: /* development */
		case 0x1: /* linux-firmware.git hash 6d9f399 */
		case 0x01000000: /* linux-firmware.git hash 9a0b0f4 */
			init_data.flags.disable_dmcu = false;
			break;
		default:
			init_data.flags.disable_dmcu = true;
		}
		break;
	case IP_VERSION(2, 0, 3):
		init_data.flags.disable_dmcu = true;
		break;
	default:
		break;
	}

	switch (adev->asic_type) {
	case CHIP_CARRIZO:
	case CHIP_STONEY:
		init_data.flags.gpu_vm_support = true;
		break;
	default:
		switch (adev->ip_versions[DCE_HWIP][0]) {
		case IP_VERSION(1, 0, 0):
		case IP_VERSION(1, 0, 1):
			/* enable S/G on PCO and RV2 */
			if ((adev->apu_flags & AMD_APU_IS_RAVEN2) ||
			    (adev->apu_flags & AMD_APU_IS_PICASSO))
				init_data.flags.gpu_vm_support = true;
			break;
		case IP_VERSION(2, 1, 0):
		case IP_VERSION(3, 0, 1):
		case IP_VERSION(3, 1, 2):
		case IP_VERSION(3, 1, 3):
		case IP_VERSION(3, 1, 5):
		case IP_VERSION(3, 1, 6):
			init_data.flags.gpu_vm_support = true;
			break;
		default:
			break;
		}
		break;
	}

	if (init_data.flags.gpu_vm_support)
		adev->mode_info.gpu_vm_support = true;

	if (amdgpu_dc_feature_mask & DC_FBC_MASK)
		init_data.flags.fbc_support = true;

	if (amdgpu_dc_feature_mask & DC_MULTI_MON_PP_MCLK_SWITCH_MASK)
		init_data.flags.multi_mon_pp_mclk_switch = true;

	if (amdgpu_dc_feature_mask & DC_DISABLE_FRACTIONAL_PWM_MASK)
		init_data.flags.disable_fractional_pwm = true;

	if (amdgpu_dc_feature_mask & DC_EDP_NO_POWER_SEQUENCING)
		init_data.flags.edp_no_power_sequencing = true;

	if (amdgpu_dc_feature_mask & DC_DISABLE_LTTPR_DP1_4A)
		init_data.flags.allow_lttpr_non_transparent_mode.bits.DP1_4A = true;
	if (amdgpu_dc_feature_mask & DC_DISABLE_LTTPR_DP2_0)
		init_data.flags.allow_lttpr_non_transparent_mode.bits.DP2_0 = true;

	init_data.flags.seamless_boot_edp_requested = false;

	if (check_seamless_boot_capability(adev)) {
		init_data.flags.seamless_boot_edp_requested = true;
		init_data.flags.allow_seamless_boot_optimization = true;
		DRM_INFO("Seamless boot condition check passed\n");
	}

	init_data.flags.enable_mipi_converter_optimization = true;

	init_data.dcn_reg_offsets = adev->reg_offset[DCE_HWIP][0];
	init_data.nbio_reg_offsets = adev->reg_offset[NBIO_HWIP][0];

	INIT_LIST_HEAD(&adev->dm.da_list);

	retrieve_dmi_info(&adev->dm);

	/* Display Core create. */
	adev->dm.dc = dc_create(&init_data);

	if (adev->dm.dc) {
		DRM_INFO("Display Core initialized with v%s!\n", DC_VER);
	} else {
		DRM_INFO("Display Core failed to initialize with v%s!\n", DC_VER);
		goto error;
	}

	if (amdgpu_dc_debug_mask & DC_DISABLE_PIPE_SPLIT) {
		adev->dm.dc->debug.force_single_disp_pipe_split = false;
		adev->dm.dc->debug.pipe_split_policy = MPC_SPLIT_AVOID;
	}

	if (adev->asic_type != CHIP_CARRIZO && adev->asic_type != CHIP_STONEY)
		adev->dm.dc->debug.disable_stutter = amdgpu_pp_feature_mask & PP_STUTTER_MODE ? false : true;
	if (dm_should_disable_stutter(adev->pdev))
		adev->dm.dc->debug.disable_stutter = true;

	if (amdgpu_dc_debug_mask & DC_DISABLE_STUTTER)
		adev->dm.dc->debug.disable_stutter = true;

	if (amdgpu_dc_debug_mask & DC_DISABLE_DSC) {
		adev->dm.dc->debug.disable_dsc = true;
		adev->dm.dc->debug.disable_dsc_edp = true;
	}

	if (amdgpu_dc_debug_mask & DC_DISABLE_CLOCK_GATING)
		adev->dm.dc->debug.disable_clock_gate = true;

	if (amdgpu_dc_debug_mask & DC_FORCE_SUBVP_MCLK_SWITCH)
		adev->dm.dc->debug.force_subvp_mclk_switch = true;

	adev->dm.dc->debug.visual_confirm = amdgpu_dc_visual_confirm;

	r = dm_dmub_hw_init(adev);
	if (r) {
		DRM_ERROR("DMUB interface failed to initialize: status=%d\n", r);
		goto error;
	}

	dc_hardware_init(adev->dm.dc);

	adev->dm.hpd_rx_offload_wq = hpd_rx_irq_create_workqueue(adev->dm.dc);
	if (!adev->dm.hpd_rx_offload_wq) {
		DRM_ERROR("amdgpu: failed to create hpd rx offload workqueue.\n");
		goto error;
	}

	if ((adev->flags & AMD_IS_APU) && (adev->asic_type >= CHIP_CARRIZO)) {
		struct dc_phy_addr_space_config pa_config;

		mmhub_read_system_context(adev, &pa_config);

		// Call the DC init_memory func
		dc_setup_system_context(adev->dm.dc, &pa_config);
	}

	adev->dm.freesync_module = mod_freesync_create(adev->dm.dc);
	if (!adev->dm.freesync_module) {
		DRM_ERROR(
		"amdgpu: failed to initialize freesync_module.\n");
	} else
		DRM_DEBUG_DRIVER("amdgpu: freesync_module init done %p.\n",
				adev->dm.freesync_module);

	amdgpu_dm_init_color_mod();

	if (adev->dm.dc->caps.max_links > 0) {
		adev->dm.vblank_control_workqueue =
			create_singlethread_workqueue("dm_vblank_control_workqueue");
		if (!adev->dm.vblank_control_workqueue)
			DRM_ERROR("amdgpu: failed to initialize vblank_workqueue.\n");
	}

#ifdef CONFIG_DRM_AMD_DC_HDCP
	if (adev->dm.dc->caps.max_links > 0 && adev->family >= AMDGPU_FAMILY_RV) {
		adev->dm.hdcp_workqueue = hdcp_create_workqueue(adev, &init_params.cp_psp, adev->dm.dc);

		if (!adev->dm.hdcp_workqueue)
			DRM_ERROR("amdgpu: failed to initialize hdcp_workqueue.\n");
		else
			DRM_DEBUG_DRIVER("amdgpu: hdcp_workqueue init done %p.\n", adev->dm.hdcp_workqueue);

		dc_init_callbacks(adev->dm.dc, &init_params);
	}
#endif
#if defined(CONFIG_DRM_AMD_SECURE_DISPLAY)
	adev->dm.crc_rd_wrk = amdgpu_dm_crtc_secure_display_create_work();
#endif
	if (dc_is_dmub_outbox_supported(adev->dm.dc)) {
		init_completion(&adev->dm.dmub_aux_transfer_done);
		adev->dm.dmub_notify = kzalloc(sizeof(struct dmub_notification), GFP_KERNEL);
		if (!adev->dm.dmub_notify) {
			DRM_INFO("amdgpu: fail to allocate adev->dm.dmub_notify");
			goto error;
		}

		adev->dm.delayed_hpd_wq = create_singlethread_workqueue("amdgpu_dm_hpd_wq");
		if (!adev->dm.delayed_hpd_wq) {
			DRM_ERROR("amdgpu: failed to create hpd offload workqueue.\n");
			goto error;
		}

		amdgpu_dm_outbox_init(adev);
		if (!register_dmub_notify_callback(adev, DMUB_NOTIFICATION_AUX_REPLY,
			dmub_aux_setconfig_callback, false)) {
			DRM_ERROR("amdgpu: fail to register dmub aux callback");
			goto error;
		}
		if (!register_dmub_notify_callback(adev, DMUB_NOTIFICATION_HPD, dmub_hpd_callback, true)) {
			DRM_ERROR("amdgpu: fail to register dmub hpd callback");
			goto error;
		}
		if (!register_dmub_notify_callback(adev, DMUB_NOTIFICATION_HPD_IRQ, dmub_hpd_callback, true)) {
			DRM_ERROR("amdgpu: fail to register dmub hpd callback");
			goto error;
		}
	}

	if (amdgpu_dm_initialize_drm_device(adev)) {
		DRM_ERROR(
		"amdgpu: failed to initialize sw for display support.\n");
		goto error;
	}

	/* Enable outbox notification only after IRQ handlers are registered and DMUB is alive.
	 * It is expected that DMUB will resend any pending notifications at this point, for
	 * example HPD from DPIA.
	 */
	if (dc_is_dmub_outbox_supported(adev->dm.dc))
		dc_enable_dmub_outbox(adev->dm.dc);

	/* create fake encoders for MST */
	dm_dp_create_fake_mst_encoders(adev);

	/* TODO: Add_display_info? */

	/* TODO use dynamic cursor width */
	adev_to_drm(adev)->mode_config.cursor_width = adev->dm.dc->caps.max_cursor_size;
	adev_to_drm(adev)->mode_config.cursor_height = adev->dm.dc->caps.max_cursor_size;

	if (drm_vblank_init(adev_to_drm(adev), adev->dm.display_indexes_num)) {
		DRM_ERROR(
		"amdgpu: failed to initialize sw for display support.\n");
		goto error;
	}


	DRM_DEBUG_DRIVER("KMS initialized.\n");

	return 0;
error:
	amdgpu_dm_fini(adev);

	return -EINVAL;
}

static int amdgpu_dm_early_fini(void *handle)
{
	struct amdgpu_device *adev = (struct amdgpu_device *)handle;

	amdgpu_dm_audio_fini(adev);

	return 0;
}

static void amdgpu_dm_fini(struct amdgpu_device *adev)
{
	int i;

	if (adev->dm.vblank_control_workqueue) {
		destroy_workqueue(adev->dm.vblank_control_workqueue);
		adev->dm.vblank_control_workqueue = NULL;
	}

	for (i = 0; i < adev->dm.display_indexes_num; i++) {
		drm_encoder_cleanup(&adev->dm.mst_encoders[i].base);
	}

	amdgpu_dm_destroy_drm_device(&adev->dm);

#if defined(CONFIG_DRM_AMD_SECURE_DISPLAY)
	if (adev->dm.crc_rd_wrk) {
		flush_work(&adev->dm.crc_rd_wrk->notify_ta_work);
		kfree(adev->dm.crc_rd_wrk);
		adev->dm.crc_rd_wrk = NULL;
	}
#endif
#ifdef CONFIG_DRM_AMD_DC_HDCP
	if (adev->dm.hdcp_workqueue) {
		hdcp_destroy(&adev->dev->kobj, adev->dm.hdcp_workqueue);
		adev->dm.hdcp_workqueue = NULL;
	}

	if (adev->dm.dc)
		dc_deinit_callbacks(adev->dm.dc);
#endif

	dc_dmub_srv_destroy(&adev->dm.dc->ctx->dmub_srv);

	if (dc_enable_dmub_notifications(adev->dm.dc)) {
		kfree(adev->dm.dmub_notify);
		adev->dm.dmub_notify = NULL;
		destroy_workqueue(adev->dm.delayed_hpd_wq);
		adev->dm.delayed_hpd_wq = NULL;
	}

	if (adev->dm.dmub_bo)
		amdgpu_bo_free_kernel(&adev->dm.dmub_bo,
				      &adev->dm.dmub_bo_gpu_addr,
				      &adev->dm.dmub_bo_cpu_addr);

	if (adev->dm.hpd_rx_offload_wq) {
		for (i = 0; i < adev->dm.dc->caps.max_links; i++) {
			if (adev->dm.hpd_rx_offload_wq[i].wq) {
				destroy_workqueue(adev->dm.hpd_rx_offload_wq[i].wq);
				adev->dm.hpd_rx_offload_wq[i].wq = NULL;
			}
		}

		kfree(adev->dm.hpd_rx_offload_wq);
		adev->dm.hpd_rx_offload_wq = NULL;
	}

	/* DC Destroy TODO: Replace destroy DAL */
	if (adev->dm.dc)
		dc_destroy(&adev->dm.dc);
	/*
	 * TODO: pageflip, vlank interrupt
	 *
	 * amdgpu_dm_irq_fini(adev);
	 */

	if (adev->dm.cgs_device) {
		amdgpu_cgs_destroy_device(adev->dm.cgs_device);
		adev->dm.cgs_device = NULL;
	}
	if (adev->dm.freesync_module) {
		mod_freesync_destroy(adev->dm.freesync_module);
		adev->dm.freesync_module = NULL;
	}

	mutex_destroy(&adev->dm.audio_lock);
	mutex_destroy(&adev->dm.dc_lock);

	return;
}

static int load_dmcu_fw(struct amdgpu_device *adev)
{
	const char *fw_name_dmcu = NULL;
	int r;
	const struct dmcu_firmware_header_v1_0 *hdr;

	switch(adev->asic_type) {
#if defined(CONFIG_DRM_AMD_DC_SI)
	case CHIP_TAHITI:
	case CHIP_PITCAIRN:
	case CHIP_VERDE:
	case CHIP_OLAND:
#endif
	case CHIP_BONAIRE:
	case CHIP_HAWAII:
	case CHIP_KAVERI:
	case CHIP_KABINI:
	case CHIP_MULLINS:
	case CHIP_TONGA:
	case CHIP_FIJI:
	case CHIP_CARRIZO:
	case CHIP_STONEY:
	case CHIP_POLARIS11:
	case CHIP_POLARIS10:
	case CHIP_POLARIS12:
	case CHIP_VEGAM:
	case CHIP_VEGA10:
	case CHIP_VEGA12:
	case CHIP_VEGA20:
		return 0;
	case CHIP_NAVI12:
		fw_name_dmcu = FIRMWARE_NAVI12_DMCU;
		break;
	case CHIP_RAVEN:
		if (ASICREV_IS_PICASSO(adev->external_rev_id))
			fw_name_dmcu = FIRMWARE_RAVEN_DMCU;
		else if (ASICREV_IS_RAVEN2(adev->external_rev_id))
			fw_name_dmcu = FIRMWARE_RAVEN_DMCU;
		else
			return 0;
		break;
	default:
		switch (adev->ip_versions[DCE_HWIP][0]) {
		case IP_VERSION(2, 0, 2):
		case IP_VERSION(2, 0, 3):
		case IP_VERSION(2, 0, 0):
		case IP_VERSION(2, 1, 0):
		case IP_VERSION(3, 0, 0):
		case IP_VERSION(3, 0, 2):
		case IP_VERSION(3, 0, 3):
		case IP_VERSION(3, 0, 1):
		case IP_VERSION(3, 1, 2):
		case IP_VERSION(3, 1, 3):
		case IP_VERSION(3, 1, 4):
		case IP_VERSION(3, 1, 5):
		case IP_VERSION(3, 1, 6):
		case IP_VERSION(3, 2, 0):
		case IP_VERSION(3, 2, 1):
			return 0;
		default:
			break;
		}
		DRM_ERROR("Unsupported ASIC type: 0x%X\n", adev->asic_type);
		return -EINVAL;
	}

	if (adev->firmware.load_type != AMDGPU_FW_LOAD_PSP) {
		DRM_DEBUG_KMS("dm: DMCU firmware not supported on direct or SMU loading\n");
		return 0;
	}

	r = request_firmware_direct(&adev->dm.fw_dmcu, fw_name_dmcu, adev->dev);
	if (r == -ENOENT) {
		/* DMCU firmware is not necessary, so don't raise a fuss if it's missing */
		DRM_DEBUG_KMS("dm: DMCU firmware not found\n");
		adev->dm.fw_dmcu = NULL;
		return 0;
	}
	if (r) {
		dev_err(adev->dev, "amdgpu_dm: Can't load firmware \"%s\"\n",
			fw_name_dmcu);
		return r;
	}

	r = amdgpu_ucode_validate(adev->dm.fw_dmcu);
	if (r) {
		dev_err(adev->dev, "amdgpu_dm: Can't validate firmware \"%s\"\n",
			fw_name_dmcu);
		release_firmware(adev->dm.fw_dmcu);
		adev->dm.fw_dmcu = NULL;
		return r;
	}

	hdr = (const struct dmcu_firmware_header_v1_0 *)adev->dm.fw_dmcu->data;
	adev->firmware.ucode[AMDGPU_UCODE_ID_DMCU_ERAM].ucode_id = AMDGPU_UCODE_ID_DMCU_ERAM;
	adev->firmware.ucode[AMDGPU_UCODE_ID_DMCU_ERAM].fw = adev->dm.fw_dmcu;
	adev->firmware.fw_size +=
		ALIGN(le32_to_cpu(hdr->header.ucode_size_bytes) - le32_to_cpu(hdr->intv_size_bytes), PAGE_SIZE);

	adev->firmware.ucode[AMDGPU_UCODE_ID_DMCU_INTV].ucode_id = AMDGPU_UCODE_ID_DMCU_INTV;
	adev->firmware.ucode[AMDGPU_UCODE_ID_DMCU_INTV].fw = adev->dm.fw_dmcu;
	adev->firmware.fw_size +=
		ALIGN(le32_to_cpu(hdr->intv_size_bytes), PAGE_SIZE);

	adev->dm.dmcu_fw_version = le32_to_cpu(hdr->header.ucode_version);

	DRM_DEBUG_KMS("PSP loading DMCU firmware\n");

	return 0;
}

static uint32_t amdgpu_dm_dmub_reg_read(void *ctx, uint32_t address)
{
	struct amdgpu_device *adev = ctx;

	return dm_read_reg(adev->dm.dc->ctx, address);
}

static void amdgpu_dm_dmub_reg_write(void *ctx, uint32_t address,
				     uint32_t value)
{
	struct amdgpu_device *adev = ctx;

	return dm_write_reg(adev->dm.dc->ctx, address, value);
}

static int dm_dmub_sw_init(struct amdgpu_device *adev)
{
	struct dmub_srv_create_params create_params;
	struct dmub_srv_region_params region_params;
	struct dmub_srv_region_info region_info;
	struct dmub_srv_fb_params fb_params;
	struct dmub_srv_fb_info *fb_info;
	struct dmub_srv *dmub_srv;
	const struct dmcub_firmware_header_v1_0 *hdr;
	const char *fw_name_dmub;
	enum dmub_asic dmub_asic;
	enum dmub_status status;
	int r;

	switch (adev->ip_versions[DCE_HWIP][0]) {
	case IP_VERSION(2, 1, 0):
		dmub_asic = DMUB_ASIC_DCN21;
		fw_name_dmub = FIRMWARE_RENOIR_DMUB;
		if (ASICREV_IS_GREEN_SARDINE(adev->external_rev_id))
			fw_name_dmub = FIRMWARE_GREEN_SARDINE_DMUB;
		break;
	case IP_VERSION(3, 0, 0):
		if (adev->ip_versions[GC_HWIP][0] == IP_VERSION(10, 3, 0)) {
			dmub_asic = DMUB_ASIC_DCN30;
			fw_name_dmub = FIRMWARE_SIENNA_CICHLID_DMUB;
		} else {
			dmub_asic = DMUB_ASIC_DCN30;
			fw_name_dmub = FIRMWARE_NAVY_FLOUNDER_DMUB;
		}
		break;
	case IP_VERSION(3, 0, 1):
		dmub_asic = DMUB_ASIC_DCN301;
		fw_name_dmub = FIRMWARE_VANGOGH_DMUB;
		break;
	case IP_VERSION(3, 0, 2):
		dmub_asic = DMUB_ASIC_DCN302;
		fw_name_dmub = FIRMWARE_DIMGREY_CAVEFISH_DMUB;
		break;
	case IP_VERSION(3, 0, 3):
		dmub_asic = DMUB_ASIC_DCN303;
		fw_name_dmub = FIRMWARE_BEIGE_GOBY_DMUB;
		break;
	case IP_VERSION(3, 1, 2):
	case IP_VERSION(3, 1, 3):
		dmub_asic = (adev->external_rev_id == YELLOW_CARP_B0) ? DMUB_ASIC_DCN31B : DMUB_ASIC_DCN31;
		fw_name_dmub = FIRMWARE_YELLOW_CARP_DMUB;
		break;
	case IP_VERSION(3, 1, 4):
		dmub_asic = DMUB_ASIC_DCN314;
		fw_name_dmub = FIRMWARE_DCN_314_DMUB;
		break;
	case IP_VERSION(3, 1, 5):
		dmub_asic = DMUB_ASIC_DCN315;
		fw_name_dmub = FIRMWARE_DCN_315_DMUB;
		break;
	case IP_VERSION(3, 1, 6):
		dmub_asic = DMUB_ASIC_DCN316;
		fw_name_dmub = FIRMWARE_DCN316_DMUB;
		break;
	case IP_VERSION(3, 2, 0):
		dmub_asic = DMUB_ASIC_DCN32;
		fw_name_dmub = FIRMWARE_DCN_V3_2_0_DMCUB;
		break;
	case IP_VERSION(3, 2, 1):
		dmub_asic = DMUB_ASIC_DCN321;
		fw_name_dmub = FIRMWARE_DCN_V3_2_1_DMCUB;
		break;
	default:
		/* ASIC doesn't support DMUB. */
		return 0;
	}

	r = request_firmware_direct(&adev->dm.dmub_fw, fw_name_dmub, adev->dev);
	if (r) {
		DRM_ERROR("DMUB firmware loading failed: %d\n", r);
		return 0;
	}

	r = amdgpu_ucode_validate(adev->dm.dmub_fw);
	if (r) {
		DRM_ERROR("Couldn't validate DMUB firmware: %d\n", r);
		return 0;
	}

	hdr = (const struct dmcub_firmware_header_v1_0 *)adev->dm.dmub_fw->data;
	adev->dm.dmcub_fw_version = le32_to_cpu(hdr->header.ucode_version);

	if (adev->firmware.load_type == AMDGPU_FW_LOAD_PSP) {
		adev->firmware.ucode[AMDGPU_UCODE_ID_DMCUB].ucode_id =
			AMDGPU_UCODE_ID_DMCUB;
		adev->firmware.ucode[AMDGPU_UCODE_ID_DMCUB].fw =
			adev->dm.dmub_fw;
		adev->firmware.fw_size +=
			ALIGN(le32_to_cpu(hdr->inst_const_bytes), PAGE_SIZE);

		DRM_INFO("Loading DMUB firmware via PSP: version=0x%08X\n",
			 adev->dm.dmcub_fw_version);
	}


	adev->dm.dmub_srv = kzalloc(sizeof(*adev->dm.dmub_srv), GFP_KERNEL);
	dmub_srv = adev->dm.dmub_srv;

	if (!dmub_srv) {
		DRM_ERROR("Failed to allocate DMUB service!\n");
		return -ENOMEM;
	}

	memset(&create_params, 0, sizeof(create_params));
	create_params.user_ctx = adev;
	create_params.funcs.reg_read = amdgpu_dm_dmub_reg_read;
	create_params.funcs.reg_write = amdgpu_dm_dmub_reg_write;
	create_params.asic = dmub_asic;

	/* Create the DMUB service. */
	status = dmub_srv_create(dmub_srv, &create_params);
	if (status != DMUB_STATUS_OK) {
		DRM_ERROR("Error creating DMUB service: %d\n", status);
		return -EINVAL;
	}

	/* Calculate the size of all the regions for the DMUB service. */
	memset(&region_params, 0, sizeof(region_params));

	region_params.inst_const_size = le32_to_cpu(hdr->inst_const_bytes) -
					PSP_HEADER_BYTES - PSP_FOOTER_BYTES;
	region_params.bss_data_size = le32_to_cpu(hdr->bss_data_bytes);
	region_params.vbios_size = adev->bios_size;
	region_params.fw_bss_data = region_params.bss_data_size ?
		adev->dm.dmub_fw->data +
		le32_to_cpu(hdr->header.ucode_array_offset_bytes) +
		le32_to_cpu(hdr->inst_const_bytes) : NULL;
	region_params.fw_inst_const =
		adev->dm.dmub_fw->data +
		le32_to_cpu(hdr->header.ucode_array_offset_bytes) +
		PSP_HEADER_BYTES;

	status = dmub_srv_calc_region_info(dmub_srv, &region_params,
					   &region_info);

	if (status != DMUB_STATUS_OK) {
		DRM_ERROR("Error calculating DMUB region info: %d\n", status);
		return -EINVAL;
	}

	/*
	 * Allocate a framebuffer based on the total size of all the regions.
	 * TODO: Move this into GART.
	 */
	r = amdgpu_bo_create_kernel(adev, region_info.fb_size, PAGE_SIZE,
				    AMDGPU_GEM_DOMAIN_VRAM, &adev->dm.dmub_bo,
				    &adev->dm.dmub_bo_gpu_addr,
				    &adev->dm.dmub_bo_cpu_addr);
	if (r)
		return r;

	/* Rebase the regions on the framebuffer address. */
	memset(&fb_params, 0, sizeof(fb_params));
	fb_params.cpu_addr = adev->dm.dmub_bo_cpu_addr;
	fb_params.gpu_addr = adev->dm.dmub_bo_gpu_addr;
	fb_params.region_info = &region_info;

	adev->dm.dmub_fb_info =
		kzalloc(sizeof(*adev->dm.dmub_fb_info), GFP_KERNEL);
	fb_info = adev->dm.dmub_fb_info;

	if (!fb_info) {
		DRM_ERROR(
			"Failed to allocate framebuffer info for DMUB service!\n");
		return -ENOMEM;
	}

	status = dmub_srv_calc_fb_info(dmub_srv, &fb_params, fb_info);
	if (status != DMUB_STATUS_OK) {
		DRM_ERROR("Error calculating DMUB FB info: %d\n", status);
		return -EINVAL;
	}

	return 0;
}

static int dm_sw_init(void *handle)
{
	struct amdgpu_device *adev = (struct amdgpu_device *)handle;
	int r;

	r = dm_dmub_sw_init(adev);
	if (r)
		return r;

	return load_dmcu_fw(adev);
}

static int dm_sw_fini(void *handle)
{
	struct amdgpu_device *adev = (struct amdgpu_device *)handle;

	kfree(adev->dm.dmub_fb_info);
	adev->dm.dmub_fb_info = NULL;

	if (adev->dm.dmub_srv) {
		dmub_srv_destroy(adev->dm.dmub_srv);
		adev->dm.dmub_srv = NULL;
	}

	release_firmware(adev->dm.dmub_fw);
	adev->dm.dmub_fw = NULL;

	release_firmware(adev->dm.fw_dmcu);
	adev->dm.fw_dmcu = NULL;

	return 0;
}

static int detect_mst_link_for_all_connectors(struct drm_device *dev)
{
	struct amdgpu_dm_connector *aconnector;
	struct drm_connector *connector;
	struct drm_connector_list_iter iter;
	int ret = 0;

	drm_connector_list_iter_begin(dev, &iter);
	drm_for_each_connector_iter(connector, &iter) {
		aconnector = to_amdgpu_dm_connector(connector);
		if (aconnector->dc_link->type == dc_connection_mst_branch &&
		    aconnector->mst_mgr.aux) {
			DRM_DEBUG_DRIVER("DM_MST: starting TM on aconnector: %p [id: %d]\n",
					 aconnector,
					 aconnector->base.base.id);

			ret = drm_dp_mst_topology_mgr_set_mst(&aconnector->mst_mgr, true);
			if (ret < 0) {
				DRM_ERROR("DM_MST: Failed to start MST\n");
				aconnector->dc_link->type =
					dc_connection_single;
				break;
			}
		}
	}
	drm_connector_list_iter_end(&iter);

	return ret;
}

static int dm_late_init(void *handle)
{
	struct amdgpu_device *adev = (struct amdgpu_device *)handle;

	struct dmcu_iram_parameters params;
	unsigned int linear_lut[16];
	int i;
	struct dmcu *dmcu = NULL;

	dmcu = adev->dm.dc->res_pool->dmcu;

	for (i = 0; i < 16; i++)
		linear_lut[i] = 0xFFFF * i / 15;

	params.set = 0;
	params.backlight_ramping_override = false;
	params.backlight_ramping_start = 0xCCCC;
	params.backlight_ramping_reduction = 0xCCCCCCCC;
	params.backlight_lut_array_size = 16;
	params.backlight_lut_array = linear_lut;

	/* Min backlight level after ABM reduction,  Don't allow below 1%
	 * 0xFFFF x 0.01 = 0x28F
	 */
	params.min_abm_backlight = 0x28F;
	/* In the case where abm is implemented on dmcub,
	* dmcu object will be null.
	* ABM 2.4 and up are implemented on dmcub.
	*/
	if (dmcu) {
		if (!dmcu_load_iram(dmcu, params))
			return -EINVAL;
	} else if (adev->dm.dc->ctx->dmub_srv) {
		struct dc_link *edp_links[MAX_NUM_EDP];
		int edp_num;

		get_edp_links(adev->dm.dc, edp_links, &edp_num);
		for (i = 0; i < edp_num; i++) {
			if (!dmub_init_abm_config(adev->dm.dc->res_pool, params, i))
				return -EINVAL;
		}
	}

	return detect_mst_link_for_all_connectors(adev_to_drm(adev));
}

static void s3_handle_mst(struct drm_device *dev, bool suspend)
{
	struct amdgpu_dm_connector *aconnector;
	struct drm_connector *connector;
	struct drm_connector_list_iter iter;
	struct drm_dp_mst_topology_mgr *mgr;
	int ret;
	bool need_hotplug = false;

	drm_connector_list_iter_begin(dev, &iter);
	drm_for_each_connector_iter(connector, &iter) {
		aconnector = to_amdgpu_dm_connector(connector);
		if (aconnector->dc_link->type != dc_connection_mst_branch ||
		    aconnector->mst_port)
			continue;

		mgr = &aconnector->mst_mgr;

		if (suspend) {
			drm_dp_mst_topology_mgr_suspend(mgr);
		} else {
			ret = drm_dp_mst_topology_mgr_resume(mgr, true);
			if (ret < 0) {
				dm_helpers_dp_mst_stop_top_mgr(aconnector->dc_link->ctx,
					aconnector->dc_link);
				need_hotplug = true;
			}
		}
	}
	drm_connector_list_iter_end(&iter);

	if (need_hotplug)
		drm_kms_helper_hotplug_event(dev);
}

static int amdgpu_dm_smu_write_watermarks_table(struct amdgpu_device *adev)
{
	int ret = 0;

	/* This interface is for dGPU Navi1x.Linux dc-pplib interface depends
	 * on window driver dc implementation.
	 * For Navi1x, clock settings of dcn watermarks are fixed. the settings
	 * should be passed to smu during boot up and resume from s3.
	 * boot up: dc calculate dcn watermark clock settings within dc_create,
	 * dcn20_resource_construct
	 * then call pplib functions below to pass the settings to smu:
	 * smu_set_watermarks_for_clock_ranges
	 * smu_set_watermarks_table
	 * navi10_set_watermarks_table
	 * smu_write_watermarks_table
	 *
	 * For Renoir, clock settings of dcn watermark are also fixed values.
	 * dc has implemented different flow for window driver:
	 * dc_hardware_init / dc_set_power_state
	 * dcn10_init_hw
	 * notify_wm_ranges
	 * set_wm_ranges
	 * -- Linux
	 * smu_set_watermarks_for_clock_ranges
	 * renoir_set_watermarks_table
	 * smu_write_watermarks_table
	 *
	 * For Linux,
	 * dc_hardware_init -> amdgpu_dm_init
	 * dc_set_power_state --> dm_resume
	 *
	 * therefore, this function apply to navi10/12/14 but not Renoir
	 * *
	 */
	switch (adev->ip_versions[DCE_HWIP][0]) {
	case IP_VERSION(2, 0, 2):
	case IP_VERSION(2, 0, 0):
		break;
	default:
		return 0;
	}

	ret = amdgpu_dpm_write_watermarks_table(adev);
	if (ret) {
		DRM_ERROR("Failed to update WMTABLE!\n");
		return ret;
	}

	return 0;
}

/**
 * dm_hw_init() - Initialize DC device
 * @handle: The base driver device containing the amdgpu_dm device.
 *
 * Initialize the &struct amdgpu_display_manager device. This involves calling
 * the initializers of each DM component, then populating the struct with them.
 *
 * Although the function implies hardware initialization, both hardware and
 * software are initialized here. Splitting them out to their relevant init
 * hooks is a future TODO item.
 *
 * Some notable things that are initialized here:
 *
 * - Display Core, both software and hardware
 * - DC modules that we need (freesync and color management)
 * - DRM software states
 * - Interrupt sources and handlers
 * - Vblank support
 * - Debug FS entries, if enabled
 */
static int dm_hw_init(void *handle)
{
	struct amdgpu_device *adev = (struct amdgpu_device *)handle;
	/* Create DAL display manager */
	amdgpu_dm_init(adev);
	amdgpu_dm_hpd_init(adev);

	return 0;
}

/**
 * dm_hw_fini() - Teardown DC device
 * @handle: The base driver device containing the amdgpu_dm device.
 *
 * Teardown components within &struct amdgpu_display_manager that require
 * cleanup. This involves cleaning up the DRM device, DC, and any modules that
 * were loaded. Also flush IRQ workqueues and disable them.
 */
static int dm_hw_fini(void *handle)
{
	struct amdgpu_device *adev = (struct amdgpu_device *)handle;

	amdgpu_dm_hpd_fini(adev);

	amdgpu_dm_irq_fini(adev);
	amdgpu_dm_fini(adev);
	return 0;
}


static void dm_gpureset_toggle_interrupts(struct amdgpu_device *adev,
				 struct dc_state *state, bool enable)
{
	enum dc_irq_source irq_source;
	struct amdgpu_crtc *acrtc;
	int rc = -EBUSY;
	int i = 0;

	for (i = 0; i < state->stream_count; i++) {
		acrtc = get_crtc_by_otg_inst(
				adev, state->stream_status[i].primary_otg_inst);

		if (acrtc && state->stream_status[i].plane_count != 0) {
			irq_source = IRQ_TYPE_PFLIP + acrtc->otg_inst;
			rc = dc_interrupt_set(adev->dm.dc, irq_source, enable) ? 0 : -EBUSY;
			DRM_DEBUG_VBL("crtc %d - vupdate irq %sabling: r=%d\n",
				      acrtc->crtc_id, enable ? "en" : "dis", rc);
			if (rc)
				DRM_WARN("Failed to %s pflip interrupts\n",
					 enable ? "enable" : "disable");

			if (enable) {
				rc = dm_enable_vblank(&acrtc->base);
				if (rc)
					DRM_WARN("Failed to enable vblank interrupts\n");
			} else {
				dm_disable_vblank(&acrtc->base);
			}

		}
	}

}

static enum dc_status amdgpu_dm_commit_zero_streams(struct dc *dc)
{
	struct dc_state *context = NULL;
	enum dc_status res = DC_ERROR_UNEXPECTED;
	int i;
	struct dc_stream_state *del_streams[MAX_PIPES];
	int del_streams_count = 0;

	memset(del_streams, 0, sizeof(del_streams));

	context = dc_create_state(dc);
	if (context == NULL)
		goto context_alloc_fail;

	dc_resource_state_copy_construct_current(dc, context);

	/* First remove from context all streams */
	for (i = 0; i < context->stream_count; i++) {
		struct dc_stream_state *stream = context->streams[i];

		del_streams[del_streams_count++] = stream;
	}

	/* Remove all planes for removed streams and then remove the streams */
	for (i = 0; i < del_streams_count; i++) {
		if (!dc_rem_all_planes_for_stream(dc, del_streams[i], context)) {
			res = DC_FAIL_DETACH_SURFACES;
			goto fail;
		}

		res = dc_remove_stream_from_ctx(dc, context, del_streams[i]);
		if (res != DC_OK)
			goto fail;
	}

	res = dc_commit_state(dc, context);

fail:
	dc_release_state(context);

context_alloc_fail:
	return res;
}

static void hpd_rx_irq_work_suspend(struct amdgpu_display_manager *dm)
{
	int i;

	if (dm->hpd_rx_offload_wq) {
		for (i = 0; i < dm->dc->caps.max_links; i++)
			flush_workqueue(dm->hpd_rx_offload_wq[i].wq);
	}
}

static int dm_suspend(void *handle)
{
	struct amdgpu_device *adev = handle;
	struct amdgpu_display_manager *dm = &adev->dm;
	int ret = 0;

	if (amdgpu_in_reset(adev)) {
		mutex_lock(&dm->dc_lock);

		dc_allow_idle_optimizations(adev->dm.dc, false);

		dm->cached_dc_state = dc_copy_state(dm->dc->current_state);

		dm_gpureset_toggle_interrupts(adev, dm->cached_dc_state, false);

		amdgpu_dm_commit_zero_streams(dm->dc);

		amdgpu_dm_irq_suspend(adev);

		hpd_rx_irq_work_suspend(dm);

		return ret;
	}

	WARN_ON(adev->dm.cached_state);
	adev->dm.cached_state = drm_atomic_helper_suspend(adev_to_drm(adev));

	s3_handle_mst(adev_to_drm(adev), true);

	amdgpu_dm_irq_suspend(adev);

	hpd_rx_irq_work_suspend(dm);

	dc_set_power_state(dm->dc, DC_ACPI_CM_POWER_STATE_D3);

	return 0;
}

struct amdgpu_dm_connector *
amdgpu_dm_find_first_crtc_matching_connector(struct drm_atomic_state *state,
					     struct drm_crtc *crtc)
{
	uint32_t i;
	struct drm_connector_state *new_con_state;
	struct drm_connector *connector;
	struct drm_crtc *crtc_from_state;

	for_each_new_connector_in_state(state, connector, new_con_state, i) {
		crtc_from_state = new_con_state->crtc;

		if (crtc_from_state == crtc)
			return to_amdgpu_dm_connector(connector);
	}

	return NULL;
}

static void emulated_link_detect(struct dc_link *link)
{
	struct dc_sink_init_data sink_init_data = { 0 };
	struct display_sink_capability sink_caps = { 0 };
	enum dc_edid_status edid_status;
	struct dc_context *dc_ctx = link->ctx;
	struct dc_sink *sink = NULL;
	struct dc_sink *prev_sink = NULL;

	link->type = dc_connection_none;
	prev_sink = link->local_sink;

	if (prev_sink)
		dc_sink_release(prev_sink);

	switch (link->connector_signal) {
	case SIGNAL_TYPE_HDMI_TYPE_A: {
		sink_caps.transaction_type = DDC_TRANSACTION_TYPE_I2C;
		sink_caps.signal = SIGNAL_TYPE_HDMI_TYPE_A;
		break;
	}

	case SIGNAL_TYPE_DVI_SINGLE_LINK: {
		sink_caps.transaction_type = DDC_TRANSACTION_TYPE_I2C;
		sink_caps.signal = SIGNAL_TYPE_DVI_SINGLE_LINK;
		break;
	}

	case SIGNAL_TYPE_DVI_DUAL_LINK: {
		sink_caps.transaction_type = DDC_TRANSACTION_TYPE_I2C;
		sink_caps.signal = SIGNAL_TYPE_DVI_DUAL_LINK;
		break;
	}

	case SIGNAL_TYPE_LVDS: {
		sink_caps.transaction_type = DDC_TRANSACTION_TYPE_I2C;
		sink_caps.signal = SIGNAL_TYPE_LVDS;
		break;
	}

	case SIGNAL_TYPE_EDP: {
		sink_caps.transaction_type =
			DDC_TRANSACTION_TYPE_I2C_OVER_AUX;
		sink_caps.signal = SIGNAL_TYPE_EDP;
		break;
	}

	case SIGNAL_TYPE_DISPLAY_PORT: {
		sink_caps.transaction_type =
			DDC_TRANSACTION_TYPE_I2C_OVER_AUX;
		sink_caps.signal = SIGNAL_TYPE_VIRTUAL;
		break;
	}

	default:
		DC_ERROR("Invalid connector type! signal:%d\n",
			link->connector_signal);
		return;
	}

	sink_init_data.link = link;
	sink_init_data.sink_signal = sink_caps.signal;

	sink = dc_sink_create(&sink_init_data);
	if (!sink) {
		DC_ERROR("Failed to create sink!\n");
		return;
	}

	/* dc_sink_create returns a new reference */
	link->local_sink = sink;

	edid_status = dm_helpers_read_local_edid(
			link->ctx,
			link,
			sink);

	if (edid_status != EDID_OK)
		DC_ERROR("Failed to read EDID");

}

static void dm_gpureset_commit_state(struct dc_state *dc_state,
				     struct amdgpu_display_manager *dm)
{
	struct {
		struct dc_surface_update surface_updates[MAX_SURFACES];
		struct dc_plane_info plane_infos[MAX_SURFACES];
		struct dc_scaling_info scaling_infos[MAX_SURFACES];
		struct dc_flip_addrs flip_addrs[MAX_SURFACES];
		struct dc_stream_update stream_update;
	} * bundle;
	int k, m;

	bundle = kzalloc(sizeof(*bundle), GFP_KERNEL);

	if (!bundle) {
		dm_error("Failed to allocate update bundle\n");
		goto cleanup;
	}

	for (k = 0; k < dc_state->stream_count; k++) {
		bundle->stream_update.stream = dc_state->streams[k];

		for (m = 0; m < dc_state->stream_status->plane_count; m++) {
			bundle->surface_updates[m].surface =
				dc_state->stream_status->plane_states[m];
			bundle->surface_updates[m].surface->force_full_update =
				true;
		}
		dc_commit_updates_for_stream(
			dm->dc, bundle->surface_updates,
			dc_state->stream_status->plane_count,
			dc_state->streams[k], &bundle->stream_update, dc_state);
	}

cleanup:
	kfree(bundle);

	return;
}

static int dm_resume(void *handle)
{
	struct amdgpu_device *adev = handle;
	struct drm_device *ddev = adev_to_drm(adev);
	struct amdgpu_display_manager *dm = &adev->dm;
	struct amdgpu_dm_connector *aconnector;
	struct drm_connector *connector;
	struct drm_connector_list_iter iter;
	struct drm_crtc *crtc;
	struct drm_crtc_state *new_crtc_state;
	struct dm_crtc_state *dm_new_crtc_state;
	struct drm_plane *plane;
	struct drm_plane_state *new_plane_state;
	struct dm_plane_state *dm_new_plane_state;
	struct dm_atomic_state *dm_state = to_dm_atomic_state(dm->atomic_obj.state);
	enum dc_connection_type new_connection_type = dc_connection_none;
	struct dc_state *dc_state;
	int i, r, j;

	if (amdgpu_in_reset(adev)) {
		dc_state = dm->cached_dc_state;

		/*
		 * The dc->current_state is backed up into dm->cached_dc_state
		 * before we commit 0 streams.
		 *
		 * DC will clear link encoder assignments on the real state
		 * but the changes won't propagate over to the copy we made
		 * before the 0 streams commit.
		 *
		 * DC expects that link encoder assignments are *not* valid
		 * when committing a state, so as a workaround we can copy
		 * off of the current state.
		 *
		 * We lose the previous assignments, but we had already
		 * commit 0 streams anyway.
		 */
		link_enc_cfg_copy(adev->dm.dc->current_state, dc_state);

		r = dm_dmub_hw_init(adev);
		if (r)
			DRM_ERROR("DMUB interface failed to initialize: status=%d\n", r);

		dc_set_power_state(dm->dc, DC_ACPI_CM_POWER_STATE_D0);
		dc_resume(dm->dc);

		amdgpu_dm_irq_resume_early(adev);

		for (i = 0; i < dc_state->stream_count; i++) {
			dc_state->streams[i]->mode_changed = true;
			for (j = 0; j < dc_state->stream_status[i].plane_count; j++) {
				dc_state->stream_status[i].plane_states[j]->update_flags.raw
					= 0xffffffff;
			}
		}

		if (dc_is_dmub_outbox_supported(adev->dm.dc)) {
			amdgpu_dm_outbox_init(adev);
			dc_enable_dmub_outbox(adev->dm.dc);
		}

		WARN_ON(!dc_commit_state(dm->dc, dc_state));

		dm_gpureset_commit_state(dm->cached_dc_state, dm);

		dm_gpureset_toggle_interrupts(adev, dm->cached_dc_state, true);

		dc_release_state(dm->cached_dc_state);
		dm->cached_dc_state = NULL;

		amdgpu_dm_irq_resume_late(adev);

		mutex_unlock(&dm->dc_lock);

		return 0;
	}
	/* Recreate dc_state - DC invalidates it when setting power state to S3. */
	dc_release_state(dm_state->context);
	dm_state->context = dc_create_state(dm->dc);
	/* TODO: Remove dc_state->dccg, use dc->dccg directly. */
	dc_resource_state_construct(dm->dc, dm_state->context);

	/* Before powering on DC we need to re-initialize DMUB. */
	dm_dmub_hw_resume(adev);

	/* Re-enable outbox interrupts for DPIA. */
	if (dc_is_dmub_outbox_supported(adev->dm.dc)) {
		amdgpu_dm_outbox_init(adev);
		dc_enable_dmub_outbox(adev->dm.dc);
	}

	/* power on hardware */
	dc_set_power_state(dm->dc, DC_ACPI_CM_POWER_STATE_D0);

	/* program HPD filter */
	dc_resume(dm->dc);

	/*
	 * early enable HPD Rx IRQ, should be done before set mode as short
	 * pulse interrupts are used for MST
	 */
	amdgpu_dm_irq_resume_early(adev);

	/* On resume we need to rewrite the MSTM control bits to enable MST*/
	s3_handle_mst(ddev, false);

	/* Do detection*/
	drm_connector_list_iter_begin(ddev, &iter);
	drm_for_each_connector_iter(connector, &iter) {
		aconnector = to_amdgpu_dm_connector(connector);

		/*
		 * this is the case when traversing through already created
		 * MST connectors, should be skipped
		 */
		if (aconnector->dc_link &&
		    aconnector->dc_link->type == dc_connection_mst_branch)
			continue;

		mutex_lock(&aconnector->hpd_lock);
		if (!dc_link_detect_sink(aconnector->dc_link, &new_connection_type))
			DRM_ERROR("KMS: Failed to detect connector\n");

		if (aconnector->base.force && new_connection_type == dc_connection_none) {
			emulated_link_detect(aconnector->dc_link);
		} else {
			mutex_lock(&dm->dc_lock);
			dc_link_detect(aconnector->dc_link, DETECT_REASON_HPD);
			mutex_unlock(&dm->dc_lock);
		}

		if (aconnector->fake_enable && aconnector->dc_link->local_sink)
			aconnector->fake_enable = false;

		if (aconnector->dc_sink)
			dc_sink_release(aconnector->dc_sink);
		aconnector->dc_sink = NULL;
		amdgpu_dm_update_connector_after_detect(aconnector);
		mutex_unlock(&aconnector->hpd_lock);
	}
	drm_connector_list_iter_end(&iter);

	/* Force mode set in atomic commit */
	for_each_new_crtc_in_state(dm->cached_state, crtc, new_crtc_state, i)
		new_crtc_state->active_changed = true;

	/*
	 * atomic_check is expected to create the dc states. We need to release
	 * them here, since they were duplicated as part of the suspend
	 * procedure.
	 */
	for_each_new_crtc_in_state(dm->cached_state, crtc, new_crtc_state, i) {
		dm_new_crtc_state = to_dm_crtc_state(new_crtc_state);
		if (dm_new_crtc_state->stream) {
			WARN_ON(kref_read(&dm_new_crtc_state->stream->refcount) > 1);
			dc_stream_release(dm_new_crtc_state->stream);
			dm_new_crtc_state->stream = NULL;
		}
	}

	for_each_new_plane_in_state(dm->cached_state, plane, new_plane_state, i) {
		dm_new_plane_state = to_dm_plane_state(new_plane_state);
		if (dm_new_plane_state->dc_state) {
			WARN_ON(kref_read(&dm_new_plane_state->dc_state->refcount) > 1);
			dc_plane_state_release(dm_new_plane_state->dc_state);
			dm_new_plane_state->dc_state = NULL;
		}
	}

	drm_atomic_helper_resume(ddev, dm->cached_state);

	dm->cached_state = NULL;

	amdgpu_dm_irq_resume_late(adev);

	amdgpu_dm_smu_write_watermarks_table(adev);

	return 0;
}

/**
 * DOC: DM Lifecycle
 *
 * DM (and consequently DC) is registered in the amdgpu base driver as a IP
 * block. When CONFIG_DRM_AMD_DC is enabled, the DM device IP block is added to
 * the base driver's device list to be initialized and torn down accordingly.
 *
 * The functions to do so are provided as hooks in &struct amd_ip_funcs.
 */

static const struct amd_ip_funcs amdgpu_dm_funcs = {
	.name = "dm",
	.early_init = dm_early_init,
	.late_init = dm_late_init,
	.sw_init = dm_sw_init,
	.sw_fini = dm_sw_fini,
	.early_fini = amdgpu_dm_early_fini,
	.hw_init = dm_hw_init,
	.hw_fini = dm_hw_fini,
	.suspend = dm_suspend,
	.resume = dm_resume,
	.is_idle = dm_is_idle,
	.wait_for_idle = dm_wait_for_idle,
	.check_soft_reset = dm_check_soft_reset,
	.soft_reset = dm_soft_reset,
	.set_clockgating_state = dm_set_clockgating_state,
	.set_powergating_state = dm_set_powergating_state,
};

const struct amdgpu_ip_block_version dm_ip_block =
{
	.type = AMD_IP_BLOCK_TYPE_DCE,
	.major = 1,
	.minor = 0,
	.rev = 0,
	.funcs = &amdgpu_dm_funcs,
};


/**
 * DOC: atomic
 *
 * *WIP*
 */

static const struct drm_mode_config_funcs amdgpu_dm_mode_funcs = {
	.fb_create = amdgpu_display_user_framebuffer_create,
	.get_format_info = amd_get_format_info,
	.output_poll_changed = drm_fb_helper_output_poll_changed,
	.atomic_check = amdgpu_dm_atomic_check,
	.atomic_commit = drm_atomic_helper_commit,
};

static struct drm_mode_config_helper_funcs amdgpu_dm_mode_config_helperfuncs = {
	.atomic_commit_tail = amdgpu_dm_atomic_commit_tail
};

static void update_connector_ext_caps(struct amdgpu_dm_connector *aconnector)
{
	u32 max_avg, min_cll, max, min, q, r;
	struct amdgpu_dm_backlight_caps *caps;
	struct amdgpu_display_manager *dm;
	struct drm_connector *conn_base;
	struct amdgpu_device *adev;
	struct dc_link *link = NULL;
	static const u8 pre_computed_values[] = {
		50, 51, 52, 53, 55, 56, 57, 58, 59, 61, 62, 63, 65, 66, 68, 69,
		71, 72, 74, 75, 77, 79, 81, 82, 84, 86, 88, 90, 92, 94, 96, 98};
	int i;

	if (!aconnector || !aconnector->dc_link)
		return;

	link = aconnector->dc_link;
	if (link->connector_signal != SIGNAL_TYPE_EDP)
		return;

	conn_base = &aconnector->base;
	adev = drm_to_adev(conn_base->dev);
	dm = &adev->dm;
	for (i = 0; i < dm->num_of_edps; i++) {
		if (link == dm->backlight_link[i])
			break;
	}
	if (i >= dm->num_of_edps)
		return;
	caps = &dm->backlight_caps[i];
	caps->ext_caps = &aconnector->dc_link->dpcd_sink_ext_caps;
	caps->aux_support = false;
	max_avg = conn_base->hdr_sink_metadata.hdmi_type1.max_fall;
	min_cll = conn_base->hdr_sink_metadata.hdmi_type1.min_cll;

	if (caps->ext_caps->bits.oled == 1 /*||
	    caps->ext_caps->bits.sdr_aux_backlight_control == 1 ||
	    caps->ext_caps->bits.hdr_aux_backlight_control == 1*/)
		caps->aux_support = true;

	if (amdgpu_backlight == 0)
		caps->aux_support = false;
	else if (amdgpu_backlight == 1)
		caps->aux_support = true;

	/* From the specification (CTA-861-G), for calculating the maximum
	 * luminance we need to use:
	 *	Luminance = 50*2**(CV/32)
	 * Where CV is a one-byte value.
	 * For calculating this expression we may need float point precision;
	 * to avoid this complexity level, we take advantage that CV is divided
	 * by a constant. From the Euclids division algorithm, we know that CV
	 * can be written as: CV = 32*q + r. Next, we replace CV in the
	 * Luminance expression and get 50*(2**q)*(2**(r/32)), hence we just
	 * need to pre-compute the value of r/32. For pre-computing the values
	 * We just used the following Ruby line:
	 *	(0...32).each {|cv| puts (50*2**(cv/32.0)).round}
	 * The results of the above expressions can be verified at
	 * pre_computed_values.
	 */
	q = max_avg >> 5;
	r = max_avg % 32;
	max = (1 << q) * pre_computed_values[r];

	// min luminance: maxLum * (CV/255)^2 / 100
	q = DIV_ROUND_CLOSEST(min_cll, 255);
	min = max * DIV_ROUND_CLOSEST((q * q), 100);

	caps->aux_max_input_signal = max;
	caps->aux_min_input_signal = min;
}

void amdgpu_dm_update_connector_after_detect(
		struct amdgpu_dm_connector *aconnector)
{
	struct drm_connector *connector = &aconnector->base;
	struct drm_device *dev = connector->dev;
	struct dc_sink *sink;

	/* MST handled by drm_mst framework */
	if (aconnector->mst_mgr.mst_state == true)
		return;

	sink = aconnector->dc_link->local_sink;
	if (sink)
		dc_sink_retain(sink);

	/*
	 * Edid mgmt connector gets first update only in mode_valid hook and then
	 * the connector sink is set to either fake or physical sink depends on link status.
	 * Skip if already done during boot.
	 */
	if (aconnector->base.force != DRM_FORCE_UNSPECIFIED
			&& aconnector->dc_em_sink) {

		/*
		 * For S3 resume with headless use eml_sink to fake stream
		 * because on resume connector->sink is set to NULL
		 */
		mutex_lock(&dev->mode_config.mutex);

		if (sink) {
			if (aconnector->dc_sink) {
				amdgpu_dm_update_freesync_caps(connector, NULL);
				/*
				 * retain and release below are used to
				 * bump up refcount for sink because the link doesn't point
				 * to it anymore after disconnect, so on next crtc to connector
				 * reshuffle by UMD we will get into unwanted dc_sink release
				 */
				dc_sink_release(aconnector->dc_sink);
			}
			aconnector->dc_sink = sink;
			dc_sink_retain(aconnector->dc_sink);
			amdgpu_dm_update_freesync_caps(connector,
					aconnector->edid);
		} else {
			amdgpu_dm_update_freesync_caps(connector, NULL);
			if (!aconnector->dc_sink) {
				aconnector->dc_sink = aconnector->dc_em_sink;
				dc_sink_retain(aconnector->dc_sink);
			}
		}

		mutex_unlock(&dev->mode_config.mutex);

		if (sink)
			dc_sink_release(sink);
		return;
	}

	/*
	 * TODO: temporary guard to look for proper fix
	 * if this sink is MST sink, we should not do anything
	 */
	if (sink && sink->sink_signal == SIGNAL_TYPE_DISPLAY_PORT_MST) {
		dc_sink_release(sink);
		return;
	}

	if (aconnector->dc_sink == sink) {
		/*
		 * We got a DP short pulse (Link Loss, DP CTS, etc...).
		 * Do nothing!!
		 */
		DRM_DEBUG_DRIVER("DCHPD: connector_id=%d: dc_sink didn't change.\n",
				aconnector->connector_id);
		if (sink)
			dc_sink_release(sink);
		return;
	}

	DRM_DEBUG_DRIVER("DCHPD: connector_id=%d: Old sink=%p New sink=%p\n",
		aconnector->connector_id, aconnector->dc_sink, sink);

	mutex_lock(&dev->mode_config.mutex);

	/*
	 * 1. Update status of the drm connector
	 * 2. Send an event and let userspace tell us what to do
	 */
	if (sink) {
		/*
		 * TODO: check if we still need the S3 mode update workaround.
		 * If yes, put it here.
		 */
		if (aconnector->dc_sink) {
			amdgpu_dm_update_freesync_caps(connector, NULL);
			dc_sink_release(aconnector->dc_sink);
		}

		aconnector->dc_sink = sink;
		dc_sink_retain(aconnector->dc_sink);
		if (sink->dc_edid.length == 0) {
			aconnector->edid = NULL;
			if (aconnector->dc_link->aux_mode) {
				drm_dp_cec_unset_edid(
					&aconnector->dm_dp_aux.aux);
			}
		} else {
			aconnector->edid =
				(struct edid *)sink->dc_edid.raw_edid;

			if (aconnector->dc_link->aux_mode)
				drm_dp_cec_set_edid(&aconnector->dm_dp_aux.aux,
						    aconnector->edid);
		}

		drm_connector_update_edid_property(connector, aconnector->edid);
		amdgpu_dm_update_freesync_caps(connector, aconnector->edid);
		update_connector_ext_caps(aconnector);
	} else {
		drm_dp_cec_unset_edid(&aconnector->dm_dp_aux.aux);
		amdgpu_dm_update_freesync_caps(connector, NULL);
		drm_connector_update_edid_property(connector, NULL);
		aconnector->num_modes = 0;
		dc_sink_release(aconnector->dc_sink);
		aconnector->dc_sink = NULL;
		aconnector->edid = NULL;
#ifdef CONFIG_DRM_AMD_DC_HDCP
		/* Set CP to DESIRED if it was ENABLED, so we can re-enable it again on hotplug */
		if (connector->state->content_protection == DRM_MODE_CONTENT_PROTECTION_ENABLED)
			connector->state->content_protection = DRM_MODE_CONTENT_PROTECTION_DESIRED;
#endif
	}

	mutex_unlock(&dev->mode_config.mutex);

	update_subconnector_property(aconnector);

	if (sink)
		dc_sink_release(sink);
}

static void handle_hpd_irq_helper(struct amdgpu_dm_connector *aconnector)
{
	struct drm_connector *connector = &aconnector->base;
	struct drm_device *dev = connector->dev;
	enum dc_connection_type new_connection_type = dc_connection_none;
	struct amdgpu_device *adev = drm_to_adev(dev);
#ifdef CONFIG_DRM_AMD_DC_HDCP
	struct dm_connector_state *dm_con_state = to_dm_connector_state(connector->state);
#endif
	bool ret = false;

	if (adev->dm.disable_hpd_irq)
		return;

	/*
	 * In case of failure or MST no need to update connector status or notify the OS
	 * since (for MST case) MST does this in its own context.
	 */
	mutex_lock(&aconnector->hpd_lock);

#ifdef CONFIG_DRM_AMD_DC_HDCP
	if (adev->dm.hdcp_workqueue) {
		hdcp_reset_display(adev->dm.hdcp_workqueue, aconnector->dc_link->link_index);
		dm_con_state->update_hdcp = true;
	}
#endif
	if (aconnector->fake_enable)
		aconnector->fake_enable = false;

	if (!dc_link_detect_sink(aconnector->dc_link, &new_connection_type))
		DRM_ERROR("KMS: Failed to detect connector\n");

	if (aconnector->base.force && new_connection_type == dc_connection_none) {
		emulated_link_detect(aconnector->dc_link);

		drm_modeset_lock_all(dev);
		dm_restore_drm_connector_state(dev, connector);
		drm_modeset_unlock_all(dev);

		if (aconnector->base.force == DRM_FORCE_UNSPECIFIED)
			drm_kms_helper_connector_hotplug_event(connector);
	} else {
		mutex_lock(&adev->dm.dc_lock);
		ret = dc_link_detect(aconnector->dc_link, DETECT_REASON_HPD);
		mutex_unlock(&adev->dm.dc_lock);
		if (ret) {
			amdgpu_dm_update_connector_after_detect(aconnector);

			drm_modeset_lock_all(dev);
			dm_restore_drm_connector_state(dev, connector);
			drm_modeset_unlock_all(dev);

			if (aconnector->base.force == DRM_FORCE_UNSPECIFIED)
				drm_kms_helper_connector_hotplug_event(connector);
		}
	}
	mutex_unlock(&aconnector->hpd_lock);

}

static void handle_hpd_irq(void *param)
{
	struct amdgpu_dm_connector *aconnector = (struct amdgpu_dm_connector *)param;

	handle_hpd_irq_helper(aconnector);

}

static void dm_handle_mst_sideband_msg(struct amdgpu_dm_connector *aconnector)
{
	uint8_t esi[DP_PSR_ERROR_STATUS - DP_SINK_COUNT_ESI] = { 0 };
	uint8_t dret;
	bool new_irq_handled = false;
	int dpcd_addr;
	int dpcd_bytes_to_read;

	const int max_process_count = 30;
	int process_count = 0;

	const struct dc_link_status *link_status = dc_link_get_status(aconnector->dc_link);

	if (link_status->dpcd_caps->dpcd_rev.raw < 0x12) {
		dpcd_bytes_to_read = DP_LANE0_1_STATUS - DP_SINK_COUNT;
		/* DPCD 0x200 - 0x201 for downstream IRQ */
		dpcd_addr = DP_SINK_COUNT;
	} else {
		dpcd_bytes_to_read = DP_PSR_ERROR_STATUS - DP_SINK_COUNT_ESI;
		/* DPCD 0x2002 - 0x2005 for downstream IRQ */
		dpcd_addr = DP_SINK_COUNT_ESI;
	}

	dret = drm_dp_dpcd_read(
		&aconnector->dm_dp_aux.aux,
		dpcd_addr,
		esi,
		dpcd_bytes_to_read);

	while (dret == dpcd_bytes_to_read &&
		process_count < max_process_count) {
		uint8_t retry;
		dret = 0;

		process_count++;

		DRM_DEBUG_DRIVER("ESI %02x %02x %02x\n", esi[0], esi[1], esi[2]);
		/* handle HPD short pulse irq */
		if (aconnector->mst_mgr.mst_state)
			drm_dp_mst_hpd_irq(
				&aconnector->mst_mgr,
				esi,
				&new_irq_handled);

		if (new_irq_handled) {
			/* ACK at DPCD to notify down stream */
			const int ack_dpcd_bytes_to_write =
				dpcd_bytes_to_read - 1;

			for (retry = 0; retry < 3; retry++) {
				uint8_t wret;

				wret = drm_dp_dpcd_write(
					&aconnector->dm_dp_aux.aux,
					dpcd_addr + 1,
					&esi[1],
					ack_dpcd_bytes_to_write);
				if (wret == ack_dpcd_bytes_to_write)
					break;
			}

			/* check if there is new irq to be handled */
			dret = drm_dp_dpcd_read(
				&aconnector->dm_dp_aux.aux,
				dpcd_addr,
				esi,
				dpcd_bytes_to_read);

			new_irq_handled = false;
		} else {
			break;
		}
	}

	if (process_count == max_process_count)
		DRM_DEBUG_DRIVER("Loop exceeded max iterations\n");
}

static void schedule_hpd_rx_offload_work(struct hpd_rx_irq_offload_work_queue *offload_wq,
							union hpd_irq_data hpd_irq_data)
{
	struct hpd_rx_irq_offload_work *offload_work =
				kzalloc(sizeof(*offload_work), GFP_KERNEL);

	if (!offload_work) {
		DRM_ERROR("Failed to allocate hpd_rx_irq_offload_work.\n");
		return;
	}

	INIT_WORK(&offload_work->work, dm_handle_hpd_rx_offload_work);
	offload_work->data = hpd_irq_data;
	offload_work->offload_wq = offload_wq;

	queue_work(offload_wq->wq, &offload_work->work);
	DRM_DEBUG_KMS("queue work to handle hpd_rx offload work");
}

static void handle_hpd_rx_irq(void *param)
{
	struct amdgpu_dm_connector *aconnector = (struct amdgpu_dm_connector *)param;
	struct drm_connector *connector = &aconnector->base;
	struct drm_device *dev = connector->dev;
	struct dc_link *dc_link = aconnector->dc_link;
	bool is_mst_root_connector = aconnector->mst_mgr.mst_state;
	bool result = false;
	enum dc_connection_type new_connection_type = dc_connection_none;
	struct amdgpu_device *adev = drm_to_adev(dev);
	union hpd_irq_data hpd_irq_data;
	bool link_loss = false;
	bool has_left_work = false;
	int idx = aconnector->base.index;
	struct hpd_rx_irq_offload_work_queue *offload_wq = &adev->dm.hpd_rx_offload_wq[idx];

	memset(&hpd_irq_data, 0, sizeof(hpd_irq_data));

	if (adev->dm.disable_hpd_irq)
		return;

	/*
	 * TODO:Temporary add mutex to protect hpd interrupt not have a gpio
	 * conflict, after implement i2c helper, this mutex should be
	 * retired.
	 */
	mutex_lock(&aconnector->hpd_lock);

	result = dc_link_handle_hpd_rx_irq(dc_link, &hpd_irq_data,
						&link_loss, true, &has_left_work);

	if (!has_left_work)
		goto out;

	if (hpd_irq_data.bytes.device_service_irq.bits.AUTOMATED_TEST) {
		schedule_hpd_rx_offload_work(offload_wq, hpd_irq_data);
		goto out;
	}

	if (dc_link_dp_allow_hpd_rx_irq(dc_link)) {
		if (hpd_irq_data.bytes.device_service_irq.bits.UP_REQ_MSG_RDY ||
			hpd_irq_data.bytes.device_service_irq.bits.DOWN_REP_MSG_RDY) {
			dm_handle_mst_sideband_msg(aconnector);
			goto out;
		}

		if (link_loss) {
			bool skip = false;

			spin_lock(&offload_wq->offload_lock);
			skip = offload_wq->is_handling_link_loss;

			if (!skip)
				offload_wq->is_handling_link_loss = true;

			spin_unlock(&offload_wq->offload_lock);

			if (!skip)
				schedule_hpd_rx_offload_work(offload_wq, hpd_irq_data);

			goto out;
		}
	}

out:
	if (result && !is_mst_root_connector) {
		/* Downstream Port status changed. */
		if (!dc_link_detect_sink(dc_link, &new_connection_type))
			DRM_ERROR("KMS: Failed to detect connector\n");

		if (aconnector->base.force && new_connection_type == dc_connection_none) {
			emulated_link_detect(dc_link);

			if (aconnector->fake_enable)
				aconnector->fake_enable = false;

			amdgpu_dm_update_connector_after_detect(aconnector);


			drm_modeset_lock_all(dev);
			dm_restore_drm_connector_state(dev, connector);
			drm_modeset_unlock_all(dev);

			drm_kms_helper_connector_hotplug_event(connector);
		} else {
			bool ret = false;

			mutex_lock(&adev->dm.dc_lock);
			ret = dc_link_detect(dc_link, DETECT_REASON_HPDRX);
			mutex_unlock(&adev->dm.dc_lock);

			if (ret) {
				if (aconnector->fake_enable)
					aconnector->fake_enable = false;

				amdgpu_dm_update_connector_after_detect(aconnector);

				drm_modeset_lock_all(dev);
				dm_restore_drm_connector_state(dev, connector);
				drm_modeset_unlock_all(dev);

				drm_kms_helper_connector_hotplug_event(connector);
			}
		}
	}
#ifdef CONFIG_DRM_AMD_DC_HDCP
	if (hpd_irq_data.bytes.device_service_irq.bits.CP_IRQ) {
		if (adev->dm.hdcp_workqueue)
			hdcp_handle_cpirq(adev->dm.hdcp_workqueue,  aconnector->base.index);
	}
#endif

	if (dc_link->type != dc_connection_mst_branch)
		drm_dp_cec_irq(&aconnector->dm_dp_aux.aux);

	mutex_unlock(&aconnector->hpd_lock);
}

static void register_hpd_handlers(struct amdgpu_device *adev)
{
	struct drm_device *dev = adev_to_drm(adev);
	struct drm_connector *connector;
	struct amdgpu_dm_connector *aconnector;
	const struct dc_link *dc_link;
	struct dc_interrupt_params int_params = {0};

	int_params.requested_polarity = INTERRUPT_POLARITY_DEFAULT;
	int_params.current_polarity = INTERRUPT_POLARITY_DEFAULT;

	list_for_each_entry(connector,
			&dev->mode_config.connector_list, head)	{

		aconnector = to_amdgpu_dm_connector(connector);
		dc_link = aconnector->dc_link;

		if (DC_IRQ_SOURCE_INVALID != dc_link->irq_source_hpd) {
			int_params.int_context = INTERRUPT_LOW_IRQ_CONTEXT;
			int_params.irq_source = dc_link->irq_source_hpd;

			amdgpu_dm_irq_register_interrupt(adev, &int_params,
					handle_hpd_irq,
					(void *) aconnector);
		}

		if (DC_IRQ_SOURCE_INVALID != dc_link->irq_source_hpd_rx) {

			/* Also register for DP short pulse (hpd_rx). */
			int_params.int_context = INTERRUPT_LOW_IRQ_CONTEXT;
			int_params.irq_source =	dc_link->irq_source_hpd_rx;

			amdgpu_dm_irq_register_interrupt(adev, &int_params,
					handle_hpd_rx_irq,
					(void *) aconnector);

			if (adev->dm.hpd_rx_offload_wq)
				adev->dm.hpd_rx_offload_wq[connector->index].aconnector =
					aconnector;
		}
	}
}

#if defined(CONFIG_DRM_AMD_DC_SI)
/* Register IRQ sources and initialize IRQ callbacks */
static int dce60_register_irq_handlers(struct amdgpu_device *adev)
{
	struct dc *dc = adev->dm.dc;
	struct common_irq_params *c_irq_params;
	struct dc_interrupt_params int_params = {0};
	int r;
	int i;
	unsigned client_id = AMDGPU_IRQ_CLIENTID_LEGACY;

	int_params.requested_polarity = INTERRUPT_POLARITY_DEFAULT;
	int_params.current_polarity = INTERRUPT_POLARITY_DEFAULT;

	/*
	 * Actions of amdgpu_irq_add_id():
	 * 1. Register a set() function with base driver.
	 *    Base driver will call set() function to enable/disable an
	 *    interrupt in DC hardware.
	 * 2. Register amdgpu_dm_irq_handler().
	 *    Base driver will call amdgpu_dm_irq_handler() for ALL interrupts
	 *    coming from DC hardware.
	 *    amdgpu_dm_irq_handler() will re-direct the interrupt to DC
	 *    for acknowledging and handling. */

	/* Use VBLANK interrupt */
	for (i = 0; i < adev->mode_info.num_crtc; i++) {
		r = amdgpu_irq_add_id(adev, client_id, i+1 , &adev->crtc_irq);
		if (r) {
			DRM_ERROR("Failed to add crtc irq id!\n");
			return r;
		}

		int_params.int_context = INTERRUPT_HIGH_IRQ_CONTEXT;
		int_params.irq_source =
			dc_interrupt_to_irq_source(dc, i+1 , 0);

		c_irq_params = &adev->dm.vblank_params[int_params.irq_source - DC_IRQ_SOURCE_VBLANK1];

		c_irq_params->adev = adev;
		c_irq_params->irq_src = int_params.irq_source;

		amdgpu_dm_irq_register_interrupt(adev, &int_params,
				dm_crtc_high_irq, c_irq_params);
	}

	/* Use GRPH_PFLIP interrupt */
	for (i = VISLANDS30_IV_SRCID_D1_GRPH_PFLIP;
			i <= VISLANDS30_IV_SRCID_D6_GRPH_PFLIP; i += 2) {
		r = amdgpu_irq_add_id(adev, client_id, i, &adev->pageflip_irq);
		if (r) {
			DRM_ERROR("Failed to add page flip irq id!\n");
			return r;
		}

		int_params.int_context = INTERRUPT_HIGH_IRQ_CONTEXT;
		int_params.irq_source =
			dc_interrupt_to_irq_source(dc, i, 0);

		c_irq_params = &adev->dm.pflip_params[int_params.irq_source - DC_IRQ_SOURCE_PFLIP_FIRST];

		c_irq_params->adev = adev;
		c_irq_params->irq_src = int_params.irq_source;

		amdgpu_dm_irq_register_interrupt(adev, &int_params,
				dm_pflip_high_irq, c_irq_params);

	}

	/* HPD */
	r = amdgpu_irq_add_id(adev, client_id,
			VISLANDS30_IV_SRCID_HOTPLUG_DETECT_A, &adev->hpd_irq);
	if (r) {
		DRM_ERROR("Failed to add hpd irq id!\n");
		return r;
	}

	register_hpd_handlers(adev);

	return 0;
}
#endif

/* Register IRQ sources and initialize IRQ callbacks */
static int dce110_register_irq_handlers(struct amdgpu_device *adev)
{
	struct dc *dc = adev->dm.dc;
	struct common_irq_params *c_irq_params;
	struct dc_interrupt_params int_params = {0};
	int r;
	int i;
	unsigned client_id = AMDGPU_IRQ_CLIENTID_LEGACY;

	if (adev->family >= AMDGPU_FAMILY_AI)
		client_id = SOC15_IH_CLIENTID_DCE;

	int_params.requested_polarity = INTERRUPT_POLARITY_DEFAULT;
	int_params.current_polarity = INTERRUPT_POLARITY_DEFAULT;

	/*
	 * Actions of amdgpu_irq_add_id():
	 * 1. Register a set() function with base driver.
	 *    Base driver will call set() function to enable/disable an
	 *    interrupt in DC hardware.
	 * 2. Register amdgpu_dm_irq_handler().
	 *    Base driver will call amdgpu_dm_irq_handler() for ALL interrupts
	 *    coming from DC hardware.
	 *    amdgpu_dm_irq_handler() will re-direct the interrupt to DC
	 *    for acknowledging and handling. */

	/* Use VBLANK interrupt */
	for (i = VISLANDS30_IV_SRCID_D1_VERTICAL_INTERRUPT0; i <= VISLANDS30_IV_SRCID_D6_VERTICAL_INTERRUPT0; i++) {
		r = amdgpu_irq_add_id(adev, client_id, i, &adev->crtc_irq);
		if (r) {
			DRM_ERROR("Failed to add crtc irq id!\n");
			return r;
		}

		int_params.int_context = INTERRUPT_HIGH_IRQ_CONTEXT;
		int_params.irq_source =
			dc_interrupt_to_irq_source(dc, i, 0);

		c_irq_params = &adev->dm.vblank_params[int_params.irq_source - DC_IRQ_SOURCE_VBLANK1];

		c_irq_params->adev = adev;
		c_irq_params->irq_src = int_params.irq_source;

		amdgpu_dm_irq_register_interrupt(adev, &int_params,
				dm_crtc_high_irq, c_irq_params);
	}

	/* Use VUPDATE interrupt */
	for (i = VISLANDS30_IV_SRCID_D1_V_UPDATE_INT; i <= VISLANDS30_IV_SRCID_D6_V_UPDATE_INT; i += 2) {
		r = amdgpu_irq_add_id(adev, client_id, i, &adev->vupdate_irq);
		if (r) {
			DRM_ERROR("Failed to add vupdate irq id!\n");
			return r;
		}

		int_params.int_context = INTERRUPT_HIGH_IRQ_CONTEXT;
		int_params.irq_source =
			dc_interrupt_to_irq_source(dc, i, 0);

		c_irq_params = &adev->dm.vupdate_params[int_params.irq_source - DC_IRQ_SOURCE_VUPDATE1];

		c_irq_params->adev = adev;
		c_irq_params->irq_src = int_params.irq_source;

		amdgpu_dm_irq_register_interrupt(adev, &int_params,
				dm_vupdate_high_irq, c_irq_params);
	}

	/* Use GRPH_PFLIP interrupt */
	for (i = VISLANDS30_IV_SRCID_D1_GRPH_PFLIP;
			i <= VISLANDS30_IV_SRCID_D6_GRPH_PFLIP; i += 2) {
		r = amdgpu_irq_add_id(adev, client_id, i, &adev->pageflip_irq);
		if (r) {
			DRM_ERROR("Failed to add page flip irq id!\n");
			return r;
		}

		int_params.int_context = INTERRUPT_HIGH_IRQ_CONTEXT;
		int_params.irq_source =
			dc_interrupt_to_irq_source(dc, i, 0);

		c_irq_params = &adev->dm.pflip_params[int_params.irq_source - DC_IRQ_SOURCE_PFLIP_FIRST];

		c_irq_params->adev = adev;
		c_irq_params->irq_src = int_params.irq_source;

		amdgpu_dm_irq_register_interrupt(adev, &int_params,
				dm_pflip_high_irq, c_irq_params);

	}

	/* HPD */
	r = amdgpu_irq_add_id(adev, client_id,
			VISLANDS30_IV_SRCID_HOTPLUG_DETECT_A, &adev->hpd_irq);
	if (r) {
		DRM_ERROR("Failed to add hpd irq id!\n");
		return r;
	}

	register_hpd_handlers(adev);

	return 0;
}

/* Register IRQ sources and initialize IRQ callbacks */
static int dcn10_register_irq_handlers(struct amdgpu_device *adev)
{
	struct dc *dc = adev->dm.dc;
	struct common_irq_params *c_irq_params;
	struct dc_interrupt_params int_params = {0};
	int r;
	int i;
#if defined(CONFIG_DRM_AMD_SECURE_DISPLAY)
	static const unsigned int vrtl_int_srcid[] = {
		DCN_1_0__SRCID__OTG1_VERTICAL_INTERRUPT0_CONTROL,
		DCN_1_0__SRCID__OTG2_VERTICAL_INTERRUPT0_CONTROL,
		DCN_1_0__SRCID__OTG3_VERTICAL_INTERRUPT0_CONTROL,
		DCN_1_0__SRCID__OTG4_VERTICAL_INTERRUPT0_CONTROL,
		DCN_1_0__SRCID__OTG5_VERTICAL_INTERRUPT0_CONTROL,
		DCN_1_0__SRCID__OTG6_VERTICAL_INTERRUPT0_CONTROL
	};
#endif

	int_params.requested_polarity = INTERRUPT_POLARITY_DEFAULT;
	int_params.current_polarity = INTERRUPT_POLARITY_DEFAULT;

	/*
	 * Actions of amdgpu_irq_add_id():
	 * 1. Register a set() function with base driver.
	 *    Base driver will call set() function to enable/disable an
	 *    interrupt in DC hardware.
	 * 2. Register amdgpu_dm_irq_handler().
	 *    Base driver will call amdgpu_dm_irq_handler() for ALL interrupts
	 *    coming from DC hardware.
	 *    amdgpu_dm_irq_handler() will re-direct the interrupt to DC
	 *    for acknowledging and handling.
	 */

	/* Use VSTARTUP interrupt */
	for (i = DCN_1_0__SRCID__DC_D1_OTG_VSTARTUP;
			i <= DCN_1_0__SRCID__DC_D1_OTG_VSTARTUP + adev->mode_info.num_crtc - 1;
			i++) {
		r = amdgpu_irq_add_id(adev, SOC15_IH_CLIENTID_DCE, i, &adev->crtc_irq);

		if (r) {
			DRM_ERROR("Failed to add crtc irq id!\n");
			return r;
		}

		int_params.int_context = INTERRUPT_HIGH_IRQ_CONTEXT;
		int_params.irq_source =
			dc_interrupt_to_irq_source(dc, i, 0);

		c_irq_params = &adev->dm.vblank_params[int_params.irq_source - DC_IRQ_SOURCE_VBLANK1];

		c_irq_params->adev = adev;
		c_irq_params->irq_src = int_params.irq_source;

		amdgpu_dm_irq_register_interrupt(
			adev, &int_params, dm_crtc_high_irq, c_irq_params);
	}

	/* Use otg vertical line interrupt */
#if defined(CONFIG_DRM_AMD_SECURE_DISPLAY)
	for (i = 0; i <= adev->mode_info.num_crtc - 1; i++) {
		r = amdgpu_irq_add_id(adev, SOC15_IH_CLIENTID_DCE,
				vrtl_int_srcid[i], &adev->vline0_irq);

		if (r) {
			DRM_ERROR("Failed to add vline0 irq id!\n");
			return r;
		}

		int_params.int_context = INTERRUPT_HIGH_IRQ_CONTEXT;
		int_params.irq_source =
			dc_interrupt_to_irq_source(dc, vrtl_int_srcid[i], 0);

		if (int_params.irq_source == DC_IRQ_SOURCE_INVALID) {
			DRM_ERROR("Failed to register vline0 irq %d!\n", vrtl_int_srcid[i]);
			break;
		}

		c_irq_params = &adev->dm.vline0_params[int_params.irq_source
					- DC_IRQ_SOURCE_DC1_VLINE0];

		c_irq_params->adev = adev;
		c_irq_params->irq_src = int_params.irq_source;

		amdgpu_dm_irq_register_interrupt(adev, &int_params,
				dm_dcn_vertical_interrupt0_high_irq, c_irq_params);
	}
#endif

	/* Use VUPDATE_NO_LOCK interrupt on DCN, which seems to correspond to
	 * the regular VUPDATE interrupt on DCE. We want DC_IRQ_SOURCE_VUPDATEx
	 * to trigger at end of each vblank, regardless of state of the lock,
	 * matching DCE behaviour.
	 */
	for (i = DCN_1_0__SRCID__OTG0_IHC_V_UPDATE_NO_LOCK_INTERRUPT;
	     i <= DCN_1_0__SRCID__OTG0_IHC_V_UPDATE_NO_LOCK_INTERRUPT + adev->mode_info.num_crtc - 1;
	     i++) {
		r = amdgpu_irq_add_id(adev, SOC15_IH_CLIENTID_DCE, i, &adev->vupdate_irq);

		if (r) {
			DRM_ERROR("Failed to add vupdate irq id!\n");
			return r;
		}

		int_params.int_context = INTERRUPT_HIGH_IRQ_CONTEXT;
		int_params.irq_source =
			dc_interrupt_to_irq_source(dc, i, 0);

		c_irq_params = &adev->dm.vupdate_params[int_params.irq_source - DC_IRQ_SOURCE_VUPDATE1];

		c_irq_params->adev = adev;
		c_irq_params->irq_src = int_params.irq_source;

		amdgpu_dm_irq_register_interrupt(adev, &int_params,
				dm_vupdate_high_irq, c_irq_params);
	}

	/* Use GRPH_PFLIP interrupt */
	for (i = DCN_1_0__SRCID__HUBP0_FLIP_INTERRUPT;
			i <= DCN_1_0__SRCID__HUBP0_FLIP_INTERRUPT + dc->caps.max_otg_num - 1;
			i++) {
		r = amdgpu_irq_add_id(adev, SOC15_IH_CLIENTID_DCE, i, &adev->pageflip_irq);
		if (r) {
			DRM_ERROR("Failed to add page flip irq id!\n");
			return r;
		}

		int_params.int_context = INTERRUPT_HIGH_IRQ_CONTEXT;
		int_params.irq_source =
			dc_interrupt_to_irq_source(dc, i, 0);

		c_irq_params = &adev->dm.pflip_params[int_params.irq_source - DC_IRQ_SOURCE_PFLIP_FIRST];

		c_irq_params->adev = adev;
		c_irq_params->irq_src = int_params.irq_source;

		amdgpu_dm_irq_register_interrupt(adev, &int_params,
				dm_pflip_high_irq, c_irq_params);

	}

	/* HPD */
	r = amdgpu_irq_add_id(adev, SOC15_IH_CLIENTID_DCE, DCN_1_0__SRCID__DC_HPD1_INT,
			&adev->hpd_irq);
	if (r) {
		DRM_ERROR("Failed to add hpd irq id!\n");
		return r;
	}

	register_hpd_handlers(adev);

	return 0;
}
/* Register Outbox IRQ sources and initialize IRQ callbacks */
static int register_outbox_irq_handlers(struct amdgpu_device *adev)
{
	struct dc *dc = adev->dm.dc;
	struct common_irq_params *c_irq_params;
	struct dc_interrupt_params int_params = {0};
	int r, i;

	int_params.requested_polarity = INTERRUPT_POLARITY_DEFAULT;
	int_params.current_polarity = INTERRUPT_POLARITY_DEFAULT;

	r = amdgpu_irq_add_id(adev, SOC15_IH_CLIENTID_DCE, DCN_1_0__SRCID__DMCUB_OUTBOX_LOW_PRIORITY_READY_INT,
			&adev->dmub_outbox_irq);
	if (r) {
		DRM_ERROR("Failed to add outbox irq id!\n");
		return r;
	}

	if (dc->ctx->dmub_srv) {
		i = DCN_1_0__SRCID__DMCUB_OUTBOX_LOW_PRIORITY_READY_INT;
		int_params.int_context = INTERRUPT_LOW_IRQ_CONTEXT;
		int_params.irq_source =
		dc_interrupt_to_irq_source(dc, i, 0);

		c_irq_params = &adev->dm.dmub_outbox_params[0];

		c_irq_params->adev = adev;
		c_irq_params->irq_src = int_params.irq_source;

		amdgpu_dm_irq_register_interrupt(adev, &int_params,
				dm_dmub_outbox1_low_irq, c_irq_params);
	}

	return 0;
}

/*
 * Acquires the lock for the atomic state object and returns
 * the new atomic state.
 *
 * This should only be called during atomic check.
 */
int dm_atomic_get_state(struct drm_atomic_state *state,
			struct dm_atomic_state **dm_state)
{
	struct drm_device *dev = state->dev;
	struct amdgpu_device *adev = drm_to_adev(dev);
	struct amdgpu_display_manager *dm = &adev->dm;
	struct drm_private_state *priv_state;

	if (*dm_state)
		return 0;

	priv_state = drm_atomic_get_private_obj_state(state, &dm->atomic_obj);
	if (IS_ERR(priv_state))
		return PTR_ERR(priv_state);

	*dm_state = to_dm_atomic_state(priv_state);

	return 0;
}

static struct dm_atomic_state *
dm_atomic_get_new_state(struct drm_atomic_state *state)
{
	struct drm_device *dev = state->dev;
	struct amdgpu_device *adev = drm_to_adev(dev);
	struct amdgpu_display_manager *dm = &adev->dm;
	struct drm_private_obj *obj;
	struct drm_private_state *new_obj_state;
	int i;

	for_each_new_private_obj_in_state(state, obj, new_obj_state, i) {
		if (obj->funcs == dm->atomic_obj.funcs)
			return to_dm_atomic_state(new_obj_state);
	}

	return NULL;
}

static struct drm_private_state *
dm_atomic_duplicate_state(struct drm_private_obj *obj)
{
	struct dm_atomic_state *old_state, *new_state;

	new_state = kzalloc(sizeof(*new_state), GFP_KERNEL);
	if (!new_state)
		return NULL;

	__drm_atomic_helper_private_obj_duplicate_state(obj, &new_state->base);

	old_state = to_dm_atomic_state(obj->state);

	if (old_state && old_state->context)
		new_state->context = dc_copy_state(old_state->context);

	if (!new_state->context) {
		kfree(new_state);
		return NULL;
	}

	return &new_state->base;
}

static void dm_atomic_destroy_state(struct drm_private_obj *obj,
				    struct drm_private_state *state)
{
	struct dm_atomic_state *dm_state = to_dm_atomic_state(state);

	if (dm_state && dm_state->context)
		dc_release_state(dm_state->context);

	kfree(dm_state);
}

static struct drm_private_state_funcs dm_atomic_state_funcs = {
	.atomic_duplicate_state = dm_atomic_duplicate_state,
	.atomic_destroy_state = dm_atomic_destroy_state,
};

static int amdgpu_dm_mode_config_init(struct amdgpu_device *adev)
{
	struct dm_atomic_state *state;
	int r;

	adev->mode_info.mode_config_initialized = true;

	adev_to_drm(adev)->mode_config.funcs = (void *)&amdgpu_dm_mode_funcs;
	adev_to_drm(adev)->mode_config.helper_private = &amdgpu_dm_mode_config_helperfuncs;

	adev_to_drm(adev)->mode_config.max_width = 16384;
	adev_to_drm(adev)->mode_config.max_height = 16384;

	adev_to_drm(adev)->mode_config.preferred_depth = 24;
<<<<<<< HEAD
	/* disable prefer shadow for now due to hibernation issues */
	adev_to_drm(adev)->mode_config.prefer_shadow = 0;
=======
	if (adev->asic_type == CHIP_HAWAII)
		/* disable prefer shadow for now due to hibernation issues */
		adev_to_drm(adev)->mode_config.prefer_shadow = 0;
	else
		adev_to_drm(adev)->mode_config.prefer_shadow = 1;
>>>>>>> 0db78532
	/* indicates support for immediate flip */
	adev_to_drm(adev)->mode_config.async_page_flip = true;

	adev_to_drm(adev)->mode_config.fb_base = adev->gmc.aper_base;

	state = kzalloc(sizeof(*state), GFP_KERNEL);
	if (!state)
		return -ENOMEM;

	state->context = dc_create_state(adev->dm.dc);
	if (!state->context) {
		kfree(state);
		return -ENOMEM;
	}

	dc_resource_state_copy_construct_current(adev->dm.dc, state->context);

	drm_atomic_private_obj_init(adev_to_drm(adev),
				    &adev->dm.atomic_obj,
				    &state->base,
				    &dm_atomic_state_funcs);

	r = amdgpu_display_modeset_create_props(adev);
	if (r) {
		dc_release_state(state->context);
		kfree(state);
		return r;
	}

	r = amdgpu_dm_audio_init(adev);
	if (r) {
		dc_release_state(state->context);
		kfree(state);
		return r;
	}

	return 0;
}

#define AMDGPU_DM_DEFAULT_MIN_BACKLIGHT 12
#define AMDGPU_DM_DEFAULT_MAX_BACKLIGHT 255
#define AUX_BL_DEFAULT_TRANSITION_TIME_MS 50

static void amdgpu_dm_update_backlight_caps(struct amdgpu_display_manager *dm,
					    int bl_idx)
{
#if defined(CONFIG_ACPI)
	struct amdgpu_dm_backlight_caps caps;

	memset(&caps, 0, sizeof(caps));

	if (dm->backlight_caps[bl_idx].caps_valid)
		return;

	amdgpu_acpi_get_backlight_caps(&caps);
	if (caps.caps_valid) {
		dm->backlight_caps[bl_idx].caps_valid = true;
		if (caps.aux_support)
			return;
		dm->backlight_caps[bl_idx].min_input_signal = caps.min_input_signal;
		dm->backlight_caps[bl_idx].max_input_signal = caps.max_input_signal;
	} else {
		dm->backlight_caps[bl_idx].min_input_signal =
				AMDGPU_DM_DEFAULT_MIN_BACKLIGHT;
		dm->backlight_caps[bl_idx].max_input_signal =
				AMDGPU_DM_DEFAULT_MAX_BACKLIGHT;
	}
#else
	if (dm->backlight_caps[bl_idx].aux_support)
		return;

	dm->backlight_caps[bl_idx].min_input_signal = AMDGPU_DM_DEFAULT_MIN_BACKLIGHT;
	dm->backlight_caps[bl_idx].max_input_signal = AMDGPU_DM_DEFAULT_MAX_BACKLIGHT;
#endif
}

static int get_brightness_range(const struct amdgpu_dm_backlight_caps *caps,
				unsigned *min, unsigned *max)
{
	if (!caps)
		return 0;

	if (caps->aux_support) {
		// Firmware limits are in nits, DC API wants millinits.
		*max = 1000 * caps->aux_max_input_signal;
		*min = 1000 * caps->aux_min_input_signal;
	} else {
		// Firmware limits are 8-bit, PWM control is 16-bit.
		*max = 0x101 * caps->max_input_signal;
		*min = 0x101 * caps->min_input_signal;
	}
	return 1;
}

static u32 convert_brightness_from_user(const struct amdgpu_dm_backlight_caps *caps,
					uint32_t brightness)
{
	unsigned min, max;

	if (!get_brightness_range(caps, &min, &max))
		return brightness;

	// Rescale 0..255 to min..max
	return min + DIV_ROUND_CLOSEST((max - min) * brightness,
				       AMDGPU_MAX_BL_LEVEL);
}

static u32 convert_brightness_to_user(const struct amdgpu_dm_backlight_caps *caps,
				      uint32_t brightness)
{
	unsigned min, max;

	if (!get_brightness_range(caps, &min, &max))
		return brightness;

	if (brightness < min)
		return 0;
	// Rescale min..max to 0..255
	return DIV_ROUND_CLOSEST(AMDGPU_MAX_BL_LEVEL * (brightness - min),
				 max - min);
}

static void amdgpu_dm_backlight_set_level(struct amdgpu_display_manager *dm,
					 int bl_idx,
					 u32 user_brightness)
{
	struct amdgpu_dm_backlight_caps caps;
	struct dc_link *link;
	u32 brightness;
	bool rc;

	amdgpu_dm_update_backlight_caps(dm, bl_idx);
	caps = dm->backlight_caps[bl_idx];

	dm->brightness[bl_idx] = user_brightness;
	/* update scratch register */
	if (bl_idx == 0)
		amdgpu_atombios_scratch_regs_set_backlight_level(dm->adev, dm->brightness[bl_idx]);
	brightness = convert_brightness_from_user(&caps, dm->brightness[bl_idx]);
	link = (struct dc_link *)dm->backlight_link[bl_idx];

	/* Change brightness based on AUX property */
	if (caps.aux_support) {
		rc = dc_link_set_backlight_level_nits(link, true, brightness,
						      AUX_BL_DEFAULT_TRANSITION_TIME_MS);
		if (!rc)
			DRM_DEBUG("DM: Failed to update backlight via AUX on eDP[%d]\n", bl_idx);
	} else {
		rc = dc_link_set_backlight_level(link, brightness, 0);
		if (!rc)
			DRM_DEBUG("DM: Failed to update backlight on eDP[%d]\n", bl_idx);
	}

	if (rc)
		dm->actual_brightness[bl_idx] = user_brightness;
}

static int amdgpu_dm_backlight_update_status(struct backlight_device *bd)
{
	struct amdgpu_display_manager *dm = bl_get_data(bd);
	int i;

	for (i = 0; i < dm->num_of_edps; i++) {
		if (bd == dm->backlight_dev[i])
			break;
	}
	if (i >= AMDGPU_DM_MAX_NUM_EDP)
		i = 0;
	amdgpu_dm_backlight_set_level(dm, i, bd->props.brightness);

	return 0;
}

static u32 amdgpu_dm_backlight_get_level(struct amdgpu_display_manager *dm,
					 int bl_idx)
{
	struct amdgpu_dm_backlight_caps caps;
	struct dc_link *link = (struct dc_link *)dm->backlight_link[bl_idx];

	amdgpu_dm_update_backlight_caps(dm, bl_idx);
	caps = dm->backlight_caps[bl_idx];

	if (caps.aux_support) {
		u32 avg, peak;
		bool rc;

		rc = dc_link_get_backlight_level_nits(link, &avg, &peak);
		if (!rc)
			return dm->brightness[bl_idx];
		return convert_brightness_to_user(&caps, avg);
	} else {
		int ret = dc_link_get_backlight_level(link);

		if (ret == DC_ERROR_UNEXPECTED)
			return dm->brightness[bl_idx];
		return convert_brightness_to_user(&caps, ret);
	}
}

static int amdgpu_dm_backlight_get_brightness(struct backlight_device *bd)
{
	struct amdgpu_display_manager *dm = bl_get_data(bd);
	int i;

	for (i = 0; i < dm->num_of_edps; i++) {
		if (bd == dm->backlight_dev[i])
			break;
	}
	if (i >= AMDGPU_DM_MAX_NUM_EDP)
		i = 0;
	return amdgpu_dm_backlight_get_level(dm, i);
}

static const struct backlight_ops amdgpu_dm_backlight_ops = {
	.options = BL_CORE_SUSPENDRESUME,
	.get_brightness = amdgpu_dm_backlight_get_brightness,
	.update_status	= amdgpu_dm_backlight_update_status,
};

static void
amdgpu_dm_register_backlight_device(struct amdgpu_display_manager *dm)
{
	char bl_name[16];
	struct backlight_properties props = { 0 };

	amdgpu_dm_update_backlight_caps(dm, dm->num_of_edps);
	dm->brightness[dm->num_of_edps] = AMDGPU_MAX_BL_LEVEL;

	props.max_brightness = AMDGPU_MAX_BL_LEVEL;
	props.brightness = AMDGPU_MAX_BL_LEVEL;
	props.type = BACKLIGHT_RAW;

	snprintf(bl_name, sizeof(bl_name), "amdgpu_bl%d",
		 adev_to_drm(dm->adev)->primary->index + dm->num_of_edps);

	dm->backlight_dev[dm->num_of_edps] = backlight_device_register(bl_name,
								       adev_to_drm(dm->adev)->dev,
								       dm,
								       &amdgpu_dm_backlight_ops,
								       &props);

	if (IS_ERR(dm->backlight_dev[dm->num_of_edps]))
		DRM_ERROR("DM: Backlight registration failed!\n");
	else
		DRM_DEBUG_DRIVER("DM: Registered Backlight device: %s\n", bl_name);
}

static int initialize_plane(struct amdgpu_display_manager *dm,
			    struct amdgpu_mode_info *mode_info, int plane_id,
			    enum drm_plane_type plane_type,
			    const struct dc_plane_cap *plane_cap)
{
	struct drm_plane *plane;
	unsigned long possible_crtcs;
	int ret = 0;

	plane = kzalloc(sizeof(struct drm_plane), GFP_KERNEL);
	if (!plane) {
		DRM_ERROR("KMS: Failed to allocate plane\n");
		return -ENOMEM;
	}
	plane->type = plane_type;

	/*
	 * HACK: IGT tests expect that the primary plane for a CRTC
	 * can only have one possible CRTC. Only expose support for
	 * any CRTC if they're not going to be used as a primary plane
	 * for a CRTC - like overlay or underlay planes.
	 */
	possible_crtcs = 1 << plane_id;
	if (plane_id >= dm->dc->caps.max_streams)
		possible_crtcs = 0xff;

	ret = amdgpu_dm_plane_init(dm, plane, possible_crtcs, plane_cap);

	if (ret) {
		DRM_ERROR("KMS: Failed to initialize plane\n");
		kfree(plane);
		return ret;
	}

	if (mode_info)
		mode_info->planes[plane_id] = plane;

	return ret;
}


static void register_backlight_device(struct amdgpu_display_manager *dm,
				      struct dc_link *link)
{
	if ((link->connector_signal & (SIGNAL_TYPE_EDP | SIGNAL_TYPE_LVDS)) &&
	    link->type != dc_connection_none) {
		/*
		 * Event if registration failed, we should continue with
		 * DM initialization because not having a backlight control
		 * is better then a black screen.
		 */
		if (!dm->backlight_dev[dm->num_of_edps])
			amdgpu_dm_register_backlight_device(dm);

		if (dm->backlight_dev[dm->num_of_edps]) {
			dm->backlight_link[dm->num_of_edps] = link;
			dm->num_of_edps++;
		}
	}
}

static void amdgpu_set_panel_orientation(struct drm_connector *connector);

/*
 * In this architecture, the association
 * connector -> encoder -> crtc
 * id not really requried. The crtc and connector will hold the
 * display_index as an abstraction to use with DAL component
 *
 * Returns 0 on success
 */
static int amdgpu_dm_initialize_drm_device(struct amdgpu_device *adev)
{
	struct amdgpu_display_manager *dm = &adev->dm;
	int32_t i;
	struct amdgpu_dm_connector *aconnector = NULL;
	struct amdgpu_encoder *aencoder = NULL;
	struct amdgpu_mode_info *mode_info = &adev->mode_info;
	uint32_t link_cnt;
	int32_t primary_planes;
	enum dc_connection_type new_connection_type = dc_connection_none;
	const struct dc_plane_cap *plane;
	bool psr_feature_enabled = false;

	dm->display_indexes_num = dm->dc->caps.max_streams;
	/* Update the actual used number of crtc */
	adev->mode_info.num_crtc = adev->dm.display_indexes_num;

	link_cnt = dm->dc->caps.max_links;
	if (amdgpu_dm_mode_config_init(dm->adev)) {
		DRM_ERROR("DM: Failed to initialize mode config\n");
		return -EINVAL;
	}

	/* There is one primary plane per CRTC */
	primary_planes = dm->dc->caps.max_streams;
	ASSERT(primary_planes <= AMDGPU_MAX_PLANES);

	/*
	 * Initialize primary planes, implicit planes for legacy IOCTLS.
	 * Order is reversed to match iteration order in atomic check.
	 */
	for (i = (primary_planes - 1); i >= 0; i--) {
		plane = &dm->dc->caps.planes[i];

		if (initialize_plane(dm, mode_info, i,
				     DRM_PLANE_TYPE_PRIMARY, plane)) {
			DRM_ERROR("KMS: Failed to initialize primary plane\n");
			goto fail;
		}
	}

	/*
	 * Initialize overlay planes, index starting after primary planes.
	 * These planes have a higher DRM index than the primary planes since
	 * they should be considered as having a higher z-order.
	 * Order is reversed to match iteration order in atomic check.
	 *
	 * Only support DCN for now, and only expose one so we don't encourage
	 * userspace to use up all the pipes.
	 */
	for (i = 0; i < dm->dc->caps.max_planes; ++i) {
		struct dc_plane_cap *plane = &dm->dc->caps.planes[i];

		/* Do not create overlay if MPO disabled */
		if (amdgpu_dc_debug_mask & DC_DISABLE_MPO)
			break;

		if (plane->type != DC_PLANE_TYPE_DCN_UNIVERSAL)
			continue;

		if (!plane->blends_with_above || !plane->blends_with_below)
			continue;

		if (!plane->pixel_format_support.argb8888)
			continue;

		if (initialize_plane(dm, NULL, primary_planes + i,
				     DRM_PLANE_TYPE_OVERLAY, plane)) {
			DRM_ERROR("KMS: Failed to initialize overlay plane\n");
			goto fail;
		}

		/* Only create one overlay plane. */
		break;
	}

	for (i = 0; i < dm->dc->caps.max_streams; i++)
		if (amdgpu_dm_crtc_init(dm, mode_info->planes[i], i)) {
			DRM_ERROR("KMS: Failed to initialize crtc\n");
			goto fail;
		}

	/* Use Outbox interrupt */
	switch (adev->ip_versions[DCE_HWIP][0]) {
	case IP_VERSION(3, 0, 0):
	case IP_VERSION(3, 1, 2):
	case IP_VERSION(3, 1, 3):
	case IP_VERSION(3, 1, 4):
	case IP_VERSION(3, 1, 5):
	case IP_VERSION(3, 1, 6):
	case IP_VERSION(3, 2, 0):
	case IP_VERSION(3, 2, 1):
	case IP_VERSION(2, 1, 0):
		if (register_outbox_irq_handlers(dm->adev)) {
			DRM_ERROR("DM: Failed to initialize IRQ\n");
			goto fail;
		}
		break;
	default:
		DRM_DEBUG_KMS("Unsupported DCN IP version for outbox: 0x%X\n",
			      adev->ip_versions[DCE_HWIP][0]);
	}

	/* Determine whether to enable PSR support by default. */
	if (!(amdgpu_dc_debug_mask & DC_DISABLE_PSR)) {
		switch (adev->ip_versions[DCE_HWIP][0]) {
		case IP_VERSION(3, 1, 2):
		case IP_VERSION(3, 1, 3):
		case IP_VERSION(3, 1, 4):
		case IP_VERSION(3, 1, 5):
		case IP_VERSION(3, 1, 6):
		case IP_VERSION(3, 2, 0):
		case IP_VERSION(3, 2, 1):
			psr_feature_enabled = true;
			break;
		default:
			psr_feature_enabled = amdgpu_dc_feature_mask & DC_PSR_MASK;
			break;
		}
	}

	/* loops over all connectors on the board */
	for (i = 0; i < link_cnt; i++) {
		struct dc_link *link = NULL;

		if (i > AMDGPU_DM_MAX_DISPLAY_INDEX) {
			DRM_ERROR(
				"KMS: Cannot support more than %d display indexes\n",
					AMDGPU_DM_MAX_DISPLAY_INDEX);
			continue;
		}

		aconnector = kzalloc(sizeof(*aconnector), GFP_KERNEL);
		if (!aconnector)
			goto fail;

		aencoder = kzalloc(sizeof(*aencoder), GFP_KERNEL);
		if (!aencoder)
			goto fail;

		if (amdgpu_dm_encoder_init(dm->ddev, aencoder, i)) {
			DRM_ERROR("KMS: Failed to initialize encoder\n");
			goto fail;
		}

		if (amdgpu_dm_connector_init(dm, aconnector, i, aencoder)) {
			DRM_ERROR("KMS: Failed to initialize connector\n");
			goto fail;
		}

		link = dc_get_link_at_index(dm->dc, i);

		if (!dc_link_detect_sink(link, &new_connection_type))
			DRM_ERROR("KMS: Failed to detect connector\n");

		if (aconnector->base.force && new_connection_type == dc_connection_none) {
			emulated_link_detect(link);
			amdgpu_dm_update_connector_after_detect(aconnector);
		} else {
			bool ret = false;

			mutex_lock(&dm->dc_lock);
			ret = dc_link_detect(link, DETECT_REASON_BOOT);
			mutex_unlock(&dm->dc_lock);
<<<<<<< HEAD

			if (ret) {
				amdgpu_dm_update_connector_after_detect(aconnector);
				register_backlight_device(dm, link);

				if (dm->num_of_edps)
					update_connector_ext_caps(aconnector);

=======

			if (ret) {
				amdgpu_dm_update_connector_after_detect(aconnector);
				register_backlight_device(dm, link);

				if (dm->num_of_edps)
					update_connector_ext_caps(aconnector);

>>>>>>> 0db78532
				if (psr_feature_enabled)
					amdgpu_dm_set_psr_caps(link);

				/* TODO: Fix vblank control helpers to delay PSR entry to allow this when
				 * PSR is also supported.
				 */
				if (link->psr_settings.psr_feature_enabled)
					adev_to_drm(adev)->vblank_disable_immediate = false;
			}
		}
<<<<<<< HEAD
=======
		amdgpu_set_panel_orientation(&aconnector->base);
>>>>>>> 0db78532
	}

	/* Software is initialized. Now we can register interrupt handlers. */
	switch (adev->asic_type) {
#if defined(CONFIG_DRM_AMD_DC_SI)
	case CHIP_TAHITI:
	case CHIP_PITCAIRN:
	case CHIP_VERDE:
	case CHIP_OLAND:
		if (dce60_register_irq_handlers(dm->adev)) {
			DRM_ERROR("DM: Failed to initialize IRQ\n");
			goto fail;
		}
		break;
#endif
	case CHIP_BONAIRE:
	case CHIP_HAWAII:
	case CHIP_KAVERI:
	case CHIP_KABINI:
	case CHIP_MULLINS:
	case CHIP_TONGA:
	case CHIP_FIJI:
	case CHIP_CARRIZO:
	case CHIP_STONEY:
	case CHIP_POLARIS11:
	case CHIP_POLARIS10:
	case CHIP_POLARIS12:
	case CHIP_VEGAM:
	case CHIP_VEGA10:
	case CHIP_VEGA12:
	case CHIP_VEGA20:
		if (dce110_register_irq_handlers(dm->adev)) {
			DRM_ERROR("DM: Failed to initialize IRQ\n");
			goto fail;
		}
		break;
	default:
		switch (adev->ip_versions[DCE_HWIP][0]) {
		case IP_VERSION(1, 0, 0):
		case IP_VERSION(1, 0, 1):
		case IP_VERSION(2, 0, 2):
		case IP_VERSION(2, 0, 3):
		case IP_VERSION(2, 0, 0):
		case IP_VERSION(2, 1, 0):
		case IP_VERSION(3, 0, 0):
		case IP_VERSION(3, 0, 2):
		case IP_VERSION(3, 0, 3):
		case IP_VERSION(3, 0, 1):
		case IP_VERSION(3, 1, 2):
		case IP_VERSION(3, 1, 3):
		case IP_VERSION(3, 1, 4):
		case IP_VERSION(3, 1, 5):
		case IP_VERSION(3, 1, 6):
		case IP_VERSION(3, 2, 0):
		case IP_VERSION(3, 2, 1):
			if (dcn10_register_irq_handlers(dm->adev)) {
				DRM_ERROR("DM: Failed to initialize IRQ\n");
				goto fail;
			}
			break;
		default:
			DRM_ERROR("Unsupported DCE IP versions: 0x%X\n",
					adev->ip_versions[DCE_HWIP][0]);
			goto fail;
		}
		break;
	}

	return 0;
fail:
	kfree(aencoder);
	kfree(aconnector);

	return -EINVAL;
}

static void amdgpu_dm_destroy_drm_device(struct amdgpu_display_manager *dm)
{
	drm_atomic_private_obj_fini(&dm->atomic_obj);
	return;
}

/******************************************************************************
 * amdgpu_display_funcs functions
 *****************************************************************************/

/*
 * dm_bandwidth_update - program display watermarks
 *
 * @adev: amdgpu_device pointer
 *
 * Calculate and program the display watermarks and line buffer allocation.
 */
static void dm_bandwidth_update(struct amdgpu_device *adev)
{
	/* TODO: implement later */
}

static const struct amdgpu_display_funcs dm_display_funcs = {
	.bandwidth_update = dm_bandwidth_update, /* called unconditionally */
	.vblank_get_counter = dm_vblank_get_counter,/* called unconditionally */
	.backlight_set_level = NULL, /* never called for DC */
	.backlight_get_level = NULL, /* never called for DC */
	.hpd_sense = NULL,/* called unconditionally */
	.hpd_set_polarity = NULL, /* called unconditionally */
	.hpd_get_gpio_reg = NULL, /* VBIOS parsing. DAL does it. */
	.page_flip_get_scanoutpos =
		dm_crtc_get_scanoutpos,/* called unconditionally */
	.add_encoder = NULL, /* VBIOS parsing. DAL does it. */
	.add_connector = NULL, /* VBIOS parsing. DAL does it. */
};

#if defined(CONFIG_DEBUG_KERNEL_DC)

static ssize_t s3_debug_store(struct device *device,
			      struct device_attribute *attr,
			      const char *buf,
			      size_t count)
{
	int ret;
	int s3_state;
	struct drm_device *drm_dev = dev_get_drvdata(device);
	struct amdgpu_device *adev = drm_to_adev(drm_dev);

	ret = kstrtoint(buf, 0, &s3_state);

	if (ret == 0) {
		if (s3_state) {
			dm_resume(adev);
			drm_kms_helper_hotplug_event(adev_to_drm(adev));
		} else
			dm_suspend(adev);
	}

	return ret == 0 ? count : 0;
}

DEVICE_ATTR_WO(s3_debug);

#endif

static int dm_early_init(void *handle)
{
	struct amdgpu_device *adev = (struct amdgpu_device *)handle;

	switch (adev->asic_type) {
#if defined(CONFIG_DRM_AMD_DC_SI)
	case CHIP_TAHITI:
	case CHIP_PITCAIRN:
	case CHIP_VERDE:
		adev->mode_info.num_crtc = 6;
		adev->mode_info.num_hpd = 6;
		adev->mode_info.num_dig = 6;
		break;
	case CHIP_OLAND:
		adev->mode_info.num_crtc = 2;
		adev->mode_info.num_hpd = 2;
		adev->mode_info.num_dig = 2;
		break;
#endif
	case CHIP_BONAIRE:
	case CHIP_HAWAII:
		adev->mode_info.num_crtc = 6;
		adev->mode_info.num_hpd = 6;
		adev->mode_info.num_dig = 6;
		break;
	case CHIP_KAVERI:
		adev->mode_info.num_crtc = 4;
		adev->mode_info.num_hpd = 6;
		adev->mode_info.num_dig = 7;
		break;
	case CHIP_KABINI:
	case CHIP_MULLINS:
		adev->mode_info.num_crtc = 2;
		adev->mode_info.num_hpd = 6;
		adev->mode_info.num_dig = 6;
		break;
	case CHIP_FIJI:
	case CHIP_TONGA:
		adev->mode_info.num_crtc = 6;
		adev->mode_info.num_hpd = 6;
		adev->mode_info.num_dig = 7;
		break;
	case CHIP_CARRIZO:
		adev->mode_info.num_crtc = 3;
		adev->mode_info.num_hpd = 6;
		adev->mode_info.num_dig = 9;
		break;
	case CHIP_STONEY:
		adev->mode_info.num_crtc = 2;
		adev->mode_info.num_hpd = 6;
		adev->mode_info.num_dig = 9;
		break;
	case CHIP_POLARIS11:
	case CHIP_POLARIS12:
		adev->mode_info.num_crtc = 5;
		adev->mode_info.num_hpd = 5;
		adev->mode_info.num_dig = 5;
		break;
	case CHIP_POLARIS10:
	case CHIP_VEGAM:
		adev->mode_info.num_crtc = 6;
		adev->mode_info.num_hpd = 6;
		adev->mode_info.num_dig = 6;
		break;
	case CHIP_VEGA10:
	case CHIP_VEGA12:
	case CHIP_VEGA20:
		adev->mode_info.num_crtc = 6;
		adev->mode_info.num_hpd = 6;
		adev->mode_info.num_dig = 6;
		break;
	default:

		switch (adev->ip_versions[DCE_HWIP][0]) {
		case IP_VERSION(2, 0, 2):
		case IP_VERSION(3, 0, 0):
			adev->mode_info.num_crtc = 6;
			adev->mode_info.num_hpd = 6;
			adev->mode_info.num_dig = 6;
			break;
		case IP_VERSION(2, 0, 0):
		case IP_VERSION(3, 0, 2):
			adev->mode_info.num_crtc = 5;
			adev->mode_info.num_hpd = 5;
			adev->mode_info.num_dig = 5;
			break;
		case IP_VERSION(2, 0, 3):
		case IP_VERSION(3, 0, 3):
			adev->mode_info.num_crtc = 2;
			adev->mode_info.num_hpd = 2;
			adev->mode_info.num_dig = 2;
			break;
		case IP_VERSION(1, 0, 0):
		case IP_VERSION(1, 0, 1):
		case IP_VERSION(3, 0, 1):
		case IP_VERSION(2, 1, 0):
		case IP_VERSION(3, 1, 2):
		case IP_VERSION(3, 1, 3):
		case IP_VERSION(3, 1, 4):
		case IP_VERSION(3, 1, 5):
		case IP_VERSION(3, 1, 6):
		case IP_VERSION(3, 2, 0):
		case IP_VERSION(3, 2, 1):
			adev->mode_info.num_crtc = 4;
			adev->mode_info.num_hpd = 4;
			adev->mode_info.num_dig = 4;
			break;
		default:
			DRM_ERROR("Unsupported DCE IP versions: 0x%x\n",
					adev->ip_versions[DCE_HWIP][0]);
			return -EINVAL;
		}
		break;
	}

	amdgpu_dm_set_irq_funcs(adev);

	if (adev->mode_info.funcs == NULL)
		adev->mode_info.funcs = &dm_display_funcs;

	/*
	 * Note: Do NOT change adev->audio_endpt_rreg and
	 * adev->audio_endpt_wreg because they are initialised in
	 * amdgpu_device_init()
	 */
#if defined(CONFIG_DEBUG_KERNEL_DC)
	device_create_file(
		adev_to_drm(adev)->dev,
		&dev_attr_s3_debug);
#endif

	return 0;
}

static bool modereset_required(struct drm_crtc_state *crtc_state)
{
	return !crtc_state->active && drm_atomic_crtc_needs_modeset(crtc_state);
}

static void amdgpu_dm_encoder_destroy(struct drm_encoder *encoder)
{
	drm_encoder_cleanup(encoder);
	kfree(encoder);
}

static const struct drm_encoder_funcs amdgpu_dm_encoder_funcs = {
	.destroy = amdgpu_dm_encoder_destroy,
};

static int
fill_plane_color_attributes(const struct drm_plane_state *plane_state,
			    const enum surface_pixel_format format,
			    enum dc_color_space *color_space)
{
	bool full_range;

	*color_space = COLOR_SPACE_SRGB;

	/* DRM color properties only affect non-RGB formats. */
	if (format < SURFACE_PIXEL_FORMAT_VIDEO_BEGIN)
		return 0;

	full_range = (plane_state->color_range == DRM_COLOR_YCBCR_FULL_RANGE);

	switch (plane_state->color_encoding) {
	case DRM_COLOR_YCBCR_BT601:
		if (full_range)
			*color_space = COLOR_SPACE_YCBCR601;
		else
			*color_space = COLOR_SPACE_YCBCR601_LIMITED;
		break;

	case DRM_COLOR_YCBCR_BT709:
		if (full_range)
			*color_space = COLOR_SPACE_YCBCR709;
		else
			*color_space = COLOR_SPACE_YCBCR709_LIMITED;
		break;

	case DRM_COLOR_YCBCR_BT2020:
		if (full_range)
			*color_space = COLOR_SPACE_2020_YCBCR;
		else
			return -EINVAL;
		break;

	default:
		return -EINVAL;
	}

	return 0;
}

static int
fill_dc_plane_info_and_addr(struct amdgpu_device *adev,
			    const struct drm_plane_state *plane_state,
			    const uint64_t tiling_flags,
			    struct dc_plane_info *plane_info,
			    struct dc_plane_address *address,
			    bool tmz_surface,
			    bool force_disable_dcc)
{
	const struct drm_framebuffer *fb = plane_state->fb;
	const struct amdgpu_framebuffer *afb =
		to_amdgpu_framebuffer(plane_state->fb);
	int ret;

	memset(plane_info, 0, sizeof(*plane_info));

	switch (fb->format->format) {
	case DRM_FORMAT_C8:
		plane_info->format =
			SURFACE_PIXEL_FORMAT_GRPH_PALETA_256_COLORS;
		break;
	case DRM_FORMAT_RGB565:
		plane_info->format = SURFACE_PIXEL_FORMAT_GRPH_RGB565;
		break;
	case DRM_FORMAT_XRGB8888:
	case DRM_FORMAT_ARGB8888:
		plane_info->format = SURFACE_PIXEL_FORMAT_GRPH_ARGB8888;
		break;
	case DRM_FORMAT_XRGB2101010:
	case DRM_FORMAT_ARGB2101010:
		plane_info->format = SURFACE_PIXEL_FORMAT_GRPH_ARGB2101010;
		break;
	case DRM_FORMAT_XBGR2101010:
	case DRM_FORMAT_ABGR2101010:
		plane_info->format = SURFACE_PIXEL_FORMAT_GRPH_ABGR2101010;
		break;
	case DRM_FORMAT_XBGR8888:
	case DRM_FORMAT_ABGR8888:
		plane_info->format = SURFACE_PIXEL_FORMAT_GRPH_ABGR8888;
		break;
	case DRM_FORMAT_NV21:
		plane_info->format = SURFACE_PIXEL_FORMAT_VIDEO_420_YCbCr;
		break;
	case DRM_FORMAT_NV12:
		plane_info->format = SURFACE_PIXEL_FORMAT_VIDEO_420_YCrCb;
		break;
	case DRM_FORMAT_P010:
		plane_info->format = SURFACE_PIXEL_FORMAT_VIDEO_420_10bpc_YCrCb;
		break;
	case DRM_FORMAT_XRGB16161616F:
	case DRM_FORMAT_ARGB16161616F:
		plane_info->format = SURFACE_PIXEL_FORMAT_GRPH_ARGB16161616F;
		break;
	case DRM_FORMAT_XBGR16161616F:
	case DRM_FORMAT_ABGR16161616F:
		plane_info->format = SURFACE_PIXEL_FORMAT_GRPH_ABGR16161616F;
		break;
	case DRM_FORMAT_XRGB16161616:
	case DRM_FORMAT_ARGB16161616:
		plane_info->format = SURFACE_PIXEL_FORMAT_GRPH_ARGB16161616;
		break;
	case DRM_FORMAT_XBGR16161616:
	case DRM_FORMAT_ABGR16161616:
		plane_info->format = SURFACE_PIXEL_FORMAT_GRPH_ABGR16161616;
		break;
	default:
		DRM_ERROR(
			"Unsupported screen format %p4cc\n",
			&fb->format->format);
		return -EINVAL;
	}

	switch (plane_state->rotation & DRM_MODE_ROTATE_MASK) {
	case DRM_MODE_ROTATE_0:
		plane_info->rotation = ROTATION_ANGLE_0;
		break;
	case DRM_MODE_ROTATE_90:
		plane_info->rotation = ROTATION_ANGLE_90;
		break;
	case DRM_MODE_ROTATE_180:
		plane_info->rotation = ROTATION_ANGLE_180;
		break;
	case DRM_MODE_ROTATE_270:
		plane_info->rotation = ROTATION_ANGLE_270;
		break;
	default:
		plane_info->rotation = ROTATION_ANGLE_0;
		break;
	}


	plane_info->visible = true;
	plane_info->stereo_format = PLANE_STEREO_FORMAT_NONE;

	plane_info->layer_index = 0;

	ret = fill_plane_color_attributes(plane_state, plane_info->format,
					  &plane_info->color_space);
	if (ret)
		return ret;

	ret = fill_plane_buffer_attributes(adev, afb, plane_info->format,
					   plane_info->rotation, tiling_flags,
					   &plane_info->tiling_info,
					   &plane_info->plane_size,
					   &plane_info->dcc, address,
					   tmz_surface, force_disable_dcc);
	if (ret)
		return ret;

	fill_blending_from_plane_state(
		plane_state, &plane_info->per_pixel_alpha, &plane_info->pre_multiplied_alpha,
		&plane_info->global_alpha, &plane_info->global_alpha_value);

	return 0;
}

static int fill_dc_plane_attributes(struct amdgpu_device *adev,
				    struct dc_plane_state *dc_plane_state,
				    struct drm_plane_state *plane_state,
				    struct drm_crtc_state *crtc_state)
{
	struct dm_crtc_state *dm_crtc_state = to_dm_crtc_state(crtc_state);
	struct amdgpu_framebuffer *afb = (struct amdgpu_framebuffer *)plane_state->fb;
	struct dc_scaling_info scaling_info;
	struct dc_plane_info plane_info;
	int ret;
	bool force_disable_dcc = false;

	ret = fill_dc_scaling_info(adev, plane_state, &scaling_info);
	if (ret)
		return ret;

	dc_plane_state->src_rect = scaling_info.src_rect;
	dc_plane_state->dst_rect = scaling_info.dst_rect;
	dc_plane_state->clip_rect = scaling_info.clip_rect;
	dc_plane_state->scaling_quality = scaling_info.scaling_quality;

	force_disable_dcc = adev->asic_type == CHIP_RAVEN && adev->in_suspend;
	ret = fill_dc_plane_info_and_addr(adev, plane_state,
					  afb->tiling_flags,
					  &plane_info,
					  &dc_plane_state->address,
					  afb->tmz_surface,
					  force_disable_dcc);
	if (ret)
		return ret;

	dc_plane_state->format = plane_info.format;
	dc_plane_state->color_space = plane_info.color_space;
	dc_plane_state->format = plane_info.format;
	dc_plane_state->plane_size = plane_info.plane_size;
	dc_plane_state->rotation = plane_info.rotation;
	dc_plane_state->horizontal_mirror = plane_info.horizontal_mirror;
	dc_plane_state->stereo_format = plane_info.stereo_format;
	dc_plane_state->tiling_info = plane_info.tiling_info;
	dc_plane_state->visible = plane_info.visible;
	dc_plane_state->per_pixel_alpha = plane_info.per_pixel_alpha;
	dc_plane_state->pre_multiplied_alpha = plane_info.pre_multiplied_alpha;
	dc_plane_state->global_alpha = plane_info.global_alpha;
	dc_plane_state->global_alpha_value = plane_info.global_alpha_value;
	dc_plane_state->dcc = plane_info.dcc;
	dc_plane_state->layer_index = plane_info.layer_index; // Always returns 0
	dc_plane_state->flip_int_enabled = true;

	/*
	 * Always set input transfer function, since plane state is refreshed
	 * every time.
	 */
	ret = amdgpu_dm_update_plane_color_mgmt(dm_crtc_state, dc_plane_state);
	if (ret)
		return ret;

	return 0;
}

/**
 * fill_dc_dirty_rects() - Fill DC dirty regions for PSR selective updates
 *
 * @plane: DRM plane containing dirty regions that need to be flushed to the eDP
 *         remote fb
 * @old_plane_state: Old state of @plane
 * @new_plane_state: New state of @plane
 * @crtc_state: New state of CRTC connected to the @plane
 * @flip_addrs: DC flip tracking struct, which also tracts dirty rects
 *
 * For PSR SU, DC informs the DMUB uController of dirty rectangle regions
 * (referred to as "damage clips" in DRM nomenclature) that require updating on
 * the eDP remote buffer. The responsibility of specifying the dirty regions is
 * amdgpu_dm's.
 *
 * A damage-aware DRM client should fill the FB_DAMAGE_CLIPS property on the
 * plane with regions that require flushing to the eDP remote buffer. In
 * addition, certain use cases - such as cursor and multi-plane overlay (MPO) -
 * implicitly provide damage clips without any client support via the plane
 * bounds.
 *
 * Today, amdgpu_dm only supports the MPO and cursor usecase.
 *
 * TODO: Also enable for FB_DAMAGE_CLIPS
 */
static void fill_dc_dirty_rects(struct drm_plane *plane,
				struct drm_plane_state *old_plane_state,
				struct drm_plane_state *new_plane_state,
				struct drm_crtc_state *crtc_state,
				struct dc_flip_addrs *flip_addrs)
{
	struct dm_crtc_state *dm_crtc_state = to_dm_crtc_state(crtc_state);
	struct rect *dirty_rects = flip_addrs->dirty_rects;
	uint32_t num_clips;
	bool bb_changed;
	bool fb_changed;
	uint32_t i = 0;

	flip_addrs->dirty_rect_count = 0;

	/*
	 * Cursor plane has it's own dirty rect update interface. See
	 * dcn10_dmub_update_cursor_data and dmub_cmd_update_cursor_info_data
	 */
	if (plane->type == DRM_PLANE_TYPE_CURSOR)
		return;

	/*
	 * Today, we only consider MPO use-case for PSR SU. If MPO not
	 * requested, and there is a plane update, do FFU.
	 */
	if (!dm_crtc_state->mpo_requested) {
		dirty_rects[0].x = 0;
		dirty_rects[0].y = 0;
		dirty_rects[0].width = dm_crtc_state->base.mode.crtc_hdisplay;
		dirty_rects[0].height = dm_crtc_state->base.mode.crtc_vdisplay;
		flip_addrs->dirty_rect_count = 1;
		DRM_DEBUG_DRIVER("[PLANE:%d] PSR FFU dirty rect size (%d, %d)\n",
				 new_plane_state->plane->base.id,
				 dm_crtc_state->base.mode.crtc_hdisplay,
				 dm_crtc_state->base.mode.crtc_vdisplay);
		return;
	}

	/*
	 * MPO is requested. Add entire plane bounding box to dirty rects if
	 * flipped to or damaged.
	 *
	 * If plane is moved or resized, also add old bounding box to dirty
	 * rects.
	 */
	num_clips = drm_plane_get_damage_clips_count(new_plane_state);
	fb_changed = old_plane_state->fb->base.id !=
		     new_plane_state->fb->base.id;
	bb_changed = (old_plane_state->crtc_x != new_plane_state->crtc_x ||
		      old_plane_state->crtc_y != new_plane_state->crtc_y ||
		      old_plane_state->crtc_w != new_plane_state->crtc_w ||
		      old_plane_state->crtc_h != new_plane_state->crtc_h);

	DRM_DEBUG_DRIVER("[PLANE:%d] PSR bb_changed:%d fb_changed:%d num_clips:%d\n",
			 new_plane_state->plane->base.id,
			 bb_changed, fb_changed, num_clips);

	if (num_clips || fb_changed || bb_changed) {
		dirty_rects[i].x = new_plane_state->crtc_x;
		dirty_rects[i].y = new_plane_state->crtc_y;
		dirty_rects[i].width = new_plane_state->crtc_w;
		dirty_rects[i].height = new_plane_state->crtc_h;
		DRM_DEBUG_DRIVER("[PLANE:%d] PSR SU dirty rect at (%d, %d) size (%d, %d)\n",
				 new_plane_state->plane->base.id,
				 dirty_rects[i].x, dirty_rects[i].y,
				 dirty_rects[i].width, dirty_rects[i].height);
		i += 1;
	}

	/* Add old plane bounding-box if plane is moved or resized */
	if (bb_changed) {
		dirty_rects[i].x = old_plane_state->crtc_x;
		dirty_rects[i].y = old_plane_state->crtc_y;
		dirty_rects[i].width = old_plane_state->crtc_w;
		dirty_rects[i].height = old_plane_state->crtc_h;
		DRM_DEBUG_DRIVER("[PLANE:%d] PSR SU dirty rect at (%d, %d) size (%d, %d)\n",
				old_plane_state->plane->base.id,
				dirty_rects[i].x, dirty_rects[i].y,
				dirty_rects[i].width, dirty_rects[i].height);
		i += 1;
	}

	flip_addrs->dirty_rect_count = i;
}

static void update_stream_scaling_settings(const struct drm_display_mode *mode,
					   const struct dm_connector_state *dm_state,
					   struct dc_stream_state *stream)
{
	enum amdgpu_rmx_type rmx_type;

	struct rect src = { 0 }; /* viewport in composition space*/
	struct rect dst = { 0 }; /* stream addressable area */

	/* no mode. nothing to be done */
	if (!mode)
		return;

	/* Full screen scaling by default */
	src.width = mode->hdisplay;
	src.height = mode->vdisplay;
	dst.width = stream->timing.h_addressable;
	dst.height = stream->timing.v_addressable;

	if (dm_state) {
		rmx_type = dm_state->scaling;
		if (rmx_type == RMX_ASPECT || rmx_type == RMX_OFF) {
			if (src.width * dst.height <
					src.height * dst.width) {
				/* height needs less upscaling/more downscaling */
				dst.width = src.width *
						dst.height / src.height;
			} else {
				/* width needs less upscaling/more downscaling */
				dst.height = src.height *
						dst.width / src.width;
			}
		} else if (rmx_type == RMX_CENTER) {
			dst = src;
		}

		dst.x = (stream->timing.h_addressable - dst.width) / 2;
		dst.y = (stream->timing.v_addressable - dst.height) / 2;

		if (dm_state->underscan_enable) {
			dst.x += dm_state->underscan_hborder / 2;
			dst.y += dm_state->underscan_vborder / 2;
			dst.width -= dm_state->underscan_hborder;
			dst.height -= dm_state->underscan_vborder;
		}
	}

	stream->src = src;
	stream->dst = dst;

	DRM_DEBUG_KMS("Destination Rectangle x:%d  y:%d  width:%d  height:%d\n",
		      dst.x, dst.y, dst.width, dst.height);

}

static enum dc_color_depth
convert_color_depth_from_display_info(const struct drm_connector *connector,
				      bool is_y420, int requested_bpc)
{
	uint8_t bpc;

	if (is_y420) {
		bpc = 8;

		/* Cap display bpc based on HDMI 2.0 HF-VSDB */
		if (connector->display_info.hdmi.y420_dc_modes & DRM_EDID_YCBCR420_DC_48)
			bpc = 16;
		else if (connector->display_info.hdmi.y420_dc_modes & DRM_EDID_YCBCR420_DC_36)
			bpc = 12;
		else if (connector->display_info.hdmi.y420_dc_modes & DRM_EDID_YCBCR420_DC_30)
			bpc = 10;
	} else {
		bpc = (uint8_t)connector->display_info.bpc;
		/* Assume 8 bpc by default if no bpc is specified. */
		bpc = bpc ? bpc : 8;
	}

	if (requested_bpc > 0) {
		/*
		 * Cap display bpc based on the user requested value.
		 *
		 * The value for state->max_bpc may not correctly updated
		 * depending on when the connector gets added to the state
		 * or if this was called outside of atomic check, so it
		 * can't be used directly.
		 */
		bpc = min_t(u8, bpc, requested_bpc);

		/* Round down to the nearest even number. */
		bpc = bpc - (bpc & 1);
	}

	switch (bpc) {
	case 0:
		/*
		 * Temporary Work around, DRM doesn't parse color depth for
		 * EDID revision before 1.4
		 * TODO: Fix edid parsing
		 */
		return COLOR_DEPTH_888;
	case 6:
		return COLOR_DEPTH_666;
	case 8:
		return COLOR_DEPTH_888;
	case 10:
		return COLOR_DEPTH_101010;
	case 12:
		return COLOR_DEPTH_121212;
	case 14:
		return COLOR_DEPTH_141414;
	case 16:
		return COLOR_DEPTH_161616;
	default:
		return COLOR_DEPTH_UNDEFINED;
	}
}

static enum dc_aspect_ratio
get_aspect_ratio(const struct drm_display_mode *mode_in)
{
	/* 1-1 mapping, since both enums follow the HDMI spec. */
	return (enum dc_aspect_ratio) mode_in->picture_aspect_ratio;
}

static enum dc_color_space
get_output_color_space(const struct dc_crtc_timing *dc_crtc_timing)
{
	enum dc_color_space color_space = COLOR_SPACE_SRGB;

	switch (dc_crtc_timing->pixel_encoding)	{
	case PIXEL_ENCODING_YCBCR422:
	case PIXEL_ENCODING_YCBCR444:
	case PIXEL_ENCODING_YCBCR420:
	{
		/*
		 * 27030khz is the separation point between HDTV and SDTV
		 * according to HDMI spec, we use YCbCr709 and YCbCr601
		 * respectively
		 */
		if (dc_crtc_timing->pix_clk_100hz > 270300) {
			if (dc_crtc_timing->flags.Y_ONLY)
				color_space =
					COLOR_SPACE_YCBCR709_LIMITED;
			else
				color_space = COLOR_SPACE_YCBCR709;
		} else {
			if (dc_crtc_timing->flags.Y_ONLY)
				color_space =
					COLOR_SPACE_YCBCR601_LIMITED;
			else
				color_space = COLOR_SPACE_YCBCR601;
		}

	}
	break;
	case PIXEL_ENCODING_RGB:
		color_space = COLOR_SPACE_SRGB;
		break;

	default:
		WARN_ON(1);
		break;
	}

	return color_space;
}

static bool adjust_colour_depth_from_display_info(
	struct dc_crtc_timing *timing_out,
	const struct drm_display_info *info)
{
	enum dc_color_depth depth = timing_out->display_color_depth;
	int normalized_clk;
	do {
		normalized_clk = timing_out->pix_clk_100hz / 10;
		/* YCbCr 4:2:0 requires additional adjustment of 1/2 */
		if (timing_out->pixel_encoding == PIXEL_ENCODING_YCBCR420)
			normalized_clk /= 2;
		/* Adjusting pix clock following on HDMI spec based on colour depth */
		switch (depth) {
		case COLOR_DEPTH_888:
			break;
		case COLOR_DEPTH_101010:
			normalized_clk = (normalized_clk * 30) / 24;
			break;
		case COLOR_DEPTH_121212:
			normalized_clk = (normalized_clk * 36) / 24;
			break;
		case COLOR_DEPTH_161616:
			normalized_clk = (normalized_clk * 48) / 24;
			break;
		default:
			/* The above depths are the only ones valid for HDMI. */
			return false;
		}
		if (normalized_clk <= info->max_tmds_clock) {
			timing_out->display_color_depth = depth;
			return true;
		}
	} while (--depth > COLOR_DEPTH_666);
	return false;
}

static void fill_stream_properties_from_drm_display_mode(
	struct dc_stream_state *stream,
	const struct drm_display_mode *mode_in,
	const struct drm_connector *connector,
	const struct drm_connector_state *connector_state,
	const struct dc_stream_state *old_stream,
	int requested_bpc)
{
	struct dc_crtc_timing *timing_out = &stream->timing;
	const struct drm_display_info *info = &connector->display_info;
	struct amdgpu_dm_connector *aconnector = to_amdgpu_dm_connector(connector);
	struct hdmi_vendor_infoframe hv_frame;
	struct hdmi_avi_infoframe avi_frame;

	memset(&hv_frame, 0, sizeof(hv_frame));
	memset(&avi_frame, 0, sizeof(avi_frame));

	timing_out->h_border_left = 0;
	timing_out->h_border_right = 0;
	timing_out->v_border_top = 0;
	timing_out->v_border_bottom = 0;
	/* TODO: un-hardcode */
	if (drm_mode_is_420_only(info, mode_in)
			&& stream->signal == SIGNAL_TYPE_HDMI_TYPE_A)
		timing_out->pixel_encoding = PIXEL_ENCODING_YCBCR420;
	else if (drm_mode_is_420_also(info, mode_in)
			&& aconnector->force_yuv420_output)
		timing_out->pixel_encoding = PIXEL_ENCODING_YCBCR420;
	else if ((connector->display_info.color_formats & DRM_COLOR_FORMAT_YCBCR444)
			&& stream->signal == SIGNAL_TYPE_HDMI_TYPE_A)
		timing_out->pixel_encoding = PIXEL_ENCODING_YCBCR444;
	else
		timing_out->pixel_encoding = PIXEL_ENCODING_RGB;

	timing_out->timing_3d_format = TIMING_3D_FORMAT_NONE;
	timing_out->display_color_depth = convert_color_depth_from_display_info(
		connector,
		(timing_out->pixel_encoding == PIXEL_ENCODING_YCBCR420),
		requested_bpc);
	timing_out->scan_type = SCANNING_TYPE_NODATA;
	timing_out->hdmi_vic = 0;

	if (old_stream) {
		timing_out->vic = old_stream->timing.vic;
		timing_out->flags.HSYNC_POSITIVE_POLARITY = old_stream->timing.flags.HSYNC_POSITIVE_POLARITY;
		timing_out->flags.VSYNC_POSITIVE_POLARITY = old_stream->timing.flags.VSYNC_POSITIVE_POLARITY;
	} else {
		timing_out->vic = drm_match_cea_mode(mode_in);
		if (mode_in->flags & DRM_MODE_FLAG_PHSYNC)
			timing_out->flags.HSYNC_POSITIVE_POLARITY = 1;
		if (mode_in->flags & DRM_MODE_FLAG_PVSYNC)
			timing_out->flags.VSYNC_POSITIVE_POLARITY = 1;
	}

	if (stream->signal == SIGNAL_TYPE_HDMI_TYPE_A) {
		drm_hdmi_avi_infoframe_from_display_mode(&avi_frame, (struct drm_connector *)connector, mode_in);
		timing_out->vic = avi_frame.video_code;
		drm_hdmi_vendor_infoframe_from_display_mode(&hv_frame, (struct drm_connector *)connector, mode_in);
		timing_out->hdmi_vic = hv_frame.vic;
	}

	if (is_freesync_video_mode(mode_in, aconnector)) {
		timing_out->h_addressable = mode_in->hdisplay;
		timing_out->h_total = mode_in->htotal;
		timing_out->h_sync_width = mode_in->hsync_end - mode_in->hsync_start;
		timing_out->h_front_porch = mode_in->hsync_start - mode_in->hdisplay;
		timing_out->v_total = mode_in->vtotal;
		timing_out->v_addressable = mode_in->vdisplay;
		timing_out->v_front_porch = mode_in->vsync_start - mode_in->vdisplay;
		timing_out->v_sync_width = mode_in->vsync_end - mode_in->vsync_start;
		timing_out->pix_clk_100hz = mode_in->clock * 10;
	} else {
		timing_out->h_addressable = mode_in->crtc_hdisplay;
		timing_out->h_total = mode_in->crtc_htotal;
		timing_out->h_sync_width = mode_in->crtc_hsync_end - mode_in->crtc_hsync_start;
		timing_out->h_front_porch = mode_in->crtc_hsync_start - mode_in->crtc_hdisplay;
		timing_out->v_total = mode_in->crtc_vtotal;
		timing_out->v_addressable = mode_in->crtc_vdisplay;
		timing_out->v_front_porch = mode_in->crtc_vsync_start - mode_in->crtc_vdisplay;
		timing_out->v_sync_width = mode_in->crtc_vsync_end - mode_in->crtc_vsync_start;
		timing_out->pix_clk_100hz = mode_in->crtc_clock * 10;
	}

	timing_out->aspect_ratio = get_aspect_ratio(mode_in);

	stream->output_color_space = get_output_color_space(timing_out);

	stream->out_transfer_func->type = TF_TYPE_PREDEFINED;
	stream->out_transfer_func->tf = TRANSFER_FUNCTION_SRGB;
	if (stream->signal == SIGNAL_TYPE_HDMI_TYPE_A) {
		if (!adjust_colour_depth_from_display_info(timing_out, info) &&
		    drm_mode_is_420_also(info, mode_in) &&
		    timing_out->pixel_encoding != PIXEL_ENCODING_YCBCR420) {
			timing_out->pixel_encoding = PIXEL_ENCODING_YCBCR420;
			adjust_colour_depth_from_display_info(timing_out, info);
		}
	}
}

static void fill_audio_info(struct audio_info *audio_info,
			    const struct drm_connector *drm_connector,
			    const struct dc_sink *dc_sink)
{
	int i = 0;
	int cea_revision = 0;
	const struct dc_edid_caps *edid_caps = &dc_sink->edid_caps;

	audio_info->manufacture_id = edid_caps->manufacturer_id;
	audio_info->product_id = edid_caps->product_id;

	cea_revision = drm_connector->display_info.cea_rev;

	strscpy(audio_info->display_name,
		edid_caps->display_name,
		AUDIO_INFO_DISPLAY_NAME_SIZE_IN_CHARS);

	if (cea_revision >= 3) {
		audio_info->mode_count = edid_caps->audio_mode_count;

		for (i = 0; i < audio_info->mode_count; ++i) {
			audio_info->modes[i].format_code =
					(enum audio_format_code)
					(edid_caps->audio_modes[i].format_code);
			audio_info->modes[i].channel_count =
					edid_caps->audio_modes[i].channel_count;
			audio_info->modes[i].sample_rates.all =
					edid_caps->audio_modes[i].sample_rate;
			audio_info->modes[i].sample_size =
					edid_caps->audio_modes[i].sample_size;
		}
	}

	audio_info->flags.all = edid_caps->speaker_flags;

	/* TODO: We only check for the progressive mode, check for interlace mode too */
	if (drm_connector->latency_present[0]) {
		audio_info->video_latency = drm_connector->video_latency[0];
		audio_info->audio_latency = drm_connector->audio_latency[0];
	}

	/* TODO: For DP, video and audio latency should be calculated from DPCD caps */

}

static void
copy_crtc_timing_for_drm_display_mode(const struct drm_display_mode *src_mode,
				      struct drm_display_mode *dst_mode)
{
	dst_mode->crtc_hdisplay = src_mode->crtc_hdisplay;
	dst_mode->crtc_vdisplay = src_mode->crtc_vdisplay;
	dst_mode->crtc_clock = src_mode->crtc_clock;
	dst_mode->crtc_hblank_start = src_mode->crtc_hblank_start;
	dst_mode->crtc_hblank_end = src_mode->crtc_hblank_end;
	dst_mode->crtc_hsync_start =  src_mode->crtc_hsync_start;
	dst_mode->crtc_hsync_end = src_mode->crtc_hsync_end;
	dst_mode->crtc_htotal = src_mode->crtc_htotal;
	dst_mode->crtc_hskew = src_mode->crtc_hskew;
	dst_mode->crtc_vblank_start = src_mode->crtc_vblank_start;
	dst_mode->crtc_vblank_end = src_mode->crtc_vblank_end;
	dst_mode->crtc_vsync_start = src_mode->crtc_vsync_start;
	dst_mode->crtc_vsync_end = src_mode->crtc_vsync_end;
	dst_mode->crtc_vtotal = src_mode->crtc_vtotal;
}

static void
decide_crtc_timing_for_drm_display_mode(struct drm_display_mode *drm_mode,
					const struct drm_display_mode *native_mode,
					bool scale_enabled)
{
	if (scale_enabled) {
		copy_crtc_timing_for_drm_display_mode(native_mode, drm_mode);
	} else if (native_mode->clock == drm_mode->clock &&
			native_mode->htotal == drm_mode->htotal &&
			native_mode->vtotal == drm_mode->vtotal) {
		copy_crtc_timing_for_drm_display_mode(native_mode, drm_mode);
	} else {
		/* no scaling nor amdgpu inserted, no need to patch */
	}
}

static struct dc_sink *
create_fake_sink(struct amdgpu_dm_connector *aconnector)
{
	struct dc_sink_init_data sink_init_data = { 0 };
	struct dc_sink *sink = NULL;
	sink_init_data.link = aconnector->dc_link;
	sink_init_data.sink_signal = aconnector->dc_link->connector_signal;

	sink = dc_sink_create(&sink_init_data);
	if (!sink) {
		DRM_ERROR("Failed to create sink!\n");
		return NULL;
	}
	sink->sink_signal = SIGNAL_TYPE_VIRTUAL;

	return sink;
}

static void set_multisync_trigger_params(
		struct dc_stream_state *stream)
{
	struct dc_stream_state *master = NULL;

	if (stream->triggered_crtc_reset.enabled) {
		master = stream->triggered_crtc_reset.event_source;
		stream->triggered_crtc_reset.event =
			master->timing.flags.VSYNC_POSITIVE_POLARITY ?
			CRTC_EVENT_VSYNC_RISING : CRTC_EVENT_VSYNC_FALLING;
		stream->triggered_crtc_reset.delay = TRIGGER_DELAY_NEXT_PIXEL;
	}
}

static void set_master_stream(struct dc_stream_state *stream_set[],
			      int stream_count)
{
	int j, highest_rfr = 0, master_stream = 0;

	for (j = 0;  j < stream_count; j++) {
		if (stream_set[j] && stream_set[j]->triggered_crtc_reset.enabled) {
			int refresh_rate = 0;

			refresh_rate = (stream_set[j]->timing.pix_clk_100hz*100)/
				(stream_set[j]->timing.h_total*stream_set[j]->timing.v_total);
			if (refresh_rate > highest_rfr) {
				highest_rfr = refresh_rate;
				master_stream = j;
			}
		}
	}
	for (j = 0;  j < stream_count; j++) {
		if (stream_set[j])
			stream_set[j]->triggered_crtc_reset.event_source = stream_set[master_stream];
	}
}

static void dm_enable_per_frame_crtc_master_sync(struct dc_state *context)
{
	int i = 0;
	struct dc_stream_state *stream;

	if (context->stream_count < 2)
		return;
	for (i = 0; i < context->stream_count ; i++) {
		if (!context->streams[i])
			continue;
		/*
		 * TODO: add a function to read AMD VSDB bits and set
		 * crtc_sync_master.multi_sync_enabled flag
		 * For now it's set to false
		 */
	}

	set_master_stream(context->streams, context->stream_count);

	for (i = 0; i < context->stream_count ; i++) {
		stream = context->streams[i];

		if (!stream)
			continue;

		set_multisync_trigger_params(stream);
	}
}

/**
 * DOC: FreeSync Video
 *
 * When a userspace application wants to play a video, the content follows a
 * standard format definition that usually specifies the FPS for that format.
 * The below list illustrates some video format and the expected FPS,
 * respectively:
 *
 * - TV/NTSC (23.976 FPS)
 * - Cinema (24 FPS)
 * - TV/PAL (25 FPS)
 * - TV/NTSC (29.97 FPS)
 * - TV/NTSC (30 FPS)
 * - Cinema HFR (48 FPS)
 * - TV/PAL (50 FPS)
 * - Commonly used (60 FPS)
 * - Multiples of 24 (48,72,96 FPS)
 *
 * The list of standards video format is not huge and can be added to the
 * connector modeset list beforehand. With that, userspace can leverage
 * FreeSync to extends the front porch in order to attain the target refresh
 * rate. Such a switch will happen seamlessly, without screen blanking or
 * reprogramming of the output in any other way. If the userspace requests a
 * modesetting change compatible with FreeSync modes that only differ in the
 * refresh rate, DC will skip the full update and avoid blink during the
 * transition. For example, the video player can change the modesetting from
 * 60Hz to 30Hz for playing TV/NTSC content when it goes full screen without
 * causing any display blink. This same concept can be applied to a mode
 * setting change.
 */
static struct drm_display_mode *
get_highest_refresh_rate_mode(struct amdgpu_dm_connector *aconnector,
		bool use_probed_modes)
{
	struct drm_display_mode *m, *m_pref = NULL;
	u16 current_refresh, highest_refresh;
	struct list_head *list_head = use_probed_modes ?
		&aconnector->base.probed_modes :
		&aconnector->base.modes;

	if (aconnector->freesync_vid_base.clock != 0)
		return &aconnector->freesync_vid_base;

	/* Find the preferred mode */
	list_for_each_entry (m, list_head, head) {
		if (m->type & DRM_MODE_TYPE_PREFERRED) {
			m_pref = m;
			break;
		}
	}

	if (!m_pref) {
		/* Probably an EDID with no preferred mode. Fallback to first entry */
		m_pref = list_first_entry_or_null(
				&aconnector->base.modes, struct drm_display_mode, head);
		if (!m_pref) {
			DRM_DEBUG_DRIVER("No preferred mode found in EDID\n");
			return NULL;
		}
	}

	highest_refresh = drm_mode_vrefresh(m_pref);

	/*
	 * Find the mode with highest refresh rate with same resolution.
	 * For some monitors, preferred mode is not the mode with highest
	 * supported refresh rate.
	 */
	list_for_each_entry (m, list_head, head) {
		current_refresh  = drm_mode_vrefresh(m);

		if (m->hdisplay == m_pref->hdisplay &&
		    m->vdisplay == m_pref->vdisplay &&
		    highest_refresh < current_refresh) {
			highest_refresh = current_refresh;
			m_pref = m;
		}
	}

	drm_mode_copy(&aconnector->freesync_vid_base, m_pref);
	return m_pref;
}

static bool is_freesync_video_mode(const struct drm_display_mode *mode,
		struct amdgpu_dm_connector *aconnector)
{
	struct drm_display_mode *high_mode;
	int timing_diff;

	high_mode = get_highest_refresh_rate_mode(aconnector, false);
	if (!high_mode || !mode)
		return false;

	timing_diff = high_mode->vtotal - mode->vtotal;

	if (high_mode->clock == 0 || high_mode->clock != mode->clock ||
	    high_mode->hdisplay != mode->hdisplay ||
	    high_mode->vdisplay != mode->vdisplay ||
	    high_mode->hsync_start != mode->hsync_start ||
	    high_mode->hsync_end != mode->hsync_end ||
	    high_mode->htotal != mode->htotal ||
	    high_mode->hskew != mode->hskew ||
	    high_mode->vscan != mode->vscan ||
	    high_mode->vsync_start - mode->vsync_start != timing_diff ||
	    high_mode->vsync_end - mode->vsync_end != timing_diff)
		return false;
	else
		return true;
}

#if defined(CONFIG_DRM_AMD_DC_DCN)
static void update_dsc_caps(struct amdgpu_dm_connector *aconnector,
			    struct dc_sink *sink, struct dc_stream_state *stream,
			    struct dsc_dec_dpcd_caps *dsc_caps)
{
	stream->timing.flags.DSC = 0;
	dsc_caps->is_dsc_supported = false;

	if (aconnector->dc_link && (sink->sink_signal == SIGNAL_TYPE_DISPLAY_PORT ||
	    sink->sink_signal == SIGNAL_TYPE_EDP)) {
		if (sink->link->dpcd_caps.dongle_type == DISPLAY_DONGLE_NONE ||
			sink->link->dpcd_caps.dongle_type == DISPLAY_DONGLE_DP_HDMI_CONVERTER)
			dc_dsc_parse_dsc_dpcd(aconnector->dc_link->ctx->dc,
				aconnector->dc_link->dpcd_caps.dsc_caps.dsc_basic_caps.raw,
				aconnector->dc_link->dpcd_caps.dsc_caps.dsc_branch_decoder_caps.raw,
				dsc_caps);
	}
}


static void apply_dsc_policy_for_edp(struct amdgpu_dm_connector *aconnector,
				    struct dc_sink *sink, struct dc_stream_state *stream,
				    struct dsc_dec_dpcd_caps *dsc_caps,
				    uint32_t max_dsc_target_bpp_limit_override)
{
	const struct dc_link_settings *verified_link_cap = NULL;
	uint32_t link_bw_in_kbps;
	uint32_t edp_min_bpp_x16, edp_max_bpp_x16;
	struct dc *dc = sink->ctx->dc;
	struct dc_dsc_bw_range bw_range = {0};
	struct dc_dsc_config dsc_cfg = {0};

	verified_link_cap = dc_link_get_link_cap(stream->link);
	link_bw_in_kbps = dc_link_bandwidth_kbps(stream->link, verified_link_cap);
	edp_min_bpp_x16 = 8 * 16;
	edp_max_bpp_x16 = 8 * 16;

	if (edp_max_bpp_x16 > dsc_caps->edp_max_bits_per_pixel)
		edp_max_bpp_x16 = dsc_caps->edp_max_bits_per_pixel;

	if (edp_max_bpp_x16 < edp_min_bpp_x16)
		edp_min_bpp_x16 = edp_max_bpp_x16;

	if (dc_dsc_compute_bandwidth_range(dc->res_pool->dscs[0],
				dc->debug.dsc_min_slice_height_override,
				edp_min_bpp_x16, edp_max_bpp_x16,
				dsc_caps,
				&stream->timing,
				&bw_range)) {

		if (bw_range.max_kbps < link_bw_in_kbps) {
			if (dc_dsc_compute_config(dc->res_pool->dscs[0],
					dsc_caps,
					dc->debug.dsc_min_slice_height_override,
					max_dsc_target_bpp_limit_override,
					0,
					&stream->timing,
					&dsc_cfg)) {
				stream->timing.dsc_cfg = dsc_cfg;
				stream->timing.flags.DSC = 1;
				stream->timing.dsc_cfg.bits_per_pixel = edp_max_bpp_x16;
			}
			return;
		}
	}

	if (dc_dsc_compute_config(dc->res_pool->dscs[0],
				dsc_caps,
				dc->debug.dsc_min_slice_height_override,
				max_dsc_target_bpp_limit_override,
				link_bw_in_kbps,
				&stream->timing,
				&dsc_cfg)) {
		stream->timing.dsc_cfg = dsc_cfg;
		stream->timing.flags.DSC = 1;
	}
}


static void apply_dsc_policy_for_stream(struct amdgpu_dm_connector *aconnector,
					struct dc_sink *sink, struct dc_stream_state *stream,
					struct dsc_dec_dpcd_caps *dsc_caps)
{
	struct drm_connector *drm_connector = &aconnector->base;
	uint32_t link_bandwidth_kbps;
	uint32_t max_dsc_target_bpp_limit_override = 0;
	struct dc *dc = sink->ctx->dc;
	uint32_t max_supported_bw_in_kbps, timing_bw_in_kbps;
	uint32_t dsc_max_supported_bw_in_kbps;

	link_bandwidth_kbps = dc_link_bandwidth_kbps(aconnector->dc_link,
							dc_link_get_link_cap(aconnector->dc_link));
	if (stream->link && stream->link->local_sink)
		max_dsc_target_bpp_limit_override =
			stream->link->local_sink->edid_caps.panel_patch.max_dsc_target_bpp_limit;

	/* Set DSC policy according to dsc_clock_en */
	dc_dsc_policy_set_enable_dsc_when_not_needed(
		aconnector->dsc_settings.dsc_force_enable == DSC_CLK_FORCE_ENABLE);

	if (aconnector->dc_link && sink->sink_signal == SIGNAL_TYPE_EDP && !dc->debug.disable_dsc_edp &&
	    dc->caps.edp_dsc_support && aconnector->dsc_settings.dsc_force_enable != DSC_CLK_FORCE_DISABLE) {

		apply_dsc_policy_for_edp(aconnector, sink, stream, dsc_caps, max_dsc_target_bpp_limit_override);

	} else if (aconnector->dc_link && sink->sink_signal == SIGNAL_TYPE_DISPLAY_PORT) {
		if (sink->link->dpcd_caps.dongle_type == DISPLAY_DONGLE_NONE) {
			if (dc_dsc_compute_config(aconnector->dc_link->ctx->dc->res_pool->dscs[0],
						dsc_caps,
						aconnector->dc_link->ctx->dc->debug.dsc_min_slice_height_override,
						max_dsc_target_bpp_limit_override,
						link_bandwidth_kbps,
						&stream->timing,
						&stream->timing.dsc_cfg)) {
				stream->timing.flags.DSC = 1;
				DRM_DEBUG_DRIVER("%s: [%s] DSC is selected from SST RX\n", __func__, drm_connector->name);
			}
		} else if (sink->link->dpcd_caps.dongle_type == DISPLAY_DONGLE_DP_HDMI_CONVERTER) {
			timing_bw_in_kbps = dc_bandwidth_in_kbps_from_timing(&stream->timing);
			max_supported_bw_in_kbps = link_bandwidth_kbps;
			dsc_max_supported_bw_in_kbps = link_bandwidth_kbps;

			if (timing_bw_in_kbps > max_supported_bw_in_kbps &&
					max_supported_bw_in_kbps > 0 &&
					dsc_max_supported_bw_in_kbps > 0)
				if (dc_dsc_compute_config(aconnector->dc_link->ctx->dc->res_pool->dscs[0],
						dsc_caps,
						aconnector->dc_link->ctx->dc->debug.dsc_min_slice_height_override,
						max_dsc_target_bpp_limit_override,
						dsc_max_supported_bw_in_kbps,
						&stream->timing,
						&stream->timing.dsc_cfg)) {
					stream->timing.flags.DSC = 1;
					DRM_DEBUG_DRIVER("%s: [%s] DSC is selected from DP-HDMI PCON\n",
									 __func__, drm_connector->name);
				}
		}
	}

	/* Overwrite the stream flag if DSC is enabled through debugfs */
	if (aconnector->dsc_settings.dsc_force_enable == DSC_CLK_FORCE_ENABLE)
		stream->timing.flags.DSC = 1;

	if (stream->timing.flags.DSC && aconnector->dsc_settings.dsc_num_slices_h)
		stream->timing.dsc_cfg.num_slices_h = aconnector->dsc_settings.dsc_num_slices_h;

	if (stream->timing.flags.DSC && aconnector->dsc_settings.dsc_num_slices_v)
		stream->timing.dsc_cfg.num_slices_v = aconnector->dsc_settings.dsc_num_slices_v;

	if (stream->timing.flags.DSC && aconnector->dsc_settings.dsc_bits_per_pixel)
		stream->timing.dsc_cfg.bits_per_pixel = aconnector->dsc_settings.dsc_bits_per_pixel;
}
#endif /* CONFIG_DRM_AMD_DC_DCN */

static struct dc_stream_state *
create_stream_for_sink(struct amdgpu_dm_connector *aconnector,
		       const struct drm_display_mode *drm_mode,
		       const struct dm_connector_state *dm_state,
		       const struct dc_stream_state *old_stream,
		       int requested_bpc)
{
	struct drm_display_mode *preferred_mode = NULL;
	struct drm_connector *drm_connector;
	const struct drm_connector_state *con_state =
		dm_state ? &dm_state->base : NULL;
	struct dc_stream_state *stream = NULL;
	struct drm_display_mode mode = *drm_mode;
	struct drm_display_mode saved_mode;
	struct drm_display_mode *freesync_mode = NULL;
	bool native_mode_found = false;
	bool recalculate_timing = false;
	bool scale = dm_state ? (dm_state->scaling != RMX_OFF) : false;
	int mode_refresh;
	int preferred_refresh = 0;
#if defined(CONFIG_DRM_AMD_DC_DCN)
	struct dsc_dec_dpcd_caps dsc_caps;
#endif

	struct dc_sink *sink = NULL;

	memset(&saved_mode, 0, sizeof(saved_mode));

	if (aconnector == NULL) {
		DRM_ERROR("aconnector is NULL!\n");
		return stream;
	}

	drm_connector = &aconnector->base;

	if (!aconnector->dc_sink) {
		sink = create_fake_sink(aconnector);
		if (!sink)
			return stream;
	} else {
		sink = aconnector->dc_sink;
		dc_sink_retain(sink);
	}

	stream = dc_create_stream_for_sink(sink);

	if (stream == NULL) {
		DRM_ERROR("Failed to create stream for sink!\n");
		goto finish;
	}

	stream->dm_stream_context = aconnector;

	stream->timing.flags.LTE_340MCSC_SCRAMBLE =
		drm_connector->display_info.hdmi.scdc.scrambling.low_rates;

	list_for_each_entry(preferred_mode, &aconnector->base.modes, head) {
		/* Search for preferred mode */
		if (preferred_mode->type & DRM_MODE_TYPE_PREFERRED) {
			native_mode_found = true;
			break;
		}
	}
	if (!native_mode_found)
		preferred_mode = list_first_entry_or_null(
				&aconnector->base.modes,
				struct drm_display_mode,
				head);

	mode_refresh = drm_mode_vrefresh(&mode);

	if (preferred_mode == NULL) {
		/*
		 * This may not be an error, the use case is when we have no
		 * usermode calls to reset and set mode upon hotplug. In this
		 * case, we call set mode ourselves to restore the previous mode
		 * and the modelist may not be filled in in time.
		 */
		DRM_DEBUG_DRIVER("No preferred mode found\n");
	} else {
		recalculate_timing = is_freesync_video_mode(&mode, aconnector);
		if (recalculate_timing) {
			freesync_mode = get_highest_refresh_rate_mode(aconnector, false);
			drm_mode_copy(&saved_mode, &mode);
			drm_mode_copy(&mode, freesync_mode);
		} else {
			decide_crtc_timing_for_drm_display_mode(
					&mode, preferred_mode, scale);

			preferred_refresh = drm_mode_vrefresh(preferred_mode);
		}
	}

	if (recalculate_timing)
		drm_mode_set_crtcinfo(&saved_mode, 0);
	else if (!dm_state)
		drm_mode_set_crtcinfo(&mode, 0);

	/*
	* If scaling is enabled and refresh rate didn't change
	* we copy the vic and polarities of the old timings
	*/
	if (!scale || mode_refresh != preferred_refresh)
		fill_stream_properties_from_drm_display_mode(
			stream, &mode, &aconnector->base, con_state, NULL,
			requested_bpc);
	else
		fill_stream_properties_from_drm_display_mode(
			stream, &mode, &aconnector->base, con_state, old_stream,
			requested_bpc);

#if defined(CONFIG_DRM_AMD_DC_DCN)
	/* SST DSC determination policy */
	update_dsc_caps(aconnector, sink, stream, &dsc_caps);
	if (aconnector->dsc_settings.dsc_force_enable != DSC_CLK_FORCE_DISABLE && dsc_caps.is_dsc_supported)
		apply_dsc_policy_for_stream(aconnector, sink, stream, &dsc_caps);
#endif

	update_stream_scaling_settings(&mode, dm_state, stream);

	fill_audio_info(
		&stream->audio_info,
		drm_connector,
		sink);

	update_stream_signal(stream, sink);

	if (stream->signal == SIGNAL_TYPE_HDMI_TYPE_A)
		mod_build_hf_vsif_infopacket(stream, &stream->vsp_infopacket);

	if (stream->link->psr_settings.psr_feature_enabled) {
		//
		// should decide stream support vsc sdp colorimetry capability
		// before building vsc info packet
		//
		stream->use_vsc_sdp_for_colorimetry = false;
		if (aconnector->dc_sink->sink_signal == SIGNAL_TYPE_DISPLAY_PORT_MST) {
			stream->use_vsc_sdp_for_colorimetry =
				aconnector->dc_sink->is_vsc_sdp_colorimetry_supported;
		} else {
			if (stream->link->dpcd_caps.dprx_feature.bits.VSC_SDP_COLORIMETRY_SUPPORTED)
				stream->use_vsc_sdp_for_colorimetry = true;
		}
		mod_build_vsc_infopacket(stream, &stream->vsc_infopacket, stream->output_color_space);
		aconnector->psr_skip_count = AMDGPU_DM_PSR_ENTRY_DELAY;

	}
finish:
	dc_sink_release(sink);

	return stream;
}

static enum drm_connector_status
amdgpu_dm_connector_detect(struct drm_connector *connector, bool force)
{
	bool connected;
	struct amdgpu_dm_connector *aconnector = to_amdgpu_dm_connector(connector);
<<<<<<< HEAD

	/*
	 * Notes:
	 * 1. This interface is NOT called in context of HPD irq.
	 * 2. This interface *is called* in context of user-mode ioctl. Which
	 * makes it a bad place for *any* MST-related activity.
	 */

	if (aconnector->base.force == DRM_FORCE_UNSPECIFIED &&
	    !aconnector->fake_enable)
		connected = (aconnector->dc_sink != NULL);
	else
		connected = (aconnector->base.force == DRM_FORCE_ON ||
				aconnector->base.force == DRM_FORCE_ON_DIGITAL);

	update_subconnector_property(aconnector);

=======

	/*
	 * Notes:
	 * 1. This interface is NOT called in context of HPD irq.
	 * 2. This interface *is called* in context of user-mode ioctl. Which
	 * makes it a bad place for *any* MST-related activity.
	 */

	if (aconnector->base.force == DRM_FORCE_UNSPECIFIED &&
	    !aconnector->fake_enable)
		connected = (aconnector->dc_sink != NULL);
	else
		connected = (aconnector->base.force == DRM_FORCE_ON ||
				aconnector->base.force == DRM_FORCE_ON_DIGITAL);

	update_subconnector_property(aconnector);

>>>>>>> 0db78532
	return (connected ? connector_status_connected :
			connector_status_disconnected);
}

int amdgpu_dm_connector_atomic_set_property(struct drm_connector *connector,
					    struct drm_connector_state *connector_state,
					    struct drm_property *property,
					    uint64_t val)
{
	struct drm_device *dev = connector->dev;
	struct amdgpu_device *adev = drm_to_adev(dev);
	struct dm_connector_state *dm_old_state =
		to_dm_connector_state(connector->state);
	struct dm_connector_state *dm_new_state =
		to_dm_connector_state(connector_state);

	int ret = -EINVAL;

	if (property == dev->mode_config.scaling_mode_property) {
		enum amdgpu_rmx_type rmx_type;

		switch (val) {
		case DRM_MODE_SCALE_CENTER:
			rmx_type = RMX_CENTER;
			break;
		case DRM_MODE_SCALE_ASPECT:
			rmx_type = RMX_ASPECT;
			break;
		case DRM_MODE_SCALE_FULLSCREEN:
			rmx_type = RMX_FULL;
			break;
		case DRM_MODE_SCALE_NONE:
		default:
			rmx_type = RMX_OFF;
			break;
		}

		if (dm_old_state->scaling == rmx_type)
			return 0;

		dm_new_state->scaling = rmx_type;
		ret = 0;
	} else if (property == adev->mode_info.underscan_hborder_property) {
		dm_new_state->underscan_hborder = val;
		ret = 0;
	} else if (property == adev->mode_info.underscan_vborder_property) {
		dm_new_state->underscan_vborder = val;
		ret = 0;
	} else if (property == adev->mode_info.underscan_property) {
		dm_new_state->underscan_enable = val;
		ret = 0;
	} else if (property == adev->mode_info.abm_level_property) {
		dm_new_state->abm_level = val;
		ret = 0;
	}

	return ret;
}

int amdgpu_dm_connector_atomic_get_property(struct drm_connector *connector,
					    const struct drm_connector_state *state,
					    struct drm_property *property,
					    uint64_t *val)
{
	struct drm_device *dev = connector->dev;
	struct amdgpu_device *adev = drm_to_adev(dev);
	struct dm_connector_state *dm_state =
		to_dm_connector_state(state);
	int ret = -EINVAL;

	if (property == dev->mode_config.scaling_mode_property) {
		switch (dm_state->scaling) {
		case RMX_CENTER:
			*val = DRM_MODE_SCALE_CENTER;
			break;
		case RMX_ASPECT:
			*val = DRM_MODE_SCALE_ASPECT;
			break;
		case RMX_FULL:
			*val = DRM_MODE_SCALE_FULLSCREEN;
			break;
		case RMX_OFF:
		default:
			*val = DRM_MODE_SCALE_NONE;
			break;
		}
		ret = 0;
	} else if (property == adev->mode_info.underscan_hborder_property) {
		*val = dm_state->underscan_hborder;
		ret = 0;
	} else if (property == adev->mode_info.underscan_vborder_property) {
		*val = dm_state->underscan_vborder;
		ret = 0;
	} else if (property == adev->mode_info.underscan_property) {
		*val = dm_state->underscan_enable;
		ret = 0;
	} else if (property == adev->mode_info.abm_level_property) {
		*val = dm_state->abm_level;
		ret = 0;
	}

	return ret;
}

static void amdgpu_dm_connector_unregister(struct drm_connector *connector)
{
	struct amdgpu_dm_connector *amdgpu_dm_connector = to_amdgpu_dm_connector(connector);

	drm_dp_aux_unregister(&amdgpu_dm_connector->dm_dp_aux.aux);
}

static void amdgpu_dm_connector_destroy(struct drm_connector *connector)
{
	struct amdgpu_dm_connector *aconnector = to_amdgpu_dm_connector(connector);
	const struct dc_link *link = aconnector->dc_link;
	struct amdgpu_device *adev = drm_to_adev(connector->dev);
	struct amdgpu_display_manager *dm = &adev->dm;
	int i;

	/*
	 * Call only if mst_mgr was initialized before since it's not done
	 * for all connector types.
	 */
	if (aconnector->mst_mgr.dev)
		drm_dp_mst_topology_mgr_destroy(&aconnector->mst_mgr);

#if defined(CONFIG_BACKLIGHT_CLASS_DEVICE) ||\
	defined(CONFIG_BACKLIGHT_CLASS_DEVICE_MODULE)
	for (i = 0; i < dm->num_of_edps; i++) {
		if ((link == dm->backlight_link[i]) && dm->backlight_dev[i]) {
			backlight_device_unregister(dm->backlight_dev[i]);
			dm->backlight_dev[i] = NULL;
		}
	}
#endif

	if (aconnector->dc_em_sink)
		dc_sink_release(aconnector->dc_em_sink);
	aconnector->dc_em_sink = NULL;
	if (aconnector->dc_sink)
		dc_sink_release(aconnector->dc_sink);
	aconnector->dc_sink = NULL;

	drm_dp_cec_unregister_connector(&aconnector->dm_dp_aux.aux);
	drm_connector_unregister(connector);
	drm_connector_cleanup(connector);
	if (aconnector->i2c) {
		i2c_del_adapter(&aconnector->i2c->base);
		kfree(aconnector->i2c);
	}
	kfree(aconnector->dm_dp_aux.aux.name);

	kfree(connector);
}

void amdgpu_dm_connector_funcs_reset(struct drm_connector *connector)
{
	struct dm_connector_state *state =
		to_dm_connector_state(connector->state);

	if (connector->state)
		__drm_atomic_helper_connector_destroy_state(connector->state);

	kfree(state);

	state = kzalloc(sizeof(*state), GFP_KERNEL);

	if (state) {
		state->scaling = RMX_OFF;
		state->underscan_enable = false;
		state->underscan_hborder = 0;
		state->underscan_vborder = 0;
		state->base.max_requested_bpc = 8;
		state->vcpi_slots = 0;
		state->pbn = 0;

		if (connector->connector_type == DRM_MODE_CONNECTOR_eDP)
			state->abm_level = amdgpu_dm_abm_level;

		__drm_atomic_helper_connector_reset(connector, &state->base);
	}
}

struct drm_connector_state *
amdgpu_dm_connector_atomic_duplicate_state(struct drm_connector *connector)
{
	struct dm_connector_state *state =
		to_dm_connector_state(connector->state);

	struct dm_connector_state *new_state =
			kmemdup(state, sizeof(*state), GFP_KERNEL);

	if (!new_state)
		return NULL;

	__drm_atomic_helper_connector_duplicate_state(connector, &new_state->base);

	new_state->freesync_capable = state->freesync_capable;
	new_state->abm_level = state->abm_level;
	new_state->scaling = state->scaling;
	new_state->underscan_enable = state->underscan_enable;
	new_state->underscan_hborder = state->underscan_hborder;
	new_state->underscan_vborder = state->underscan_vborder;
	new_state->vcpi_slots = state->vcpi_slots;
	new_state->pbn = state->pbn;
	return &new_state->base;
}

static int
amdgpu_dm_connector_late_register(struct drm_connector *connector)
{
	struct amdgpu_dm_connector *amdgpu_dm_connector =
		to_amdgpu_dm_connector(connector);
	int r;

	if ((connector->connector_type == DRM_MODE_CONNECTOR_DisplayPort) ||
	    (connector->connector_type == DRM_MODE_CONNECTOR_eDP)) {
		amdgpu_dm_connector->dm_dp_aux.aux.dev = connector->kdev;
		r = drm_dp_aux_register(&amdgpu_dm_connector->dm_dp_aux.aux);
		if (r)
			return r;
	}

#if defined(CONFIG_DEBUG_FS)
	connector_debugfs_init(amdgpu_dm_connector);
#endif

	return 0;
}

static const struct drm_connector_funcs amdgpu_dm_connector_funcs = {
	.reset = amdgpu_dm_connector_funcs_reset,
	.detect = amdgpu_dm_connector_detect,
	.fill_modes = drm_helper_probe_single_connector_modes,
	.destroy = amdgpu_dm_connector_destroy,
	.atomic_duplicate_state = amdgpu_dm_connector_atomic_duplicate_state,
	.atomic_destroy_state = drm_atomic_helper_connector_destroy_state,
	.atomic_set_property = amdgpu_dm_connector_atomic_set_property,
	.atomic_get_property = amdgpu_dm_connector_atomic_get_property,
	.late_register = amdgpu_dm_connector_late_register,
	.early_unregister = amdgpu_dm_connector_unregister
};

static int get_modes(struct drm_connector *connector)
{
	return amdgpu_dm_connector_get_modes(connector);
}

static void create_eml_sink(struct amdgpu_dm_connector *aconnector)
{
	struct dc_sink_init_data init_params = {
			.link = aconnector->dc_link,
			.sink_signal = SIGNAL_TYPE_VIRTUAL
	};
	struct edid *edid;

	if (!aconnector->base.edid_blob_ptr) {
		DRM_ERROR("No EDID firmware found on connector: %s ,forcing to OFF!\n",
				aconnector->base.name);

		aconnector->base.force = DRM_FORCE_OFF;
		aconnector->base.override_edid = false;
		return;
	}

	edid = (struct edid *) aconnector->base.edid_blob_ptr->data;

	aconnector->edid = edid;

	aconnector->dc_em_sink = dc_link_add_remote_sink(
		aconnector->dc_link,
		(uint8_t *)edid,
		(edid->extensions + 1) * EDID_LENGTH,
		&init_params);

	if (aconnector->base.force == DRM_FORCE_ON) {
		aconnector->dc_sink = aconnector->dc_link->local_sink ?
		aconnector->dc_link->local_sink :
		aconnector->dc_em_sink;
		dc_sink_retain(aconnector->dc_sink);
	}
}

static void handle_edid_mgmt(struct amdgpu_dm_connector *aconnector)
{
	struct dc_link *link = (struct dc_link *)aconnector->dc_link;

	/*
	 * In case of headless boot with force on for DP managed connector
	 * Those settings have to be != 0 to get initial modeset
	 */
	if (link->connector_signal == SIGNAL_TYPE_DISPLAY_PORT) {
		link->verified_link_cap.lane_count = LANE_COUNT_FOUR;
		link->verified_link_cap.link_rate = LINK_RATE_HIGH2;
	}


	aconnector->base.override_edid = true;
	create_eml_sink(aconnector);
}

struct dc_stream_state *
create_validate_stream_for_sink(struct amdgpu_dm_connector *aconnector,
				const struct drm_display_mode *drm_mode,
				const struct dm_connector_state *dm_state,
				const struct dc_stream_state *old_stream)
{
	struct drm_connector *connector = &aconnector->base;
	struct amdgpu_device *adev = drm_to_adev(connector->dev);
	struct dc_stream_state *stream;
	const struct drm_connector_state *drm_state = dm_state ? &dm_state->base : NULL;
	int requested_bpc = drm_state ? drm_state->max_requested_bpc : 8;
	enum dc_status dc_result = DC_OK;

	do {
		stream = create_stream_for_sink(aconnector, drm_mode,
						dm_state, old_stream,
						requested_bpc);
		if (stream == NULL) {
			DRM_ERROR("Failed to create stream for sink!\n");
			break;
		}

		dc_result = dc_validate_stream(adev->dm.dc, stream);
		if (dc_result == DC_OK && stream->signal == SIGNAL_TYPE_DISPLAY_PORT_MST)
			dc_result = dm_dp_mst_is_port_support_mode(aconnector, stream);

		if (dc_result != DC_OK) {
			DRM_DEBUG_KMS("Mode %dx%d (clk %d) failed DC validation with error %d (%s)\n",
				      drm_mode->hdisplay,
				      drm_mode->vdisplay,
				      drm_mode->clock,
				      dc_result,
				      dc_status_to_str(dc_result));

			dc_stream_release(stream);
			stream = NULL;
			requested_bpc -= 2; /* lower bpc to retry validation */
		}

	} while (stream == NULL && requested_bpc >= 6);

	if (dc_result == DC_FAIL_ENC_VALIDATE && !aconnector->force_yuv420_output) {
		DRM_DEBUG_KMS("Retry forcing YCbCr420 encoding\n");

		aconnector->force_yuv420_output = true;
		stream = create_validate_stream_for_sink(aconnector, drm_mode,
						dm_state, old_stream);
		aconnector->force_yuv420_output = false;
	}

	return stream;
}

enum drm_mode_status amdgpu_dm_connector_mode_valid(struct drm_connector *connector,
				   struct drm_display_mode *mode)
{
	int result = MODE_ERROR;
	struct dc_sink *dc_sink;
	/* TODO: Unhardcode stream count */
	struct dc_stream_state *stream;
	struct amdgpu_dm_connector *aconnector = to_amdgpu_dm_connector(connector);

	if ((mode->flags & DRM_MODE_FLAG_INTERLACE) ||
			(mode->flags & DRM_MODE_FLAG_DBLSCAN))
		return result;

	/*
	 * Only run this the first time mode_valid is called to initilialize
	 * EDID mgmt
	 */
	if (aconnector->base.force != DRM_FORCE_UNSPECIFIED &&
		!aconnector->dc_em_sink)
		handle_edid_mgmt(aconnector);

	dc_sink = to_amdgpu_dm_connector(connector)->dc_sink;

	if (dc_sink == NULL && aconnector->base.force != DRM_FORCE_ON_DIGITAL &&
				aconnector->base.force != DRM_FORCE_ON) {
		DRM_ERROR("dc_sink is NULL!\n");
		goto fail;
	}

	stream = create_validate_stream_for_sink(aconnector, mode, NULL, NULL);
	if (stream) {
		dc_stream_release(stream);
		result = MODE_OK;
	}

fail:
	/* TODO: error handling*/
	return result;
}

static int fill_hdr_info_packet(const struct drm_connector_state *state,
				struct dc_info_packet *out)
{
	struct hdmi_drm_infoframe frame;
	unsigned char buf[30]; /* 26 + 4 */
	ssize_t len;
	int ret, i;

	memset(out, 0, sizeof(*out));

	if (!state->hdr_output_metadata)
		return 0;

	ret = drm_hdmi_infoframe_set_hdr_metadata(&frame, state);
	if (ret)
		return ret;

	len = hdmi_drm_infoframe_pack_only(&frame, buf, sizeof(buf));
	if (len < 0)
		return (int)len;

	/* Static metadata is a fixed 26 bytes + 4 byte header. */
	if (len != 30)
		return -EINVAL;

	/* Prepare the infopacket for DC. */
	switch (state->connector->connector_type) {
	case DRM_MODE_CONNECTOR_HDMIA:
		out->hb0 = 0x87; /* type */
		out->hb1 = 0x01; /* version */
		out->hb2 = 0x1A; /* length */
		out->sb[0] = buf[3]; /* checksum */
		i = 1;
		break;

	case DRM_MODE_CONNECTOR_DisplayPort:
	case DRM_MODE_CONNECTOR_eDP:
		out->hb0 = 0x00; /* sdp id, zero */
		out->hb1 = 0x87; /* type */
		out->hb2 = 0x1D; /* payload len - 1 */
		out->hb3 = (0x13 << 2); /* sdp version */
		out->sb[0] = 0x01; /* version */
		out->sb[1] = 0x1A; /* length */
		i = 2;
		break;

	default:
		return -EINVAL;
	}

	memcpy(&out->sb[i], &buf[4], 26);
	out->valid = true;

	print_hex_dump(KERN_DEBUG, "HDR SB:", DUMP_PREFIX_NONE, 16, 1, out->sb,
		       sizeof(out->sb), false);

	return 0;
}

static int
amdgpu_dm_connector_atomic_check(struct drm_connector *conn,
				 struct drm_atomic_state *state)
{
	struct drm_connector_state *new_con_state =
		drm_atomic_get_new_connector_state(state, conn);
	struct drm_connector_state *old_con_state =
		drm_atomic_get_old_connector_state(state, conn);
	struct drm_crtc *crtc = new_con_state->crtc;
	struct drm_crtc_state *new_crtc_state;
	int ret;

	trace_amdgpu_dm_connector_atomic_check(new_con_state);

	if (!crtc)
		return 0;

	if (!drm_connector_atomic_hdr_metadata_equal(old_con_state, new_con_state)) {
		struct dc_info_packet hdr_infopacket;

		ret = fill_hdr_info_packet(new_con_state, &hdr_infopacket);
		if (ret)
			return ret;

		new_crtc_state = drm_atomic_get_crtc_state(state, crtc);
		if (IS_ERR(new_crtc_state))
			return PTR_ERR(new_crtc_state);

		/*
		 * DC considers the stream backends changed if the
		 * static metadata changes. Forcing the modeset also
		 * gives a simple way for userspace to switch from
		 * 8bpc to 10bpc when setting the metadata to enter
		 * or exit HDR.
		 *
		 * Changing the static metadata after it's been
		 * set is permissible, however. So only force a
		 * modeset if we're entering or exiting HDR.
		 */
		new_crtc_state->mode_changed =
			!old_con_state->hdr_output_metadata ||
			!new_con_state->hdr_output_metadata;
	}

	return 0;
}

static const struct drm_connector_helper_funcs
amdgpu_dm_connector_helper_funcs = {
	/*
	 * If hotplugging a second bigger display in FB Con mode, bigger resolution
	 * modes will be filtered by drm_mode_validate_size(), and those modes
	 * are missing after user start lightdm. So we need to renew modes list.
	 * in get_modes call back, not just return the modes count
	 */
	.get_modes = get_modes,
	.mode_valid = amdgpu_dm_connector_mode_valid,
	.atomic_check = amdgpu_dm_connector_atomic_check,
};

static void dm_encoder_helper_disable(struct drm_encoder *encoder)
{

}

int convert_dc_color_depth_into_bpc(enum dc_color_depth display_color_depth)
{
	switch (display_color_depth) {
	case COLOR_DEPTH_666:
		return 6;
	case COLOR_DEPTH_888:
		return 8;
	case COLOR_DEPTH_101010:
		return 10;
	case COLOR_DEPTH_121212:
		return 12;
	case COLOR_DEPTH_141414:
		return 14;
	case COLOR_DEPTH_161616:
		return 16;
	default:
		break;
	}
	return 0;
}

static int dm_encoder_helper_atomic_check(struct drm_encoder *encoder,
					  struct drm_crtc_state *crtc_state,
					  struct drm_connector_state *conn_state)
{
	struct drm_atomic_state *state = crtc_state->state;
	struct drm_connector *connector = conn_state->connector;
	struct amdgpu_dm_connector *aconnector = to_amdgpu_dm_connector(connector);
	struct dm_connector_state *dm_new_connector_state = to_dm_connector_state(conn_state);
	const struct drm_display_mode *adjusted_mode = &crtc_state->adjusted_mode;
	struct drm_dp_mst_topology_mgr *mst_mgr;
	struct drm_dp_mst_port *mst_port;
	enum dc_color_depth color_depth;
	int clock, bpp = 0;
	bool is_y420 = false;

	if (!aconnector->port || !aconnector->dc_sink)
		return 0;

	mst_port = aconnector->port;
	mst_mgr = &aconnector->mst_port->mst_mgr;

	if (!crtc_state->connectors_changed && !crtc_state->mode_changed)
		return 0;

	if (!state->duplicated) {
		int max_bpc = conn_state->max_requested_bpc;
		is_y420 = drm_mode_is_420_also(&connector->display_info, adjusted_mode) &&
			  aconnector->force_yuv420_output;
		color_depth = convert_color_depth_from_display_info(connector,
								    is_y420,
								    max_bpc);
		bpp = convert_dc_color_depth_into_bpc(color_depth) * 3;
		clock = adjusted_mode->clock;
		dm_new_connector_state->pbn = drm_dp_calc_pbn_mode(clock, bpp, false);
	}
	dm_new_connector_state->vcpi_slots = drm_dp_atomic_find_vcpi_slots(state,
									   mst_mgr,
									   mst_port,
									   dm_new_connector_state->pbn,
									   dm_mst_get_pbn_divider(aconnector->dc_link));
	if (dm_new_connector_state->vcpi_slots < 0) {
		DRM_DEBUG_ATOMIC("failed finding vcpi slots: %d\n", (int)dm_new_connector_state->vcpi_slots);
		return dm_new_connector_state->vcpi_slots;
	}
	return 0;
}

const struct drm_encoder_helper_funcs amdgpu_dm_encoder_helper_funcs = {
	.disable = dm_encoder_helper_disable,
	.atomic_check = dm_encoder_helper_atomic_check
};

#if defined(CONFIG_DRM_AMD_DC_DCN)
static int dm_update_mst_vcpi_slots_for_dsc(struct drm_atomic_state *state,
					    struct dc_state *dc_state,
					    struct dsc_mst_fairness_vars *vars)
{
	struct dc_stream_state *stream = NULL;
	struct drm_connector *connector;
	struct drm_connector_state *new_con_state;
	struct amdgpu_dm_connector *aconnector;
	struct dm_connector_state *dm_conn_state;
	int i, j;
	int vcpi, pbn_div, pbn, slot_num = 0;

	for_each_new_connector_in_state(state, connector, new_con_state, i) {

		aconnector = to_amdgpu_dm_connector(connector);

		if (!aconnector->port)
			continue;

		if (!new_con_state || !new_con_state->crtc)
			continue;

		dm_conn_state = to_dm_connector_state(new_con_state);

		for (j = 0; j < dc_state->stream_count; j++) {
			stream = dc_state->streams[j];
			if (!stream)
				continue;

			if ((struct amdgpu_dm_connector *)stream->dm_stream_context == aconnector)
				break;

			stream = NULL;
		}

		if (!stream)
			continue;

		pbn_div = dm_mst_get_pbn_divider(stream->link);
		/* pbn is calculated by compute_mst_dsc_configs_for_state*/
		for (j = 0; j < dc_state->stream_count; j++) {
			if (vars[j].aconnector == aconnector) {
				pbn = vars[j].pbn;
				break;
			}
		}

		if (j == dc_state->stream_count)
			continue;

		slot_num = DIV_ROUND_UP(pbn, pbn_div);

		if (stream->timing.flags.DSC != 1) {
			dm_conn_state->pbn = pbn;
			dm_conn_state->vcpi_slots = slot_num;

			drm_dp_mst_atomic_enable_dsc(state,
						     aconnector->port,
						     dm_conn_state->pbn,
						     0,
						     false);
			continue;
		}

		vcpi = drm_dp_mst_atomic_enable_dsc(state,
						    aconnector->port,
						    pbn, pbn_div,
						    true);
		if (vcpi < 0)
			return vcpi;

		dm_conn_state->pbn = pbn;
		dm_conn_state->vcpi_slots = vcpi;
	}
	return 0;
}
#endif

static int to_drm_connector_type(enum signal_type st)
{
	switch (st) {
	case SIGNAL_TYPE_HDMI_TYPE_A:
		return DRM_MODE_CONNECTOR_HDMIA;
	case SIGNAL_TYPE_EDP:
		return DRM_MODE_CONNECTOR_eDP;
	case SIGNAL_TYPE_LVDS:
		return DRM_MODE_CONNECTOR_LVDS;
	case SIGNAL_TYPE_RGB:
		return DRM_MODE_CONNECTOR_VGA;
	case SIGNAL_TYPE_DISPLAY_PORT:
	case SIGNAL_TYPE_DISPLAY_PORT_MST:
		return DRM_MODE_CONNECTOR_DisplayPort;
	case SIGNAL_TYPE_DVI_DUAL_LINK:
	case SIGNAL_TYPE_DVI_SINGLE_LINK:
		return DRM_MODE_CONNECTOR_DVID;
	case SIGNAL_TYPE_VIRTUAL:
		return DRM_MODE_CONNECTOR_VIRTUAL;

	default:
		return DRM_MODE_CONNECTOR_Unknown;
	}
}

static struct drm_encoder *amdgpu_dm_connector_to_encoder(struct drm_connector *connector)
{
	struct drm_encoder *encoder;

	/* There is only one encoder per connector */
	drm_connector_for_each_possible_encoder(connector, encoder)
		return encoder;

	return NULL;
}

static void amdgpu_dm_get_native_mode(struct drm_connector *connector)
{
	struct drm_encoder *encoder;
	struct amdgpu_encoder *amdgpu_encoder;

	encoder = amdgpu_dm_connector_to_encoder(connector);

	if (encoder == NULL)
		return;

	amdgpu_encoder = to_amdgpu_encoder(encoder);

	amdgpu_encoder->native_mode.clock = 0;

	if (!list_empty(&connector->probed_modes)) {
		struct drm_display_mode *preferred_mode = NULL;

		list_for_each_entry(preferred_mode,
				    &connector->probed_modes,
				    head) {
			if (preferred_mode->type & DRM_MODE_TYPE_PREFERRED)
				amdgpu_encoder->native_mode = *preferred_mode;

			break;
		}

	}
}

static struct drm_display_mode *
amdgpu_dm_create_common_mode(struct drm_encoder *encoder,
			     char *name,
			     int hdisplay, int vdisplay)
{
	struct drm_device *dev = encoder->dev;
	struct amdgpu_encoder *amdgpu_encoder = to_amdgpu_encoder(encoder);
	struct drm_display_mode *mode = NULL;
	struct drm_display_mode *native_mode = &amdgpu_encoder->native_mode;

	mode = drm_mode_duplicate(dev, native_mode);

	if (mode == NULL)
		return NULL;

	mode->hdisplay = hdisplay;
	mode->vdisplay = vdisplay;
	mode->type &= ~DRM_MODE_TYPE_PREFERRED;
	strscpy(mode->name, name, DRM_DISPLAY_MODE_LEN);

	return mode;

}

static void amdgpu_dm_connector_add_common_modes(struct drm_encoder *encoder,
						 struct drm_connector *connector)
{
	struct amdgpu_encoder *amdgpu_encoder = to_amdgpu_encoder(encoder);
	struct drm_display_mode *mode = NULL;
	struct drm_display_mode *native_mode = &amdgpu_encoder->native_mode;
	struct amdgpu_dm_connector *amdgpu_dm_connector =
				to_amdgpu_dm_connector(connector);
	int i;
	int n;
	struct mode_size {
		char name[DRM_DISPLAY_MODE_LEN];
		int w;
		int h;
	} common_modes[] = {
		{  "640x480",  640,  480},
		{  "800x600",  800,  600},
		{ "1024x768", 1024,  768},
		{ "1280x720", 1280,  720},
		{ "1280x800", 1280,  800},
		{"1280x1024", 1280, 1024},
		{ "1440x900", 1440,  900},
		{"1680x1050", 1680, 1050},
		{"1600x1200", 1600, 1200},
		{"1920x1080", 1920, 1080},
		{"1920x1200", 1920, 1200}
	};

	n = ARRAY_SIZE(common_modes);

	for (i = 0; i < n; i++) {
		struct drm_display_mode *curmode = NULL;
		bool mode_existed = false;

		if (common_modes[i].w > native_mode->hdisplay ||
		    common_modes[i].h > native_mode->vdisplay ||
		   (common_modes[i].w == native_mode->hdisplay &&
		    common_modes[i].h == native_mode->vdisplay))
			continue;

		list_for_each_entry(curmode, &connector->probed_modes, head) {
			if (common_modes[i].w == curmode->hdisplay &&
			    common_modes[i].h == curmode->vdisplay) {
				mode_existed = true;
				break;
			}
		}

		if (mode_existed)
			continue;

		mode = amdgpu_dm_create_common_mode(encoder,
				common_modes[i].name, common_modes[i].w,
				common_modes[i].h);
		if (!mode)
			continue;

		drm_mode_probed_add(connector, mode);
		amdgpu_dm_connector->num_modes++;
	}
}

static void amdgpu_set_panel_orientation(struct drm_connector *connector)
{
	struct drm_encoder *encoder;
	struct amdgpu_encoder *amdgpu_encoder;
	const struct drm_display_mode *native_mode;

	if (connector->connector_type != DRM_MODE_CONNECTOR_eDP &&
	    connector->connector_type != DRM_MODE_CONNECTOR_LVDS)
		return;

	mutex_lock(&connector->dev->mode_config.mutex);
	amdgpu_dm_connector_get_modes(connector);
	mutex_unlock(&connector->dev->mode_config.mutex);

	encoder = amdgpu_dm_connector_to_encoder(connector);
	if (!encoder)
		return;

	amdgpu_encoder = to_amdgpu_encoder(encoder);

	native_mode = &amdgpu_encoder->native_mode;
	if (native_mode->hdisplay == 0 || native_mode->vdisplay == 0)
		return;

	drm_connector_set_panel_orientation_with_quirk(connector,
						       DRM_MODE_PANEL_ORIENTATION_UNKNOWN,
						       native_mode->hdisplay,
						       native_mode->vdisplay);
}

static void amdgpu_dm_connector_ddc_get_modes(struct drm_connector *connector,
					      struct edid *edid)
{
	struct amdgpu_dm_connector *amdgpu_dm_connector =
			to_amdgpu_dm_connector(connector);

	if (edid) {
		/* empty probed_modes */
		INIT_LIST_HEAD(&connector->probed_modes);
		amdgpu_dm_connector->num_modes =
				drm_add_edid_modes(connector, edid);

		/* sorting the probed modes before calling function
		 * amdgpu_dm_get_native_mode() since EDID can have
		 * more than one preferred mode. The modes that are
		 * later in the probed mode list could be of higher
		 * and preferred resolution. For example, 3840x2160
		 * resolution in base EDID preferred timing and 4096x2160
		 * preferred resolution in DID extension block later.
		 */
		drm_mode_sort(&connector->probed_modes);
		amdgpu_dm_get_native_mode(connector);

		/* Freesync capabilities are reset by calling
		 * drm_add_edid_modes() and need to be
		 * restored here.
		 */
		amdgpu_dm_update_freesync_caps(connector, edid);
	} else {
		amdgpu_dm_connector->num_modes = 0;
	}
}

static bool is_duplicate_mode(struct amdgpu_dm_connector *aconnector,
			      struct drm_display_mode *mode)
{
	struct drm_display_mode *m;

	list_for_each_entry (m, &aconnector->base.probed_modes, head) {
		if (drm_mode_equal(m, mode))
			return true;
	}

	return false;
}

static uint add_fs_modes(struct amdgpu_dm_connector *aconnector)
{
	const struct drm_display_mode *m;
	struct drm_display_mode *new_mode;
	uint i;
	uint32_t new_modes_count = 0;

	/* Standard FPS values
	 *
	 * 23.976       - TV/NTSC
	 * 24 	        - Cinema
	 * 25 	        - TV/PAL
	 * 29.97        - TV/NTSC
	 * 30 	        - TV/NTSC
	 * 48 	        - Cinema HFR
	 * 50 	        - TV/PAL
	 * 60 	        - Commonly used
	 * 48,72,96,120 - Multiples of 24
	 */
	static const uint32_t common_rates[] = {
		23976, 24000, 25000, 29970, 30000,
		48000, 50000, 60000, 72000, 96000, 120000
	};

	/*
	 * Find mode with highest refresh rate with the same resolution
	 * as the preferred mode. Some monitors report a preferred mode
	 * with lower resolution than the highest refresh rate supported.
	 */

	m = get_highest_refresh_rate_mode(aconnector, true);
	if (!m)
		return 0;

	for (i = 0; i < ARRAY_SIZE(common_rates); i++) {
		uint64_t target_vtotal, target_vtotal_diff;
		uint64_t num, den;

		if (drm_mode_vrefresh(m) * 1000 < common_rates[i])
			continue;

		if (common_rates[i] < aconnector->min_vfreq * 1000 ||
		    common_rates[i] > aconnector->max_vfreq * 1000)
			continue;

		num = (unsigned long long)m->clock * 1000 * 1000;
		den = common_rates[i] * (unsigned long long)m->htotal;
		target_vtotal = div_u64(num, den);
		target_vtotal_diff = target_vtotal - m->vtotal;

		/* Check for illegal modes */
		if (m->vsync_start + target_vtotal_diff < m->vdisplay ||
		    m->vsync_end + target_vtotal_diff < m->vsync_start ||
		    m->vtotal + target_vtotal_diff < m->vsync_end)
			continue;

		new_mode = drm_mode_duplicate(aconnector->base.dev, m);
		if (!new_mode)
			goto out;

		new_mode->vtotal += (u16)target_vtotal_diff;
		new_mode->vsync_start += (u16)target_vtotal_diff;
		new_mode->vsync_end += (u16)target_vtotal_diff;
		new_mode->type &= ~DRM_MODE_TYPE_PREFERRED;
		new_mode->type |= DRM_MODE_TYPE_DRIVER;

		if (!is_duplicate_mode(aconnector, new_mode)) {
			drm_mode_probed_add(&aconnector->base, new_mode);
			new_modes_count += 1;
		} else
			drm_mode_destroy(aconnector->base.dev, new_mode);
	}
 out:
	return new_modes_count;
}

static void amdgpu_dm_connector_add_freesync_modes(struct drm_connector *connector,
						   struct edid *edid)
{
	struct amdgpu_dm_connector *amdgpu_dm_connector =
		to_amdgpu_dm_connector(connector);

	if (!edid)
		return;

	if (amdgpu_dm_connector->max_vfreq - amdgpu_dm_connector->min_vfreq > 10)
		amdgpu_dm_connector->num_modes +=
			add_fs_modes(amdgpu_dm_connector);
}

static int amdgpu_dm_connector_get_modes(struct drm_connector *connector)
{
	struct amdgpu_dm_connector *amdgpu_dm_connector =
			to_amdgpu_dm_connector(connector);
	struct drm_encoder *encoder;
	struct edid *edid = amdgpu_dm_connector->edid;

	encoder = amdgpu_dm_connector_to_encoder(connector);

	if (!drm_edid_is_valid(edid)) {
		amdgpu_dm_connector->num_modes =
				drm_add_modes_noedid(connector, 640, 480);
	} else {
		amdgpu_dm_connector_ddc_get_modes(connector, edid);
		amdgpu_dm_connector_add_common_modes(encoder, connector);
		amdgpu_dm_connector_add_freesync_modes(connector, edid);
	}
	amdgpu_dm_fbc_init(connector);

	return amdgpu_dm_connector->num_modes;
}

void amdgpu_dm_connector_init_helper(struct amdgpu_display_manager *dm,
				     struct amdgpu_dm_connector *aconnector,
				     int connector_type,
				     struct dc_link *link,
				     int link_index)
{
	struct amdgpu_device *adev = drm_to_adev(dm->ddev);

	/*
	 * Some of the properties below require access to state, like bpc.
	 * Allocate some default initial connector state with our reset helper.
	 */
	if (aconnector->base.funcs->reset)
		aconnector->base.funcs->reset(&aconnector->base);

	aconnector->connector_id = link_index;
	aconnector->dc_link = link;
	aconnector->base.interlace_allowed = false;
	aconnector->base.doublescan_allowed = false;
	aconnector->base.stereo_allowed = false;
	aconnector->base.dpms = DRM_MODE_DPMS_OFF;
	aconnector->hpd.hpd = AMDGPU_HPD_NONE; /* not used */
	aconnector->audio_inst = -1;
	mutex_init(&aconnector->hpd_lock);

	/*
	 * configure support HPD hot plug connector_>polled default value is 0
	 * which means HPD hot plug not supported
	 */
	switch (connector_type) {
	case DRM_MODE_CONNECTOR_HDMIA:
		aconnector->base.polled = DRM_CONNECTOR_POLL_HPD;
		aconnector->base.ycbcr_420_allowed =
			link->link_enc->features.hdmi_ycbcr420_supported ? true : false;
		break;
	case DRM_MODE_CONNECTOR_DisplayPort:
		aconnector->base.polled = DRM_CONNECTOR_POLL_HPD;
		link->link_enc = link_enc_cfg_get_link_enc(link);
		ASSERT(link->link_enc);
		if (link->link_enc)
			aconnector->base.ycbcr_420_allowed =
			link->link_enc->features.dp_ycbcr420_supported ? true : false;
		break;
	case DRM_MODE_CONNECTOR_DVID:
		aconnector->base.polled = DRM_CONNECTOR_POLL_HPD;
		break;
	default:
		break;
	}

	drm_object_attach_property(&aconnector->base.base,
				dm->ddev->mode_config.scaling_mode_property,
				DRM_MODE_SCALE_NONE);

	drm_object_attach_property(&aconnector->base.base,
				adev->mode_info.underscan_property,
				UNDERSCAN_OFF);
	drm_object_attach_property(&aconnector->base.base,
				adev->mode_info.underscan_hborder_property,
				0);
	drm_object_attach_property(&aconnector->base.base,
				adev->mode_info.underscan_vborder_property,
				0);

	if (!aconnector->mst_port)
		drm_connector_attach_max_bpc_property(&aconnector->base, 8, 16);

	/* This defaults to the max in the range, but we want 8bpc for non-edp. */
	aconnector->base.state->max_bpc = (connector_type == DRM_MODE_CONNECTOR_eDP) ? 16 : 8;
	aconnector->base.state->max_requested_bpc = aconnector->base.state->max_bpc;

	if (connector_type == DRM_MODE_CONNECTOR_eDP &&
	    (dc_is_dmcu_initialized(adev->dm.dc) || adev->dm.dc->ctx->dmub_srv)) {
		drm_object_attach_property(&aconnector->base.base,
				adev->mode_info.abm_level_property, 0);
	}

	if (connector_type == DRM_MODE_CONNECTOR_HDMIA ||
	    connector_type == DRM_MODE_CONNECTOR_DisplayPort ||
	    connector_type == DRM_MODE_CONNECTOR_eDP) {
		drm_connector_attach_hdr_output_metadata_property(&aconnector->base);

		if (!aconnector->mst_port)
			drm_connector_attach_vrr_capable_property(&aconnector->base);

#ifdef CONFIG_DRM_AMD_DC_HDCP
		if (adev->dm.hdcp_workqueue)
			drm_connector_attach_content_protection_property(&aconnector->base, true);
#endif
	}
}

static int amdgpu_dm_i2c_xfer(struct i2c_adapter *i2c_adap,
			      struct i2c_msg *msgs, int num)
{
	struct amdgpu_i2c_adapter *i2c = i2c_get_adapdata(i2c_adap);
	struct ddc_service *ddc_service = i2c->ddc_service;
	struct i2c_command cmd;
	int i;
	int result = -EIO;

	cmd.payloads = kcalloc(num, sizeof(struct i2c_payload), GFP_KERNEL);

	if (!cmd.payloads)
		return result;

	cmd.number_of_payloads = num;
	cmd.engine = I2C_COMMAND_ENGINE_DEFAULT;
	cmd.speed = 100;

	for (i = 0; i < num; i++) {
		cmd.payloads[i].write = !(msgs[i].flags & I2C_M_RD);
		cmd.payloads[i].address = msgs[i].addr;
		cmd.payloads[i].length = msgs[i].len;
		cmd.payloads[i].data = msgs[i].buf;
	}

	if (dc_submit_i2c(
			ddc_service->ctx->dc,
			ddc_service->link->link_index,
			&cmd))
		result = num;

	kfree(cmd.payloads);
	return result;
}

static u32 amdgpu_dm_i2c_func(struct i2c_adapter *adap)
{
	return I2C_FUNC_I2C | I2C_FUNC_SMBUS_EMUL;
}

static const struct i2c_algorithm amdgpu_dm_i2c_algo = {
	.master_xfer = amdgpu_dm_i2c_xfer,
	.functionality = amdgpu_dm_i2c_func,
};

static struct amdgpu_i2c_adapter *
create_i2c(struct ddc_service *ddc_service,
	   int link_index,
	   int *res)
{
	struct amdgpu_device *adev = ddc_service->ctx->driver_context;
	struct amdgpu_i2c_adapter *i2c;

	i2c = kzalloc(sizeof(struct amdgpu_i2c_adapter), GFP_KERNEL);
	if (!i2c)
		return NULL;
	i2c->base.owner = THIS_MODULE;
	i2c->base.class = I2C_CLASS_DDC;
	i2c->base.dev.parent = &adev->pdev->dev;
	i2c->base.algo = &amdgpu_dm_i2c_algo;
	snprintf(i2c->base.name, sizeof(i2c->base.name), "AMDGPU DM i2c hw bus %d", link_index);
	i2c_set_adapdata(&i2c->base, i2c);
	i2c->ddc_service = ddc_service;

	return i2c;
}


/*
 * Note: this function assumes that dc_link_detect() was called for the
 * dc_link which will be represented by this aconnector.
 */
static int amdgpu_dm_connector_init(struct amdgpu_display_manager *dm,
				    struct amdgpu_dm_connector *aconnector,
				    uint32_t link_index,
				    struct amdgpu_encoder *aencoder)
{
	int res = 0;
	int connector_type;
	struct dc *dc = dm->dc;
	struct dc_link *link = dc_get_link_at_index(dc, link_index);
	struct amdgpu_i2c_adapter *i2c;

	link->priv = aconnector;

	DRM_DEBUG_DRIVER("%s()\n", __func__);

	i2c = create_i2c(link->ddc, link->link_index, &res);
	if (!i2c) {
		DRM_ERROR("Failed to create i2c adapter data\n");
		return -ENOMEM;
	}

	aconnector->i2c = i2c;
	res = i2c_add_adapter(&i2c->base);

	if (res) {
		DRM_ERROR("Failed to register hw i2c %d\n", link->link_index);
		goto out_free;
	}

	connector_type = to_drm_connector_type(link->connector_signal);

	res = drm_connector_init_with_ddc(
			dm->ddev,
			&aconnector->base,
			&amdgpu_dm_connector_funcs,
			connector_type,
			&i2c->base);

	if (res) {
		DRM_ERROR("connector_init failed\n");
		aconnector->connector_id = -1;
		goto out_free;
	}

	drm_connector_helper_add(
			&aconnector->base,
			&amdgpu_dm_connector_helper_funcs);

	amdgpu_dm_connector_init_helper(
		dm,
		aconnector,
		connector_type,
		link,
		link_index);

	drm_connector_attach_encoder(
		&aconnector->base, &aencoder->base);

	if (connector_type == DRM_MODE_CONNECTOR_DisplayPort
		|| connector_type == DRM_MODE_CONNECTOR_eDP)
		amdgpu_dm_initialize_dp_connector(dm, aconnector, link->link_index);

out_free:
	if (res) {
		kfree(i2c);
		aconnector->i2c = NULL;
	}
	return res;
}

int amdgpu_dm_get_encoder_crtc_mask(struct amdgpu_device *adev)
{
	switch (adev->mode_info.num_crtc) {
	case 1:
		return 0x1;
	case 2:
		return 0x3;
	case 3:
		return 0x7;
	case 4:
		return 0xf;
	case 5:
		return 0x1f;
	case 6:
	default:
		return 0x3f;
	}
}

static int amdgpu_dm_encoder_init(struct drm_device *dev,
				  struct amdgpu_encoder *aencoder,
				  uint32_t link_index)
{
	struct amdgpu_device *adev = drm_to_adev(dev);

	int res = drm_encoder_init(dev,
				   &aencoder->base,
				   &amdgpu_dm_encoder_funcs,
				   DRM_MODE_ENCODER_TMDS,
				   NULL);

	aencoder->base.possible_crtcs = amdgpu_dm_get_encoder_crtc_mask(adev);

	if (!res)
		aencoder->encoder_id = link_index;
	else
		aencoder->encoder_id = -1;

	drm_encoder_helper_add(&aencoder->base, &amdgpu_dm_encoder_helper_funcs);

	return res;
}

static void manage_dm_interrupts(struct amdgpu_device *adev,
				 struct amdgpu_crtc *acrtc,
				 bool enable)
{
	/*
	 * We have no guarantee that the frontend index maps to the same
	 * backend index - some even map to more than one.
	 *
	 * TODO: Use a different interrupt or check DC itself for the mapping.
	 */
	int irq_type =
		amdgpu_display_crtc_idx_to_irq_type(
			adev,
			acrtc->crtc_id);

	if (enable) {
		drm_crtc_vblank_on(&acrtc->base);
		amdgpu_irq_get(
			adev,
			&adev->pageflip_irq,
			irq_type);
#if defined(CONFIG_DRM_AMD_SECURE_DISPLAY)
		amdgpu_irq_get(
			adev,
			&adev->vline0_irq,
			irq_type);
#endif
	} else {
#if defined(CONFIG_DRM_AMD_SECURE_DISPLAY)
		amdgpu_irq_put(
			adev,
			&adev->vline0_irq,
			irq_type);
#endif
		amdgpu_irq_put(
			adev,
			&adev->pageflip_irq,
			irq_type);
		drm_crtc_vblank_off(&acrtc->base);
	}
}

static void dm_update_pflip_irq_state(struct amdgpu_device *adev,
				      struct amdgpu_crtc *acrtc)
{
	int irq_type =
		amdgpu_display_crtc_idx_to_irq_type(adev, acrtc->crtc_id);

	/**
	 * This reads the current state for the IRQ and force reapplies
	 * the setting to hardware.
	 */
	amdgpu_irq_update(adev, &adev->pageflip_irq, irq_type);
}

static bool
is_scaling_state_different(const struct dm_connector_state *dm_state,
			   const struct dm_connector_state *old_dm_state)
{
	if (dm_state->scaling != old_dm_state->scaling)
		return true;
	if (!dm_state->underscan_enable && old_dm_state->underscan_enable) {
		if (old_dm_state->underscan_hborder != 0 && old_dm_state->underscan_vborder != 0)
			return true;
	} else  if (dm_state->underscan_enable && !old_dm_state->underscan_enable) {
		if (dm_state->underscan_hborder != 0 && dm_state->underscan_vborder != 0)
			return true;
	} else if (dm_state->underscan_hborder != old_dm_state->underscan_hborder ||
		   dm_state->underscan_vborder != old_dm_state->underscan_vborder)
		return true;
	return false;
}

#ifdef CONFIG_DRM_AMD_DC_HDCP
static bool is_content_protection_different(struct drm_connector_state *state,
					    const struct drm_connector_state *old_state,
					    const struct drm_connector *connector, struct hdcp_workqueue *hdcp_w)
{
	struct amdgpu_dm_connector *aconnector = to_amdgpu_dm_connector(connector);
	struct dm_connector_state *dm_con_state = to_dm_connector_state(connector->state);

	/* Handle: Type0/1 change */
	if (old_state->hdcp_content_type != state->hdcp_content_type &&
	    state->content_protection != DRM_MODE_CONTENT_PROTECTION_UNDESIRED) {
		state->content_protection = DRM_MODE_CONTENT_PROTECTION_DESIRED;
		return true;
	}

	/* CP is being re enabled, ignore this
	 *
	 * Handles:	ENABLED -> DESIRED
	 */
	if (old_state->content_protection == DRM_MODE_CONTENT_PROTECTION_ENABLED &&
	    state->content_protection == DRM_MODE_CONTENT_PROTECTION_DESIRED) {
		state->content_protection = DRM_MODE_CONTENT_PROTECTION_ENABLED;
		return false;
	}

	/* S3 resume case, since old state will always be 0 (UNDESIRED) and the restored state will be ENABLED
	 *
	 * Handles:	UNDESIRED -> ENABLED
	 */
	if (old_state->content_protection == DRM_MODE_CONTENT_PROTECTION_UNDESIRED &&
	    state->content_protection == DRM_MODE_CONTENT_PROTECTION_ENABLED)
		state->content_protection = DRM_MODE_CONTENT_PROTECTION_DESIRED;

	/* Stream removed and re-enabled
	 *
	 * Can sometimes overlap with the HPD case,
	 * thus set update_hdcp to false to avoid
	 * setting HDCP multiple times.
	 *
	 * Handles:	DESIRED -> DESIRED (Special case)
	 */
	if (!(old_state->crtc && old_state->crtc->enabled) &&
		state->crtc && state->crtc->enabled &&
		connector->state->content_protection == DRM_MODE_CONTENT_PROTECTION_DESIRED) {
		dm_con_state->update_hdcp = false;
		return true;
	}

	/* Hot-plug, headless s3, dpms
	 *
	 * Only start HDCP if the display is connected/enabled.
	 * update_hdcp flag will be set to false until the next
	 * HPD comes in.
	 *
	 * Handles:	DESIRED -> DESIRED (Special case)
	 */
	if (dm_con_state->update_hdcp && state->content_protection == DRM_MODE_CONTENT_PROTECTION_DESIRED &&
	    connector->dpms == DRM_MODE_DPMS_ON && aconnector->dc_sink != NULL) {
		dm_con_state->update_hdcp = false;
		return true;
	}

	/*
	 * Handles:	UNDESIRED -> UNDESIRED
	 *		DESIRED -> DESIRED
	 *		ENABLED -> ENABLED
	 */
	if (old_state->content_protection == state->content_protection)
		return false;

	/*
	 * Handles:	UNDESIRED -> DESIRED
	 *		DESIRED -> UNDESIRED
	 *		ENABLED -> UNDESIRED
	 */
	if (state->content_protection != DRM_MODE_CONTENT_PROTECTION_ENABLED)
		return true;

	/*
	 * Handles:	DESIRED -> ENABLED
	 */
	return false;
}

#endif
static void remove_stream(struct amdgpu_device *adev,
			  struct amdgpu_crtc *acrtc,
			  struct dc_stream_state *stream)
{
	/* this is the update mode case */

	acrtc->otg_inst = -1;
	acrtc->enabled = false;
}

static void prepare_flip_isr(struct amdgpu_crtc *acrtc)
{

	assert_spin_locked(&acrtc->base.dev->event_lock);
	WARN_ON(acrtc->event);

	acrtc->event = acrtc->base.state->event;

	/* Set the flip status */
	acrtc->pflip_status = AMDGPU_FLIP_SUBMITTED;

	/* Mark this event as consumed */
	acrtc->base.state->event = NULL;

	DC_LOG_PFLIP("crtc:%d, pflip_stat:AMDGPU_FLIP_SUBMITTED\n",
		     acrtc->crtc_id);
}

static void update_freesync_state_on_stream(
	struct amdgpu_display_manager *dm,
	struct dm_crtc_state *new_crtc_state,
	struct dc_stream_state *new_stream,
	struct dc_plane_state *surface,
	u32 flip_timestamp_in_us)
{
	struct mod_vrr_params vrr_params;
	struct dc_info_packet vrr_infopacket = {0};
	struct amdgpu_device *adev = dm->adev;
	struct amdgpu_crtc *acrtc = to_amdgpu_crtc(new_crtc_state->base.crtc);
	unsigned long flags;
	bool pack_sdp_v1_3 = false;

	if (!new_stream)
		return;

	/*
	 * TODO: Determine why min/max totals and vrefresh can be 0 here.
	 * For now it's sufficient to just guard against these conditions.
	 */

	if (!new_stream->timing.h_total || !new_stream->timing.v_total)
		return;

	spin_lock_irqsave(&adev_to_drm(adev)->event_lock, flags);
        vrr_params = acrtc->dm_irq_params.vrr_params;

	if (surface) {
		mod_freesync_handle_preflip(
			dm->freesync_module,
			surface,
			new_stream,
			flip_timestamp_in_us,
			&vrr_params);

		if (adev->family < AMDGPU_FAMILY_AI &&
		    amdgpu_dm_vrr_active(new_crtc_state)) {
			mod_freesync_handle_v_update(dm->freesync_module,
						     new_stream, &vrr_params);

			/* Need to call this before the frame ends. */
			dc_stream_adjust_vmin_vmax(dm->dc,
						   new_crtc_state->stream,
						   &vrr_params.adjust);
		}
	}

	mod_freesync_build_vrr_infopacket(
		dm->freesync_module,
		new_stream,
		&vrr_params,
		PACKET_TYPE_VRR,
		TRANSFER_FUNC_UNKNOWN,
		&vrr_infopacket,
		pack_sdp_v1_3);

	new_crtc_state->freesync_timing_changed |=
		(memcmp(&acrtc->dm_irq_params.vrr_params.adjust,
			&vrr_params.adjust,
			sizeof(vrr_params.adjust)) != 0);

	new_crtc_state->freesync_vrr_info_changed |=
		(memcmp(&new_crtc_state->vrr_infopacket,
			&vrr_infopacket,
			sizeof(vrr_infopacket)) != 0);

	acrtc->dm_irq_params.vrr_params = vrr_params;
	new_crtc_state->vrr_infopacket = vrr_infopacket;

	new_stream->adjust = acrtc->dm_irq_params.vrr_params.adjust;
	new_stream->vrr_infopacket = vrr_infopacket;

	if (new_crtc_state->freesync_vrr_info_changed)
		DRM_DEBUG_KMS("VRR packet update: crtc=%u enabled=%d state=%d",
			      new_crtc_state->base.crtc->base.id,
			      (int)new_crtc_state->base.vrr_enabled,
			      (int)vrr_params.state);

	spin_unlock_irqrestore(&adev_to_drm(adev)->event_lock, flags);
}

static void update_stream_irq_parameters(
	struct amdgpu_display_manager *dm,
	struct dm_crtc_state *new_crtc_state)
{
	struct dc_stream_state *new_stream = new_crtc_state->stream;
	struct mod_vrr_params vrr_params;
	struct mod_freesync_config config = new_crtc_state->freesync_config;
	struct amdgpu_device *adev = dm->adev;
	struct amdgpu_crtc *acrtc = to_amdgpu_crtc(new_crtc_state->base.crtc);
	unsigned long flags;

	if (!new_stream)
		return;

	/*
	 * TODO: Determine why min/max totals and vrefresh can be 0 here.
	 * For now it's sufficient to just guard against these conditions.
	 */
	if (!new_stream->timing.h_total || !new_stream->timing.v_total)
		return;

	spin_lock_irqsave(&adev_to_drm(adev)->event_lock, flags);
	vrr_params = acrtc->dm_irq_params.vrr_params;

	if (new_crtc_state->vrr_supported &&
	    config.min_refresh_in_uhz &&
	    config.max_refresh_in_uhz) {
		/*
		 * if freesync compatible mode was set, config.state will be set
		 * in atomic check
		 */
		if (config.state == VRR_STATE_ACTIVE_FIXED && config.fixed_refresh_in_uhz &&
		    (!drm_atomic_crtc_needs_modeset(&new_crtc_state->base) ||
		     new_crtc_state->freesync_config.state == VRR_STATE_ACTIVE_FIXED)) {
			vrr_params.max_refresh_in_uhz = config.max_refresh_in_uhz;
			vrr_params.min_refresh_in_uhz = config.min_refresh_in_uhz;
			vrr_params.fixed_refresh_in_uhz = config.fixed_refresh_in_uhz;
			vrr_params.state = VRR_STATE_ACTIVE_FIXED;
		} else {
			config.state = new_crtc_state->base.vrr_enabled ?
						     VRR_STATE_ACTIVE_VARIABLE :
						     VRR_STATE_INACTIVE;
		}
	} else {
		config.state = VRR_STATE_UNSUPPORTED;
	}

	mod_freesync_build_vrr_params(dm->freesync_module,
				      new_stream,
				      &config, &vrr_params);

	new_crtc_state->freesync_timing_changed |=
		(memcmp(&acrtc->dm_irq_params.vrr_params.adjust,
			&vrr_params.adjust, sizeof(vrr_params.adjust)) != 0);

	new_crtc_state->freesync_config = config;
	/* Copy state for access from DM IRQ handler */
	acrtc->dm_irq_params.freesync_config = config;
	acrtc->dm_irq_params.active_planes = new_crtc_state->active_planes;
	acrtc->dm_irq_params.vrr_params = vrr_params;
	spin_unlock_irqrestore(&adev_to_drm(adev)->event_lock, flags);
}

static void amdgpu_dm_handle_vrr_transition(struct dm_crtc_state *old_state,
					    struct dm_crtc_state *new_state)
{
	bool old_vrr_active = amdgpu_dm_vrr_active(old_state);
	bool new_vrr_active = amdgpu_dm_vrr_active(new_state);

	if (!old_vrr_active && new_vrr_active) {
		/* Transition VRR inactive -> active:
		 * While VRR is active, we must not disable vblank irq, as a
		 * reenable after disable would compute bogus vblank/pflip
		 * timestamps if it likely happened inside display front-porch.
		 *
		 * We also need vupdate irq for the actual core vblank handling
		 * at end of vblank.
		 */
		dm_set_vupdate_irq(new_state->base.crtc, true);
		drm_crtc_vblank_get(new_state->base.crtc);
		DRM_DEBUG_DRIVER("%s: crtc=%u VRR off->on: Get vblank ref\n",
				 __func__, new_state->base.crtc->base.id);
	} else if (old_vrr_active && !new_vrr_active) {
		/* Transition VRR active -> inactive:
		 * Allow vblank irq disable again for fixed refresh rate.
		 */
		dm_set_vupdate_irq(new_state->base.crtc, false);
		drm_crtc_vblank_put(new_state->base.crtc);
		DRM_DEBUG_DRIVER("%s: crtc=%u VRR on->off: Drop vblank ref\n",
				 __func__, new_state->base.crtc->base.id);
	}
}

static void amdgpu_dm_commit_cursors(struct drm_atomic_state *state)
{
	struct drm_plane *plane;
	struct drm_plane_state *old_plane_state;
	int i;

	/*
	 * TODO: Make this per-stream so we don't issue redundant updates for
	 * commits with multiple streams.
	 */
	for_each_old_plane_in_state(state, plane, old_plane_state, i)
		if (plane->type == DRM_PLANE_TYPE_CURSOR)
			handle_cursor_update(plane, old_plane_state);
}

static void amdgpu_dm_commit_planes(struct drm_atomic_state *state,
				    struct dc_state *dc_state,
				    struct drm_device *dev,
				    struct amdgpu_display_manager *dm,
				    struct drm_crtc *pcrtc,
				    bool wait_for_vblank)
{
	uint32_t i;
	uint64_t timestamp_ns;
	struct drm_plane *plane;
	struct drm_plane_state *old_plane_state, *new_plane_state;
	struct amdgpu_crtc *acrtc_attach = to_amdgpu_crtc(pcrtc);
	struct drm_crtc_state *new_pcrtc_state =
			drm_atomic_get_new_crtc_state(state, pcrtc);
	struct dm_crtc_state *acrtc_state = to_dm_crtc_state(new_pcrtc_state);
	struct dm_crtc_state *dm_old_crtc_state =
			to_dm_crtc_state(drm_atomic_get_old_crtc_state(state, pcrtc));
	int planes_count = 0, vpos, hpos;
	unsigned long flags;
	uint32_t target_vblank, last_flip_vblank;
	bool vrr_active = amdgpu_dm_vrr_active(acrtc_state);
	bool cursor_update = false;
	bool pflip_present = false;
	struct {
		struct dc_surface_update surface_updates[MAX_SURFACES];
		struct dc_plane_info plane_infos[MAX_SURFACES];
		struct dc_scaling_info scaling_infos[MAX_SURFACES];
		struct dc_flip_addrs flip_addrs[MAX_SURFACES];
		struct dc_stream_update stream_update;
	} *bundle;

	bundle = kzalloc(sizeof(*bundle), GFP_KERNEL);

	if (!bundle) {
		dm_error("Failed to allocate update bundle\n");
		goto cleanup;
	}

	/*
	 * Disable the cursor first if we're disabling all the planes.
	 * It'll remain on the screen after the planes are re-enabled
	 * if we don't.
	 */
	if (acrtc_state->active_planes == 0)
		amdgpu_dm_commit_cursors(state);

	/* update planes when needed */
	for_each_oldnew_plane_in_state(state, plane, old_plane_state, new_plane_state, i) {
		struct drm_crtc *crtc = new_plane_state->crtc;
		struct drm_crtc_state *new_crtc_state;
		struct drm_framebuffer *fb = new_plane_state->fb;
		struct amdgpu_framebuffer *afb = (struct amdgpu_framebuffer *)fb;
		bool plane_needs_flip;
		struct dc_plane_state *dc_plane;
		struct dm_plane_state *dm_new_plane_state = to_dm_plane_state(new_plane_state);

		/* Cursor plane is handled after stream updates */
		if (plane->type == DRM_PLANE_TYPE_CURSOR) {
			if ((fb && crtc == pcrtc) ||
			    (old_plane_state->fb && old_plane_state->crtc == pcrtc))
				cursor_update = true;

			continue;
		}

		if (!fb || !crtc || pcrtc != crtc)
			continue;

		new_crtc_state = drm_atomic_get_new_crtc_state(state, crtc);
		if (!new_crtc_state->active)
			continue;

		dc_plane = dm_new_plane_state->dc_state;

		bundle->surface_updates[planes_count].surface = dc_plane;
		if (new_pcrtc_state->color_mgmt_changed) {
			bundle->surface_updates[planes_count].gamma = dc_plane->gamma_correction;
			bundle->surface_updates[planes_count].in_transfer_func = dc_plane->in_transfer_func;
			bundle->surface_updates[planes_count].gamut_remap_matrix = &dc_plane->gamut_remap_matrix;
		}

		fill_dc_scaling_info(dm->adev, new_plane_state,
				     &bundle->scaling_infos[planes_count]);

		bundle->surface_updates[planes_count].scaling_info =
			&bundle->scaling_infos[planes_count];

		plane_needs_flip = old_plane_state->fb && new_plane_state->fb;

		pflip_present = pflip_present || plane_needs_flip;

		if (!plane_needs_flip) {
			planes_count += 1;
			continue;
		}

		fill_dc_plane_info_and_addr(
			dm->adev, new_plane_state,
			afb->tiling_flags,
			&bundle->plane_infos[planes_count],
			&bundle->flip_addrs[planes_count].address,
			afb->tmz_surface, false);

		drm_dbg_state(state->dev, "plane: id=%d dcc_en=%d\n",
				 new_plane_state->plane->index,
				 bundle->plane_infos[planes_count].dcc.enable);

		bundle->surface_updates[planes_count].plane_info =
			&bundle->plane_infos[planes_count];

		fill_dc_dirty_rects(plane, old_plane_state, new_plane_state,
				    new_crtc_state,
				    &bundle->flip_addrs[planes_count]);

		/*
		 * Only allow immediate flips for fast updates that don't
		 * change FB pitch, DCC state, rotation or mirroing.
		 */
		bundle->flip_addrs[planes_count].flip_immediate =
			crtc->state->async_flip &&
			acrtc_state->update_type == UPDATE_TYPE_FAST;

		timestamp_ns = ktime_get_ns();
		bundle->flip_addrs[planes_count].flip_timestamp_in_us = div_u64(timestamp_ns, 1000);
		bundle->surface_updates[planes_count].flip_addr = &bundle->flip_addrs[planes_count];
		bundle->surface_updates[planes_count].surface = dc_plane;

		if (!bundle->surface_updates[planes_count].surface) {
			DRM_ERROR("No surface for CRTC: id=%d\n",
					acrtc_attach->crtc_id);
			continue;
		}

		if (plane == pcrtc->primary)
			update_freesync_state_on_stream(
				dm,
				acrtc_state,
				acrtc_state->stream,
				dc_plane,
				bundle->flip_addrs[planes_count].flip_timestamp_in_us);

		drm_dbg_state(state->dev, "%s Flipping to hi: 0x%x, low: 0x%x\n",
				 __func__,
				 bundle->flip_addrs[planes_count].address.grph.addr.high_part,
				 bundle->flip_addrs[planes_count].address.grph.addr.low_part);

		planes_count += 1;

	}

	if (pflip_present) {
		if (!vrr_active) {
			/* Use old throttling in non-vrr fixed refresh rate mode
			 * to keep flip scheduling based on target vblank counts
			 * working in a backwards compatible way, e.g., for
			 * clients using the GLX_OML_sync_control extension or
			 * DRI3/Present extension with defined target_msc.
			 */
			last_flip_vblank = amdgpu_get_vblank_counter_kms(pcrtc);
		}
		else {
			/* For variable refresh rate mode only:
			 * Get vblank of last completed flip to avoid > 1 vrr
			 * flips per video frame by use of throttling, but allow
			 * flip programming anywhere in the possibly large
			 * variable vrr vblank interval for fine-grained flip
			 * timing control and more opportunity to avoid stutter
			 * on late submission of flips.
			 */
			spin_lock_irqsave(&pcrtc->dev->event_lock, flags);
			last_flip_vblank = acrtc_attach->dm_irq_params.last_flip_vblank;
			spin_unlock_irqrestore(&pcrtc->dev->event_lock, flags);
		}

		target_vblank = last_flip_vblank + wait_for_vblank;

		/*
		 * Wait until we're out of the vertical blank period before the one
		 * targeted by the flip
		 */
		while ((acrtc_attach->enabled &&
			(amdgpu_display_get_crtc_scanoutpos(dm->ddev, acrtc_attach->crtc_id,
							    0, &vpos, &hpos, NULL,
							    NULL, &pcrtc->hwmode)
			 & (DRM_SCANOUTPOS_VALID | DRM_SCANOUTPOS_IN_VBLANK)) ==
			(DRM_SCANOUTPOS_VALID | DRM_SCANOUTPOS_IN_VBLANK) &&
			(int)(target_vblank -
			  amdgpu_get_vblank_counter_kms(pcrtc)) > 0)) {
			usleep_range(1000, 1100);
		}

		/**
		 * Prepare the flip event for the pageflip interrupt to handle.
		 *
		 * This only works in the case where we've already turned on the
		 * appropriate hardware blocks (eg. HUBP) so in the transition case
		 * from 0 -> n planes we have to skip a hardware generated event
		 * and rely on sending it from software.
		 */
		if (acrtc_attach->base.state->event &&
		    acrtc_state->active_planes > 0) {
			drm_crtc_vblank_get(pcrtc);

			spin_lock_irqsave(&pcrtc->dev->event_lock, flags);

			WARN_ON(acrtc_attach->pflip_status != AMDGPU_FLIP_NONE);
			prepare_flip_isr(acrtc_attach);

			spin_unlock_irqrestore(&pcrtc->dev->event_lock, flags);
		}

		if (acrtc_state->stream) {
			if (acrtc_state->freesync_vrr_info_changed)
				bundle->stream_update.vrr_infopacket =
					&acrtc_state->stream->vrr_infopacket;
		}
	} else if (cursor_update && acrtc_state->active_planes > 0 &&
		   acrtc_attach->base.state->event) {
		drm_crtc_vblank_get(pcrtc);

		spin_lock_irqsave(&pcrtc->dev->event_lock, flags);

		acrtc_attach->event = acrtc_attach->base.state->event;
		acrtc_attach->base.state->event = NULL;

		spin_unlock_irqrestore(&pcrtc->dev->event_lock, flags);
	}

	/* Update the planes if changed or disable if we don't have any. */
	if ((planes_count || acrtc_state->active_planes == 0) &&
		acrtc_state->stream) {
		/*
		 * If PSR or idle optimizations are enabled then flush out
		 * any pending work before hardware programming.
		 */
		if (dm->vblank_control_workqueue)
			flush_workqueue(dm->vblank_control_workqueue);

		bundle->stream_update.stream = acrtc_state->stream;
		if (new_pcrtc_state->mode_changed) {
			bundle->stream_update.src = acrtc_state->stream->src;
			bundle->stream_update.dst = acrtc_state->stream->dst;
		}

		if (new_pcrtc_state->color_mgmt_changed) {
			/*
			 * TODO: This isn't fully correct since we've actually
			 * already modified the stream in place.
			 */
			bundle->stream_update.gamut_remap =
				&acrtc_state->stream->gamut_remap_matrix;
			bundle->stream_update.output_csc_transform =
				&acrtc_state->stream->csc_color_matrix;
			bundle->stream_update.out_transfer_func =
				acrtc_state->stream->out_transfer_func;
		}

		acrtc_state->stream->abm_level = acrtc_state->abm_level;
		if (acrtc_state->abm_level != dm_old_crtc_state->abm_level)
			bundle->stream_update.abm_level = &acrtc_state->abm_level;

		/*
		 * If FreeSync state on the stream has changed then we need to
		 * re-adjust the min/max bounds now that DC doesn't handle this
		 * as part of commit.
		 */
		if (is_dc_timing_adjust_needed(dm_old_crtc_state, acrtc_state)) {
			spin_lock_irqsave(&pcrtc->dev->event_lock, flags);
			dc_stream_adjust_vmin_vmax(
				dm->dc, acrtc_state->stream,
				&acrtc_attach->dm_irq_params.vrr_params.adjust);
			spin_unlock_irqrestore(&pcrtc->dev->event_lock, flags);
		}
		mutex_lock(&dm->dc_lock);
		if ((acrtc_state->update_type > UPDATE_TYPE_FAST) &&
				acrtc_state->stream->link->psr_settings.psr_allow_active)
			amdgpu_dm_psr_disable(acrtc_state->stream);

		dc_commit_updates_for_stream(dm->dc,
						     bundle->surface_updates,
						     planes_count,
						     acrtc_state->stream,
						     &bundle->stream_update,
						     dc_state);

		/**
		 * Enable or disable the interrupts on the backend.
		 *
		 * Most pipes are put into power gating when unused.
		 *
		 * When power gating is enabled on a pipe we lose the
		 * interrupt enablement state when power gating is disabled.
		 *
		 * So we need to update the IRQ control state in hardware
		 * whenever the pipe turns on (since it could be previously
		 * power gated) or off (since some pipes can't be power gated
		 * on some ASICs).
		 */
		if (dm_old_crtc_state->active_planes != acrtc_state->active_planes)
			dm_update_pflip_irq_state(drm_to_adev(dev),
						  acrtc_attach);

		if ((acrtc_state->update_type > UPDATE_TYPE_FAST) &&
				acrtc_state->stream->link->psr_settings.psr_version != DC_PSR_VERSION_UNSUPPORTED &&
				!acrtc_state->stream->link->psr_settings.psr_feature_enabled)
			amdgpu_dm_link_setup_psr(acrtc_state->stream);

		/* Decrement skip count when PSR is enabled and we're doing fast updates. */
		if (acrtc_state->update_type == UPDATE_TYPE_FAST &&
		    acrtc_state->stream->link->psr_settings.psr_feature_enabled) {
			struct amdgpu_dm_connector *aconn =
				(struct amdgpu_dm_connector *)acrtc_state->stream->dm_stream_context;

			if (aconn->psr_skip_count > 0)
				aconn->psr_skip_count--;

			/* Allow PSR when skip count is 0. */
			acrtc_attach->dm_irq_params.allow_psr_entry = !aconn->psr_skip_count;

			/*
			 * If sink supports PSR SU, there is no need to rely on
			 * a vblank event disable request to enable PSR. PSR SU
			 * can be enabled immediately once OS demonstrates an
			 * adequate number of fast atomic commits to notify KMD
			 * of update events. See `vblank_control_worker()`.
			 */
			if (acrtc_state->stream->link->psr_settings.psr_version >= DC_PSR_VERSION_SU_1 &&
			    acrtc_attach->dm_irq_params.allow_psr_entry &&
			    !acrtc_state->stream->link->psr_settings.psr_allow_active)
				amdgpu_dm_psr_enable(acrtc_state->stream);
		} else {
			acrtc_attach->dm_irq_params.allow_psr_entry = false;
		}

		mutex_unlock(&dm->dc_lock);
	}

	/*
	 * Update cursor state *after* programming all the planes.
	 * This avoids redundant programming in the case where we're going
	 * to be disabling a single plane - those pipes are being disabled.
	 */
	if (acrtc_state->active_planes)
		amdgpu_dm_commit_cursors(state);

cleanup:
	kfree(bundle);
}

static void amdgpu_dm_commit_audio(struct drm_device *dev,
				   struct drm_atomic_state *state)
{
	struct amdgpu_device *adev = drm_to_adev(dev);
	struct amdgpu_dm_connector *aconnector;
	struct drm_connector *connector;
	struct drm_connector_state *old_con_state, *new_con_state;
	struct drm_crtc_state *new_crtc_state;
	struct dm_crtc_state *new_dm_crtc_state;
	const struct dc_stream_status *status;
	int i, inst;

	/* Notify device removals. */
	for_each_oldnew_connector_in_state(state, connector, old_con_state, new_con_state, i) {
		if (old_con_state->crtc != new_con_state->crtc) {
			/* CRTC changes require notification. */
			goto notify;
		}

		if (!new_con_state->crtc)
			continue;

		new_crtc_state = drm_atomic_get_new_crtc_state(
			state, new_con_state->crtc);

		if (!new_crtc_state)
			continue;

		if (!drm_atomic_crtc_needs_modeset(new_crtc_state))
			continue;

	notify:
		aconnector = to_amdgpu_dm_connector(connector);

		mutex_lock(&adev->dm.audio_lock);
		inst = aconnector->audio_inst;
		aconnector->audio_inst = -1;
		mutex_unlock(&adev->dm.audio_lock);

		amdgpu_dm_audio_eld_notify(adev, inst);
	}

	/* Notify audio device additions. */
	for_each_new_connector_in_state(state, connector, new_con_state, i) {
		if (!new_con_state->crtc)
			continue;

		new_crtc_state = drm_atomic_get_new_crtc_state(
			state, new_con_state->crtc);

		if (!new_crtc_state)
			continue;

		if (!drm_atomic_crtc_needs_modeset(new_crtc_state))
			continue;

		new_dm_crtc_state = to_dm_crtc_state(new_crtc_state);
		if (!new_dm_crtc_state->stream)
			continue;

		status = dc_stream_get_status(new_dm_crtc_state->stream);
		if (!status)
			continue;

		aconnector = to_amdgpu_dm_connector(connector);

		mutex_lock(&adev->dm.audio_lock);
		inst = status->audio_inst;
		aconnector->audio_inst = inst;
		mutex_unlock(&adev->dm.audio_lock);

		amdgpu_dm_audio_eld_notify(adev, inst);
	}
}

/*
 * amdgpu_dm_crtc_copy_transient_flags - copy mirrored flags from DRM to DC
 * @crtc_state: the DRM CRTC state
 * @stream_state: the DC stream state.
 *
 * Copy the mirrored transient state flags from DRM, to DC. It is used to bring
 * a dc_stream_state's flags in sync with a drm_crtc_state's flags.
 */
static void amdgpu_dm_crtc_copy_transient_flags(struct drm_crtc_state *crtc_state,
						struct dc_stream_state *stream_state)
{
	stream_state->mode_changed = drm_atomic_crtc_needs_modeset(crtc_state);
}

/**
 * amdgpu_dm_atomic_commit_tail() - AMDgpu DM's commit tail implementation.
 * @state: The atomic state to commit
 *
 * This will tell DC to commit the constructed DC state from atomic_check,
 * programming the hardware. Any failures here implies a hardware failure, since
 * atomic check should have filtered anything non-kosher.
 */
static void amdgpu_dm_atomic_commit_tail(struct drm_atomic_state *state)
{
	struct drm_device *dev = state->dev;
	struct amdgpu_device *adev = drm_to_adev(dev);
	struct amdgpu_display_manager *dm = &adev->dm;
	struct dm_atomic_state *dm_state;
	struct dc_state *dc_state = NULL, *dc_state_temp = NULL;
	uint32_t i, j;
	struct drm_crtc *crtc;
	struct drm_crtc_state *old_crtc_state, *new_crtc_state;
	unsigned long flags;
	bool wait_for_vblank = true;
	struct drm_connector *connector;
	struct drm_connector_state *old_con_state, *new_con_state;
	struct dm_crtc_state *dm_old_crtc_state, *dm_new_crtc_state;
	int crtc_disable_count = 0;
	bool mode_set_reset_required = false;
	int r;

	trace_amdgpu_dm_atomic_commit_tail_begin(state);

	r = drm_atomic_helper_wait_for_fences(dev, state, false);
	if (unlikely(r))
		DRM_ERROR("Waiting for fences timed out!");

	drm_atomic_helper_update_legacy_modeset_state(dev, state);

	dm_state = dm_atomic_get_new_state(state);
	if (dm_state && dm_state->context) {
		dc_state = dm_state->context;
	} else {
		/* No state changes, retain current state. */
		dc_state_temp = dc_create_state(dm->dc);
		ASSERT(dc_state_temp);
		dc_state = dc_state_temp;
		dc_resource_state_copy_construct_current(dm->dc, dc_state);
	}

	for_each_oldnew_crtc_in_state (state, crtc, old_crtc_state,
				       new_crtc_state, i) {
		struct amdgpu_crtc *acrtc = to_amdgpu_crtc(crtc);

		dm_old_crtc_state = to_dm_crtc_state(old_crtc_state);

		if (old_crtc_state->active &&
		    (!new_crtc_state->active ||
		     drm_atomic_crtc_needs_modeset(new_crtc_state))) {
			manage_dm_interrupts(adev, acrtc, false);
			dc_stream_release(dm_old_crtc_state->stream);
		}
	}

	drm_atomic_helper_calc_timestamping_constants(state);

	/* update changed items */
	for_each_oldnew_crtc_in_state(state, crtc, old_crtc_state, new_crtc_state, i) {
		struct amdgpu_crtc *acrtc = to_amdgpu_crtc(crtc);

		dm_new_crtc_state = to_dm_crtc_state(new_crtc_state);
		dm_old_crtc_state = to_dm_crtc_state(old_crtc_state);

		drm_dbg_state(state->dev,
			"amdgpu_crtc id:%d crtc_state_flags: enable:%d, active:%d, "
			"planes_changed:%d, mode_changed:%d,active_changed:%d,"
			"connectors_changed:%d\n",
			acrtc->crtc_id,
			new_crtc_state->enable,
			new_crtc_state->active,
			new_crtc_state->planes_changed,
			new_crtc_state->mode_changed,
			new_crtc_state->active_changed,
			new_crtc_state->connectors_changed);

		/* Disable cursor if disabling crtc */
		if (old_crtc_state->active && !new_crtc_state->active) {
			struct dc_cursor_position position;

			memset(&position, 0, sizeof(position));
			mutex_lock(&dm->dc_lock);
			dc_stream_set_cursor_position(dm_old_crtc_state->stream, &position);
			mutex_unlock(&dm->dc_lock);
		}

		/* Copy all transient state flags into dc state */
		if (dm_new_crtc_state->stream) {
			amdgpu_dm_crtc_copy_transient_flags(&dm_new_crtc_state->base,
							    dm_new_crtc_state->stream);
		}

		/* handles headless hotplug case, updating new_state and
		 * aconnector as needed
		 */

		if (modeset_required(new_crtc_state, dm_new_crtc_state->stream, dm_old_crtc_state->stream)) {

			DRM_DEBUG_ATOMIC("Atomic commit: SET crtc id %d: [%p]\n", acrtc->crtc_id, acrtc);

			if (!dm_new_crtc_state->stream) {
				/*
				 * this could happen because of issues with
				 * userspace notifications delivery.
				 * In this case userspace tries to set mode on
				 * display which is disconnected in fact.
				 * dc_sink is NULL in this case on aconnector.
				 * We expect reset mode will come soon.
				 *
				 * This can also happen when unplug is done
				 * during resume sequence ended
				 *
				 * In this case, we want to pretend we still
				 * have a sink to keep the pipe running so that
				 * hw state is consistent with the sw state
				 */
				DRM_DEBUG_DRIVER("%s: Failed to create new stream for crtc %d\n",
						__func__, acrtc->base.base.id);
				continue;
			}

			if (dm_old_crtc_state->stream)
				remove_stream(adev, acrtc, dm_old_crtc_state->stream);

			pm_runtime_get_noresume(dev->dev);

			acrtc->enabled = true;
			acrtc->hw_mode = new_crtc_state->mode;
			crtc->hwmode = new_crtc_state->mode;
			mode_set_reset_required = true;
		} else if (modereset_required(new_crtc_state)) {
			DRM_DEBUG_ATOMIC("Atomic commit: RESET. crtc id %d:[%p]\n", acrtc->crtc_id, acrtc);
			/* i.e. reset mode */
			if (dm_old_crtc_state->stream)
				remove_stream(adev, acrtc, dm_old_crtc_state->stream);

			mode_set_reset_required = true;
		}
	} /* for_each_crtc_in_state() */

	if (dc_state) {
		/* if there mode set or reset, disable eDP PSR */
		if (mode_set_reset_required) {
			if (dm->vblank_control_workqueue)
				flush_workqueue(dm->vblank_control_workqueue);

			amdgpu_dm_psr_disable_all(dm);
		}

		dm_enable_per_frame_crtc_master_sync(dc_state);
		mutex_lock(&dm->dc_lock);
		WARN_ON(!dc_commit_state(dm->dc, dc_state));

		/* Allow idle optimization when vblank count is 0 for display off */
		if (dm->active_vblank_irq_count == 0)
			dc_allow_idle_optimizations(dm->dc, true);
		mutex_unlock(&dm->dc_lock);
	}

	for_each_new_crtc_in_state(state, crtc, new_crtc_state, i) {
		struct amdgpu_crtc *acrtc = to_amdgpu_crtc(crtc);

		dm_new_crtc_state = to_dm_crtc_state(new_crtc_state);

		if (dm_new_crtc_state->stream != NULL) {
			const struct dc_stream_status *status =
					dc_stream_get_status(dm_new_crtc_state->stream);

			if (!status)
				status = dc_stream_get_status_from_state(dc_state,
									 dm_new_crtc_state->stream);
			if (!status)
				DC_ERR("got no status for stream %p on acrtc%p\n", dm_new_crtc_state->stream, acrtc);
			else
				acrtc->otg_inst = status->primary_otg_inst;
		}
	}
#ifdef CONFIG_DRM_AMD_DC_HDCP
	for_each_oldnew_connector_in_state(state, connector, old_con_state, new_con_state, i) {
		struct dm_connector_state *dm_new_con_state = to_dm_connector_state(new_con_state);
		struct amdgpu_crtc *acrtc = to_amdgpu_crtc(dm_new_con_state->base.crtc);
		struct amdgpu_dm_connector *aconnector = to_amdgpu_dm_connector(connector);

		new_crtc_state = NULL;

		if (acrtc)
			new_crtc_state = drm_atomic_get_new_crtc_state(state, &acrtc->base);

		dm_new_crtc_state = to_dm_crtc_state(new_crtc_state);

		if (dm_new_crtc_state && dm_new_crtc_state->stream == NULL &&
		    connector->state->content_protection == DRM_MODE_CONTENT_PROTECTION_ENABLED) {
			hdcp_reset_display(adev->dm.hdcp_workqueue, aconnector->dc_link->link_index);
			new_con_state->content_protection = DRM_MODE_CONTENT_PROTECTION_DESIRED;
			dm_new_con_state->update_hdcp = true;
			continue;
		}

		if (is_content_protection_different(new_con_state, old_con_state, connector, adev->dm.hdcp_workqueue))
			hdcp_update_display(
				adev->dm.hdcp_workqueue, aconnector->dc_link->link_index, aconnector,
				new_con_state->hdcp_content_type,
				new_con_state->content_protection == DRM_MODE_CONTENT_PROTECTION_DESIRED);
	}
#endif

	/* Handle connector state changes */
	for_each_oldnew_connector_in_state(state, connector, old_con_state, new_con_state, i) {
		struct dm_connector_state *dm_new_con_state = to_dm_connector_state(new_con_state);
		struct dm_connector_state *dm_old_con_state = to_dm_connector_state(old_con_state);
		struct amdgpu_crtc *acrtc = to_amdgpu_crtc(dm_new_con_state->base.crtc);
		struct dc_surface_update dummy_updates[MAX_SURFACES];
		struct dc_stream_update stream_update;
		struct dc_info_packet hdr_packet;
		struct dc_stream_status *status = NULL;
		bool abm_changed, hdr_changed, scaling_changed;

		memset(&dummy_updates, 0, sizeof(dummy_updates));
		memset(&stream_update, 0, sizeof(stream_update));

		if (acrtc) {
			new_crtc_state = drm_atomic_get_new_crtc_state(state, &acrtc->base);
			old_crtc_state = drm_atomic_get_old_crtc_state(state, &acrtc->base);
		}

		/* Skip any modesets/resets */
		if (!acrtc || drm_atomic_crtc_needs_modeset(new_crtc_state))
			continue;

		dm_new_crtc_state = to_dm_crtc_state(new_crtc_state);
		dm_old_crtc_state = to_dm_crtc_state(old_crtc_state);

		scaling_changed = is_scaling_state_different(dm_new_con_state,
							     dm_old_con_state);

		abm_changed = dm_new_crtc_state->abm_level !=
			      dm_old_crtc_state->abm_level;

		hdr_changed =
			!drm_connector_atomic_hdr_metadata_equal(old_con_state, new_con_state);

		if (!scaling_changed && !abm_changed && !hdr_changed)
			continue;

		stream_update.stream = dm_new_crtc_state->stream;
		if (scaling_changed) {
			update_stream_scaling_settings(&dm_new_con_state->base.crtc->mode,
					dm_new_con_state, dm_new_crtc_state->stream);

			stream_update.src = dm_new_crtc_state->stream->src;
			stream_update.dst = dm_new_crtc_state->stream->dst;
		}

		if (abm_changed) {
			dm_new_crtc_state->stream->abm_level = dm_new_crtc_state->abm_level;

			stream_update.abm_level = &dm_new_crtc_state->abm_level;
		}

		if (hdr_changed) {
			fill_hdr_info_packet(new_con_state, &hdr_packet);
			stream_update.hdr_static_metadata = &hdr_packet;
		}

		status = dc_stream_get_status(dm_new_crtc_state->stream);

		if (WARN_ON(!status))
			continue;

		WARN_ON(!status->plane_count);

		/*
		 * TODO: DC refuses to perform stream updates without a dc_surface_update.
		 * Here we create an empty update on each plane.
		 * To fix this, DC should permit updating only stream properties.
		 */
		for (j = 0; j < status->plane_count; j++)
			dummy_updates[j].surface = status->plane_states[0];


		mutex_lock(&dm->dc_lock);
		dc_commit_updates_for_stream(dm->dc,
						     dummy_updates,
						     status->plane_count,
						     dm_new_crtc_state->stream,
						     &stream_update,
						     dc_state);
		mutex_unlock(&dm->dc_lock);
	}

	/* Count number of newly disabled CRTCs for dropping PM refs later. */
	for_each_oldnew_crtc_in_state(state, crtc, old_crtc_state,
				      new_crtc_state, i) {
		if (old_crtc_state->active && !new_crtc_state->active)
			crtc_disable_count++;

		dm_new_crtc_state = to_dm_crtc_state(new_crtc_state);
		dm_old_crtc_state = to_dm_crtc_state(old_crtc_state);

		/* For freesync config update on crtc state and params for irq */
		update_stream_irq_parameters(dm, dm_new_crtc_state);

		/* Handle vrr on->off / off->on transitions */
		amdgpu_dm_handle_vrr_transition(dm_old_crtc_state,
						dm_new_crtc_state);
	}

	/**
	 * Enable interrupts for CRTCs that are newly enabled or went through
	 * a modeset. It was intentionally deferred until after the front end
	 * state was modified to wait until the OTG was on and so the IRQ
	 * handlers didn't access stale or invalid state.
	 */
	for_each_oldnew_crtc_in_state(state, crtc, old_crtc_state, new_crtc_state, i) {
		struct amdgpu_crtc *acrtc = to_amdgpu_crtc(crtc);
#ifdef CONFIG_DEBUG_FS
		bool configure_crc = false;
		enum amdgpu_dm_pipe_crc_source cur_crc_src;
#if defined(CONFIG_DRM_AMD_SECURE_DISPLAY)
		struct crc_rd_work *crc_rd_wrk = dm->crc_rd_wrk;
#endif
		spin_lock_irqsave(&adev_to_drm(adev)->event_lock, flags);
		cur_crc_src = acrtc->dm_irq_params.crc_src;
		spin_unlock_irqrestore(&adev_to_drm(adev)->event_lock, flags);
#endif
		dm_new_crtc_state = to_dm_crtc_state(new_crtc_state);

		if (new_crtc_state->active &&
		    (!old_crtc_state->active ||
		     drm_atomic_crtc_needs_modeset(new_crtc_state))) {
			dc_stream_retain(dm_new_crtc_state->stream);
			acrtc->dm_irq_params.stream = dm_new_crtc_state->stream;
			manage_dm_interrupts(adev, acrtc, true);

#ifdef CONFIG_DEBUG_FS
			/**
			 * Frontend may have changed so reapply the CRC capture
			 * settings for the stream.
			 */
			dm_new_crtc_state = to_dm_crtc_state(new_crtc_state);

			if (amdgpu_dm_is_valid_crc_source(cur_crc_src)) {
				configure_crc = true;
#if defined(CONFIG_DRM_AMD_SECURE_DISPLAY)
				if (amdgpu_dm_crc_window_is_activated(crtc)) {
					spin_lock_irqsave(&adev_to_drm(adev)->event_lock, flags);
					acrtc->dm_irq_params.crc_window.update_win = true;
					acrtc->dm_irq_params.crc_window.skip_frame_cnt = 2;
					spin_lock_irq(&crc_rd_wrk->crc_rd_work_lock);
					crc_rd_wrk->crtc = crtc;
					spin_unlock_irq(&crc_rd_wrk->crc_rd_work_lock);
					spin_unlock_irqrestore(&adev_to_drm(adev)->event_lock, flags);
				}
#endif
			}

			if (configure_crc)
				if (amdgpu_dm_crtc_configure_crc_source(
					crtc, dm_new_crtc_state, cur_crc_src))
					DRM_DEBUG_DRIVER("Failed to configure crc source");
#endif
		}
	}

	for_each_new_crtc_in_state(state, crtc, new_crtc_state, j)
		if (new_crtc_state->async_flip)
			wait_for_vblank = false;

	/* update planes when needed per crtc*/
	for_each_new_crtc_in_state(state, crtc, new_crtc_state, j) {
		dm_new_crtc_state = to_dm_crtc_state(new_crtc_state);

		if (dm_new_crtc_state->stream)
			amdgpu_dm_commit_planes(state, dc_state, dev,
						dm, crtc, wait_for_vblank);
	}

	/* Update audio instances for each connector. */
	amdgpu_dm_commit_audio(dev, state);

	/* restore the backlight level */
	for (i = 0; i < dm->num_of_edps; i++) {
		if (dm->backlight_dev[i] &&
		    (dm->actual_brightness[i] != dm->brightness[i]))
			amdgpu_dm_backlight_set_level(dm, i, dm->brightness[i]);
	}

	/*
	 * send vblank event on all events not handled in flip and
	 * mark consumed event for drm_atomic_helper_commit_hw_done
	 */
	spin_lock_irqsave(&adev_to_drm(adev)->event_lock, flags);
	for_each_new_crtc_in_state(state, crtc, new_crtc_state, i) {

		if (new_crtc_state->event)
			drm_send_event_locked(dev, &new_crtc_state->event->base);

		new_crtc_state->event = NULL;
	}
	spin_unlock_irqrestore(&adev_to_drm(adev)->event_lock, flags);

	/* Signal HW programming completion */
	drm_atomic_helper_commit_hw_done(state);

	if (wait_for_vblank)
		drm_atomic_helper_wait_for_flip_done(dev, state);

	drm_atomic_helper_cleanup_planes(dev, state);

	/* return the stolen vga memory back to VRAM */
	if (!adev->mman.keep_stolen_vga_memory)
		amdgpu_bo_free_kernel(&adev->mman.stolen_vga_memory, NULL, NULL);
	amdgpu_bo_free_kernel(&adev->mman.stolen_extended_memory, NULL, NULL);

	/*
	 * Finally, drop a runtime PM reference for each newly disabled CRTC,
	 * so we can put the GPU into runtime suspend if we're not driving any
	 * displays anymore
	 */
	for (i = 0; i < crtc_disable_count; i++)
		pm_runtime_put_autosuspend(dev->dev);
	pm_runtime_mark_last_busy(dev->dev);

	if (dc_state_temp)
		dc_release_state(dc_state_temp);
}


static int dm_force_atomic_commit(struct drm_connector *connector)
{
	int ret = 0;
	struct drm_device *ddev = connector->dev;
	struct drm_atomic_state *state = drm_atomic_state_alloc(ddev);
	struct amdgpu_crtc *disconnected_acrtc = to_amdgpu_crtc(connector->encoder->crtc);
	struct drm_plane *plane = disconnected_acrtc->base.primary;
	struct drm_connector_state *conn_state;
	struct drm_crtc_state *crtc_state;
	struct drm_plane_state *plane_state;

	if (!state)
		return -ENOMEM;

	state->acquire_ctx = ddev->mode_config.acquire_ctx;

	/* Construct an atomic state to restore previous display setting */

	/*
	 * Attach connectors to drm_atomic_state
	 */
	conn_state = drm_atomic_get_connector_state(state, connector);

	ret = PTR_ERR_OR_ZERO(conn_state);
	if (ret)
		goto out;

	/* Attach crtc to drm_atomic_state*/
	crtc_state = drm_atomic_get_crtc_state(state, &disconnected_acrtc->base);

	ret = PTR_ERR_OR_ZERO(crtc_state);
	if (ret)
		goto out;

	/* force a restore */
	crtc_state->mode_changed = true;

	/* Attach plane to drm_atomic_state */
	plane_state = drm_atomic_get_plane_state(state, plane);

	ret = PTR_ERR_OR_ZERO(plane_state);
	if (ret)
		goto out;

	/* Call commit internally with the state we just constructed */
	ret = drm_atomic_commit(state);

out:
	drm_atomic_state_put(state);
	if (ret)
		DRM_ERROR("Restoring old state failed with %i\n", ret);

	return ret;
}

/*
 * This function handles all cases when set mode does not come upon hotplug.
 * This includes when a display is unplugged then plugged back into the
 * same port and when running without usermode desktop manager supprot
 */
void dm_restore_drm_connector_state(struct drm_device *dev,
				    struct drm_connector *connector)
{
	struct amdgpu_dm_connector *aconnector = to_amdgpu_dm_connector(connector);
	struct amdgpu_crtc *disconnected_acrtc;
	struct dm_crtc_state *acrtc_state;

	if (!aconnector->dc_sink || !connector->state || !connector->encoder)
		return;

	disconnected_acrtc = to_amdgpu_crtc(connector->encoder->crtc);
	if (!disconnected_acrtc)
		return;

	acrtc_state = to_dm_crtc_state(disconnected_acrtc->base.state);
	if (!acrtc_state->stream)
		return;

	/*
	 * If the previous sink is not released and different from the current,
	 * we deduce we are in a state where we can not rely on usermode call
	 * to turn on the display, so we do it here
	 */
	if (acrtc_state->stream->sink != aconnector->dc_sink)
		dm_force_atomic_commit(&aconnector->base);
}

/*
 * Grabs all modesetting locks to serialize against any blocking commits,
 * Waits for completion of all non blocking commits.
 */
static int do_aquire_global_lock(struct drm_device *dev,
				 struct drm_atomic_state *state)
{
	struct drm_crtc *crtc;
	struct drm_crtc_commit *commit;
	long ret;

	/*
	 * Adding all modeset locks to aquire_ctx will
	 * ensure that when the framework release it the
	 * extra locks we are locking here will get released to
	 */
	ret = drm_modeset_lock_all_ctx(dev, state->acquire_ctx);
	if (ret)
		return ret;

	list_for_each_entry(crtc, &dev->mode_config.crtc_list, head) {
		spin_lock(&crtc->commit_lock);
		commit = list_first_entry_or_null(&crtc->commit_list,
				struct drm_crtc_commit, commit_entry);
		if (commit)
			drm_crtc_commit_get(commit);
		spin_unlock(&crtc->commit_lock);

		if (!commit)
			continue;

		/*
		 * Make sure all pending HW programming completed and
		 * page flips done
		 */
		ret = wait_for_completion_interruptible_timeout(&commit->hw_done, 10*HZ);

		if (ret > 0)
			ret = wait_for_completion_interruptible_timeout(
					&commit->flip_done, 10*HZ);

		if (ret == 0)
			DRM_ERROR("[CRTC:%d:%s] hw_done or flip_done "
				  "timed out\n", crtc->base.id, crtc->name);

		drm_crtc_commit_put(commit);
	}

	return ret < 0 ? ret : 0;
}

static void get_freesync_config_for_crtc(
	struct dm_crtc_state *new_crtc_state,
	struct dm_connector_state *new_con_state)
{
	struct mod_freesync_config config = {0};
	struct amdgpu_dm_connector *aconnector =
			to_amdgpu_dm_connector(new_con_state->base.connector);
	struct drm_display_mode *mode = &new_crtc_state->base.mode;
	int vrefresh = drm_mode_vrefresh(mode);
	bool fs_vid_mode = false;

	new_crtc_state->vrr_supported = new_con_state->freesync_capable &&
					vrefresh >= aconnector->min_vfreq &&
					vrefresh <= aconnector->max_vfreq;

	if (new_crtc_state->vrr_supported) {
		new_crtc_state->stream->ignore_msa_timing_param = true;
		fs_vid_mode = new_crtc_state->freesync_config.state == VRR_STATE_ACTIVE_FIXED;

		config.min_refresh_in_uhz = aconnector->min_vfreq * 1000000;
		config.max_refresh_in_uhz = aconnector->max_vfreq * 1000000;
		config.vsif_supported = true;
		config.btr = true;

		if (fs_vid_mode) {
			config.state = VRR_STATE_ACTIVE_FIXED;
			config.fixed_refresh_in_uhz = new_crtc_state->freesync_config.fixed_refresh_in_uhz;
			goto out;
		} else if (new_crtc_state->base.vrr_enabled) {
			config.state = VRR_STATE_ACTIVE_VARIABLE;
		} else {
			config.state = VRR_STATE_INACTIVE;
		}
	}
out:
	new_crtc_state->freesync_config = config;
}

static void reset_freesync_config_for_crtc(
	struct dm_crtc_state *new_crtc_state)
{
	new_crtc_state->vrr_supported = false;

	memset(&new_crtc_state->vrr_infopacket, 0,
	       sizeof(new_crtc_state->vrr_infopacket));
}

static bool
is_timing_unchanged_for_freesync(struct drm_crtc_state *old_crtc_state,
				 struct drm_crtc_state *new_crtc_state)
{
	const struct drm_display_mode *old_mode, *new_mode;

	if (!old_crtc_state || !new_crtc_state)
		return false;

	old_mode = &old_crtc_state->mode;
	new_mode = &new_crtc_state->mode;

	if (old_mode->clock       == new_mode->clock &&
	    old_mode->hdisplay    == new_mode->hdisplay &&
	    old_mode->vdisplay    == new_mode->vdisplay &&
	    old_mode->htotal      == new_mode->htotal &&
	    old_mode->vtotal      != new_mode->vtotal &&
	    old_mode->hsync_start == new_mode->hsync_start &&
	    old_mode->vsync_start != new_mode->vsync_start &&
	    old_mode->hsync_end   == new_mode->hsync_end &&
	    old_mode->vsync_end   != new_mode->vsync_end &&
	    old_mode->hskew       == new_mode->hskew &&
	    old_mode->vscan       == new_mode->vscan &&
	    (old_mode->vsync_end - old_mode->vsync_start) ==
	    (new_mode->vsync_end - new_mode->vsync_start))
		return true;

	return false;
}

static void set_freesync_fixed_config(struct dm_crtc_state *dm_new_crtc_state) {
	uint64_t num, den, res;
	struct drm_crtc_state *new_crtc_state = &dm_new_crtc_state->base;

	dm_new_crtc_state->freesync_config.state = VRR_STATE_ACTIVE_FIXED;

	num = (unsigned long long)new_crtc_state->mode.clock * 1000 * 1000000;
	den = (unsigned long long)new_crtc_state->mode.htotal *
	      (unsigned long long)new_crtc_state->mode.vtotal;

	res = div_u64(num, den);
	dm_new_crtc_state->freesync_config.fixed_refresh_in_uhz = res;
}

static int dm_update_crtc_state(struct amdgpu_display_manager *dm,
			 struct drm_atomic_state *state,
			 struct drm_crtc *crtc,
			 struct drm_crtc_state *old_crtc_state,
			 struct drm_crtc_state *new_crtc_state,
			 bool enable,
			 bool *lock_and_validation_needed)
{
	struct dm_atomic_state *dm_state = NULL;
	struct dm_crtc_state *dm_old_crtc_state, *dm_new_crtc_state;
	struct dc_stream_state *new_stream;
	int ret = 0;

	/*
	 * TODO Move this code into dm_crtc_atomic_check once we get rid of dc_validation_set
	 * update changed items
	 */
	struct amdgpu_crtc *acrtc = NULL;
	struct amdgpu_dm_connector *aconnector = NULL;
	struct drm_connector_state *drm_new_conn_state = NULL, *drm_old_conn_state = NULL;
	struct dm_connector_state *dm_new_conn_state = NULL, *dm_old_conn_state = NULL;

	new_stream = NULL;

	dm_old_crtc_state = to_dm_crtc_state(old_crtc_state);
	dm_new_crtc_state = to_dm_crtc_state(new_crtc_state);
	acrtc = to_amdgpu_crtc(crtc);
	aconnector = amdgpu_dm_find_first_crtc_matching_connector(state, crtc);

	/* TODO This hack should go away */
	if (aconnector && enable) {
		/* Make sure fake sink is created in plug-in scenario */
		drm_new_conn_state = drm_atomic_get_new_connector_state(state,
							    &aconnector->base);
		drm_old_conn_state = drm_atomic_get_old_connector_state(state,
							    &aconnector->base);

		if (IS_ERR(drm_new_conn_state)) {
			ret = PTR_ERR_OR_ZERO(drm_new_conn_state);
			goto fail;
		}

		dm_new_conn_state = to_dm_connector_state(drm_new_conn_state);
		dm_old_conn_state = to_dm_connector_state(drm_old_conn_state);

		if (!drm_atomic_crtc_needs_modeset(new_crtc_state))
			goto skip_modeset;

		new_stream = create_validate_stream_for_sink(aconnector,
							     &new_crtc_state->mode,
							     dm_new_conn_state,
							     dm_old_crtc_state->stream);

		/*
		 * we can have no stream on ACTION_SET if a display
		 * was disconnected during S3, in this case it is not an
		 * error, the OS will be updated after detection, and
		 * will do the right thing on next atomic commit
		 */

		if (!new_stream) {
			DRM_DEBUG_DRIVER("%s: Failed to create new stream for crtc %d\n",
					__func__, acrtc->base.base.id);
			ret = -ENOMEM;
			goto fail;
		}

		/*
		 * TODO: Check VSDB bits to decide whether this should
		 * be enabled or not.
		 */
		new_stream->triggered_crtc_reset.enabled =
			dm->force_timing_sync;

		dm_new_crtc_state->abm_level = dm_new_conn_state->abm_level;

		ret = fill_hdr_info_packet(drm_new_conn_state,
					   &new_stream->hdr_static_metadata);
		if (ret)
			goto fail;

		/*
		 * If we already removed the old stream from the context
		 * (and set the new stream to NULL) then we can't reuse
		 * the old stream even if the stream and scaling are unchanged.
		 * We'll hit the BUG_ON and black screen.
		 *
		 * TODO: Refactor this function to allow this check to work
		 * in all conditions.
		 */
		if (dm_new_crtc_state->stream &&
		    is_timing_unchanged_for_freesync(new_crtc_state, old_crtc_state))
			goto skip_modeset;

		if (dm_new_crtc_state->stream &&
		    dc_is_stream_unchanged(new_stream, dm_old_crtc_state->stream) &&
		    dc_is_stream_scaling_unchanged(new_stream, dm_old_crtc_state->stream)) {
			new_crtc_state->mode_changed = false;
			DRM_DEBUG_DRIVER("Mode change not required, setting mode_changed to %d",
					 new_crtc_state->mode_changed);
		}
	}

	/* mode_changed flag may get updated above, need to check again */
	if (!drm_atomic_crtc_needs_modeset(new_crtc_state))
		goto skip_modeset;

	drm_dbg_state(state->dev,
		"amdgpu_crtc id:%d crtc_state_flags: enable:%d, active:%d, "
		"planes_changed:%d, mode_changed:%d,active_changed:%d,"
		"connectors_changed:%d\n",
		acrtc->crtc_id,
		new_crtc_state->enable,
		new_crtc_state->active,
		new_crtc_state->planes_changed,
		new_crtc_state->mode_changed,
		new_crtc_state->active_changed,
		new_crtc_state->connectors_changed);

	/* Remove stream for any changed/disabled CRTC */
	if (!enable) {

		if (!dm_old_crtc_state->stream)
			goto skip_modeset;

		if (dm_new_crtc_state->stream &&
		    is_timing_unchanged_for_freesync(new_crtc_state,
						     old_crtc_state)) {
			new_crtc_state->mode_changed = false;
			DRM_DEBUG_DRIVER(
				"Mode change not required for front porch change, "
				"setting mode_changed to %d",
				new_crtc_state->mode_changed);

			set_freesync_fixed_config(dm_new_crtc_state);

			goto skip_modeset;
		} else if (aconnector &&
			   is_freesync_video_mode(&new_crtc_state->mode,
						  aconnector)) {
			struct drm_display_mode *high_mode;

			high_mode = get_highest_refresh_rate_mode(aconnector, false);
			if (!drm_mode_equal(&new_crtc_state->mode, high_mode)) {
				set_freesync_fixed_config(dm_new_crtc_state);
			}
		}

		ret = dm_atomic_get_state(state, &dm_state);
		if (ret)
			goto fail;

		DRM_DEBUG_DRIVER("Disabling DRM crtc: %d\n",
				crtc->base.id);

		/* i.e. reset mode */
		if (dc_remove_stream_from_ctx(
				dm->dc,
				dm_state->context,
				dm_old_crtc_state->stream) != DC_OK) {
			ret = -EINVAL;
			goto fail;
		}

		dc_stream_release(dm_old_crtc_state->stream);
		dm_new_crtc_state->stream = NULL;

		reset_freesync_config_for_crtc(dm_new_crtc_state);

		*lock_and_validation_needed = true;

	} else {/* Add stream for any updated/enabled CRTC */
		/*
		 * Quick fix to prevent NULL pointer on new_stream when
		 * added MST connectors not found in existing crtc_state in the chained mode
		 * TODO: need to dig out the root cause of that
		 */
		if (!aconnector)
			goto skip_modeset;

		if (modereset_required(new_crtc_state))
			goto skip_modeset;

		if (modeset_required(new_crtc_state, new_stream,
				     dm_old_crtc_state->stream)) {

			WARN_ON(dm_new_crtc_state->stream);

			ret = dm_atomic_get_state(state, &dm_state);
			if (ret)
				goto fail;

			dm_new_crtc_state->stream = new_stream;

			dc_stream_retain(new_stream);

			DRM_DEBUG_ATOMIC("Enabling DRM crtc: %d\n",
					 crtc->base.id);

			if (dc_add_stream_to_ctx(
					dm->dc,
					dm_state->context,
					dm_new_crtc_state->stream) != DC_OK) {
				ret = -EINVAL;
				goto fail;
			}

			*lock_and_validation_needed = true;
		}
	}

skip_modeset:
	/* Release extra reference */
	if (new_stream)
		 dc_stream_release(new_stream);

	/*
	 * We want to do dc stream updates that do not require a
	 * full modeset below.
	 */
	if (!(enable && aconnector && new_crtc_state->active))
		return 0;
	/*
	 * Given above conditions, the dc state cannot be NULL because:
	 * 1. We're in the process of enabling CRTCs (just been added
	 *    to the dc context, or already is on the context)
	 * 2. Has a valid connector attached, and
	 * 3. Is currently active and enabled.
	 * => The dc stream state currently exists.
	 */
	BUG_ON(dm_new_crtc_state->stream == NULL);

	/* Scaling or underscan settings */
	if (is_scaling_state_different(dm_old_conn_state, dm_new_conn_state) ||
				drm_atomic_crtc_needs_modeset(new_crtc_state))
		update_stream_scaling_settings(
			&new_crtc_state->mode, dm_new_conn_state, dm_new_crtc_state->stream);

	/* ABM settings */
	dm_new_crtc_state->abm_level = dm_new_conn_state->abm_level;

	/*
	 * Color management settings. We also update color properties
	 * when a modeset is needed, to ensure it gets reprogrammed.
	 */
	if (dm_new_crtc_state->base.color_mgmt_changed ||
	    drm_atomic_crtc_needs_modeset(new_crtc_state)) {
		ret = amdgpu_dm_update_crtc_color_mgmt(dm_new_crtc_state);
		if (ret)
			goto fail;
	}

	/* Update Freesync settings. */
	get_freesync_config_for_crtc(dm_new_crtc_state,
				     dm_new_conn_state);

	return ret;

fail:
	if (new_stream)
		dc_stream_release(new_stream);
	return ret;
}

static bool should_reset_plane(struct drm_atomic_state *state,
			       struct drm_plane *plane,
			       struct drm_plane_state *old_plane_state,
			       struct drm_plane_state *new_plane_state)
{
	struct drm_plane *other;
	struct drm_plane_state *old_other_state, *new_other_state;
	struct drm_crtc_state *new_crtc_state;
	int i;

	/*
	 * TODO: Remove this hack once the checks below are sufficient
	 * enough to determine when we need to reset all the planes on
	 * the stream.
	 */
	if (state->allow_modeset)
		return true;

	/* Exit early if we know that we're adding or removing the plane. */
	if (old_plane_state->crtc != new_plane_state->crtc)
		return true;

	/* old crtc == new_crtc == NULL, plane not in context. */
	if (!new_plane_state->crtc)
		return false;

	new_crtc_state =
		drm_atomic_get_new_crtc_state(state, new_plane_state->crtc);

	if (!new_crtc_state)
		return true;

	/* CRTC Degamma changes currently require us to recreate planes. */
	if (new_crtc_state->color_mgmt_changed)
		return true;

	if (drm_atomic_crtc_needs_modeset(new_crtc_state))
		return true;

	/*
	 * If there are any new primary or overlay planes being added or
	 * removed then the z-order can potentially change. To ensure
	 * correct z-order and pipe acquisition the current DC architecture
	 * requires us to remove and recreate all existing planes.
	 *
	 * TODO: Come up with a more elegant solution for this.
	 */
	for_each_oldnew_plane_in_state(state, other, old_other_state, new_other_state, i) {
		struct amdgpu_framebuffer *old_afb, *new_afb;
		if (other->type == DRM_PLANE_TYPE_CURSOR)
			continue;

		if (old_other_state->crtc != new_plane_state->crtc &&
		    new_other_state->crtc != new_plane_state->crtc)
			continue;

		if (old_other_state->crtc != new_other_state->crtc)
			return true;

		/* Src/dst size and scaling updates. */
		if (old_other_state->src_w != new_other_state->src_w ||
		    old_other_state->src_h != new_other_state->src_h ||
		    old_other_state->crtc_w != new_other_state->crtc_w ||
		    old_other_state->crtc_h != new_other_state->crtc_h)
			return true;

		/* Rotation / mirroring updates. */
		if (old_other_state->rotation != new_other_state->rotation)
			return true;

		/* Blending updates. */
		if (old_other_state->pixel_blend_mode !=
		    new_other_state->pixel_blend_mode)
			return true;

		/* Alpha updates. */
		if (old_other_state->alpha != new_other_state->alpha)
			return true;

		/* Colorspace changes. */
		if (old_other_state->color_range != new_other_state->color_range ||
		    old_other_state->color_encoding != new_other_state->color_encoding)
			return true;

		/* Framebuffer checks fall at the end. */
		if (!old_other_state->fb || !new_other_state->fb)
			continue;

		/* Pixel format changes can require bandwidth updates. */
		if (old_other_state->fb->format != new_other_state->fb->format)
			return true;

		old_afb = (struct amdgpu_framebuffer *)old_other_state->fb;
		new_afb = (struct amdgpu_framebuffer *)new_other_state->fb;

		/* Tiling and DCC changes also require bandwidth updates. */
		if (old_afb->tiling_flags != new_afb->tiling_flags ||
		    old_afb->base.modifier != new_afb->base.modifier)
			return true;
	}

	return false;
}

static int dm_check_cursor_fb(struct amdgpu_crtc *new_acrtc,
			      struct drm_plane_state *new_plane_state,
			      struct drm_framebuffer *fb)
{
	struct amdgpu_device *adev = drm_to_adev(new_acrtc->base.dev);
	struct amdgpu_framebuffer *afb = to_amdgpu_framebuffer(fb);
	unsigned int pitch;
	bool linear;

	if (fb->width > new_acrtc->max_cursor_width ||
	    fb->height > new_acrtc->max_cursor_height) {
		DRM_DEBUG_ATOMIC("Bad cursor FB size %dx%d\n",
				 new_plane_state->fb->width,
				 new_plane_state->fb->height);
		return -EINVAL;
	}
	if (new_plane_state->src_w != fb->width << 16 ||
	    new_plane_state->src_h != fb->height << 16) {
		DRM_DEBUG_ATOMIC("Cropping not supported for cursor plane\n");
		return -EINVAL;
	}

	/* Pitch in pixels */
	pitch = fb->pitches[0] / fb->format->cpp[0];

	if (fb->width != pitch) {
		DRM_DEBUG_ATOMIC("Cursor FB width %d doesn't match pitch %d",
				 fb->width, pitch);
		return -EINVAL;
	}

	switch (pitch) {
	case 64:
	case 128:
	case 256:
		/* FB pitch is supported by cursor plane */
		break;
	default:
		DRM_DEBUG_ATOMIC("Bad cursor FB pitch %d px\n", pitch);
		return -EINVAL;
	}

	/* Core DRM takes care of checking FB modifiers, so we only need to
	 * check tiling flags when the FB doesn't have a modifier. */
	if (!(fb->flags & DRM_MODE_FB_MODIFIERS)) {
		if (adev->family < AMDGPU_FAMILY_AI) {
			linear = AMDGPU_TILING_GET(afb->tiling_flags, ARRAY_MODE) != DC_ARRAY_2D_TILED_THIN1 &&
			         AMDGPU_TILING_GET(afb->tiling_flags, ARRAY_MODE) != DC_ARRAY_1D_TILED_THIN1 &&
				 AMDGPU_TILING_GET(afb->tiling_flags, MICRO_TILE_MODE) == 0;
		} else {
			linear = AMDGPU_TILING_GET(afb->tiling_flags, SWIZZLE_MODE) == 0;
		}
		if (!linear) {
			DRM_DEBUG_ATOMIC("Cursor FB not linear");
			return -EINVAL;
		}
	}

	return 0;
}

static int dm_update_plane_state(struct dc *dc,
				 struct drm_atomic_state *state,
				 struct drm_plane *plane,
				 struct drm_plane_state *old_plane_state,
				 struct drm_plane_state *new_plane_state,
				 bool enable,
				 bool *lock_and_validation_needed)
{

	struct dm_atomic_state *dm_state = NULL;
	struct drm_crtc *new_plane_crtc, *old_plane_crtc;
	struct drm_crtc_state *old_crtc_state, *new_crtc_state;
	struct dm_crtc_state *dm_new_crtc_state, *dm_old_crtc_state;
	struct dm_plane_state *dm_new_plane_state, *dm_old_plane_state;
	struct amdgpu_crtc *new_acrtc;
	bool needs_reset;
	int ret = 0;


	new_plane_crtc = new_plane_state->crtc;
	old_plane_crtc = old_plane_state->crtc;
	dm_new_plane_state = to_dm_plane_state(new_plane_state);
	dm_old_plane_state = to_dm_plane_state(old_plane_state);

	if (plane->type == DRM_PLANE_TYPE_CURSOR) {
		if (!enable || !new_plane_crtc ||
			drm_atomic_plane_disabling(plane->state, new_plane_state))
			return 0;

		new_acrtc = to_amdgpu_crtc(new_plane_crtc);

		if (new_plane_state->src_x != 0 || new_plane_state->src_y != 0) {
			DRM_DEBUG_ATOMIC("Cropping not supported for cursor plane\n");
			return -EINVAL;
		}

		if (new_plane_state->fb) {
			ret = dm_check_cursor_fb(new_acrtc, new_plane_state,
						 new_plane_state->fb);
			if (ret)
				return ret;
		}

		return 0;
	}

	needs_reset = should_reset_plane(state, plane, old_plane_state,
					 new_plane_state);

	/* Remove any changed/removed planes */
	if (!enable) {
		if (!needs_reset)
			return 0;

		if (!old_plane_crtc)
			return 0;

		old_crtc_state = drm_atomic_get_old_crtc_state(
				state, old_plane_crtc);
		dm_old_crtc_state = to_dm_crtc_state(old_crtc_state);

		if (!dm_old_crtc_state->stream)
			return 0;

		DRM_DEBUG_ATOMIC("Disabling DRM plane: %d on DRM crtc %d\n",
				plane->base.id, old_plane_crtc->base.id);

		ret = dm_atomic_get_state(state, &dm_state);
		if (ret)
			return ret;

		if (!dc_remove_plane_from_context(
				dc,
				dm_old_crtc_state->stream,
				dm_old_plane_state->dc_state,
				dm_state->context)) {

			return -EINVAL;
		}


		dc_plane_state_release(dm_old_plane_state->dc_state);
		dm_new_plane_state->dc_state = NULL;

		*lock_and_validation_needed = true;

	} else { /* Add new planes */
		struct dc_plane_state *dc_new_plane_state;

		if (drm_atomic_plane_disabling(plane->state, new_plane_state))
			return 0;

		if (!new_plane_crtc)
			return 0;

		new_crtc_state = drm_atomic_get_new_crtc_state(state, new_plane_crtc);
		dm_new_crtc_state = to_dm_crtc_state(new_crtc_state);

		if (!dm_new_crtc_state->stream)
			return 0;

		if (!needs_reset)
			return 0;

		ret = dm_plane_helper_check_state(new_plane_state, new_crtc_state);
		if (ret)
			return ret;

		WARN_ON(dm_new_plane_state->dc_state);

		dc_new_plane_state = dc_create_plane_state(dc);
		if (!dc_new_plane_state)
			return -ENOMEM;

		DRM_DEBUG_ATOMIC("Enabling DRM plane: %d on DRM crtc %d\n",
				 plane->base.id, new_plane_crtc->base.id);

		ret = fill_dc_plane_attributes(
			drm_to_adev(new_plane_crtc->dev),
			dc_new_plane_state,
			new_plane_state,
			new_crtc_state);
		if (ret) {
			dc_plane_state_release(dc_new_plane_state);
			return ret;
		}

		ret = dm_atomic_get_state(state, &dm_state);
		if (ret) {
			dc_plane_state_release(dc_new_plane_state);
			return ret;
		}

		/*
		 * Any atomic check errors that occur after this will
		 * not need a release. The plane state will be attached
		 * to the stream, and therefore part of the atomic
		 * state. It'll be released when the atomic state is
		 * cleaned.
		 */
		if (!dc_add_plane_to_context(
				dc,
				dm_new_crtc_state->stream,
				dc_new_plane_state,
				dm_state->context)) {

			dc_plane_state_release(dc_new_plane_state);
			return -EINVAL;
		}

		dm_new_plane_state->dc_state = dc_new_plane_state;

		dm_new_crtc_state->mpo_requested |= (plane->type == DRM_PLANE_TYPE_OVERLAY);

		/* Tell DC to do a full surface update every time there
		 * is a plane change. Inefficient, but works for now.
		 */
		dm_new_plane_state->dc_state->update_flags.bits.full_update = 1;

		*lock_and_validation_needed = true;
	}


	return ret;
}

static void dm_get_oriented_plane_size(struct drm_plane_state *plane_state,
				       int *src_w, int *src_h)
{
	switch (plane_state->rotation & DRM_MODE_ROTATE_MASK) {
	case DRM_MODE_ROTATE_90:
	case DRM_MODE_ROTATE_270:
		*src_w = plane_state->src_h >> 16;
		*src_h = plane_state->src_w >> 16;
		break;
	case DRM_MODE_ROTATE_0:
	case DRM_MODE_ROTATE_180:
	default:
		*src_w = plane_state->src_w >> 16;
		*src_h = plane_state->src_h >> 16;
		break;
	}
}

static int dm_check_crtc_cursor(struct drm_atomic_state *state,
				struct drm_crtc *crtc,
				struct drm_crtc_state *new_crtc_state)
{
	struct drm_plane *cursor = crtc->cursor, *underlying;
	struct drm_plane_state *new_cursor_state, *new_underlying_state;
	int i;
	int cursor_scale_w, cursor_scale_h, underlying_scale_w, underlying_scale_h;
	int cursor_src_w, cursor_src_h;
	int underlying_src_w, underlying_src_h;

	/* On DCE and DCN there is no dedicated hardware cursor plane. We get a
	 * cursor per pipe but it's going to inherit the scaling and
	 * positioning from the underlying pipe. Check the cursor plane's
	 * blending properties match the underlying planes'. */

	new_cursor_state = drm_atomic_get_new_plane_state(state, cursor);
	if (!new_cursor_state || !new_cursor_state->fb) {
		return 0;
	}

	dm_get_oriented_plane_size(new_cursor_state, &cursor_src_w, &cursor_src_h);
	cursor_scale_w = new_cursor_state->crtc_w * 1000 / cursor_src_w;
	cursor_scale_h = new_cursor_state->crtc_h * 1000 / cursor_src_h;

	for_each_new_plane_in_state_reverse(state, underlying, new_underlying_state, i) {
		/* Narrow down to non-cursor planes on the same CRTC as the cursor */
		if (new_underlying_state->crtc != crtc || underlying == crtc->cursor)
			continue;

		/* Ignore disabled planes */
		if (!new_underlying_state->fb)
			continue;

		dm_get_oriented_plane_size(new_underlying_state,
					   &underlying_src_w, &underlying_src_h);
		underlying_scale_w = new_underlying_state->crtc_w * 1000 / underlying_src_w;
		underlying_scale_h = new_underlying_state->crtc_h * 1000 / underlying_src_h;

		if (cursor_scale_w != underlying_scale_w ||
		    cursor_scale_h != underlying_scale_h) {
			drm_dbg_atomic(crtc->dev,
				       "Cursor [PLANE:%d:%s] scaling doesn't match underlying [PLANE:%d:%s]\n",
				       cursor->base.id, cursor->name, underlying->base.id, underlying->name);
			return -EINVAL;
		}

		/* If this plane covers the whole CRTC, no need to check planes underneath */
		if (new_underlying_state->crtc_x <= 0 &&
		    new_underlying_state->crtc_y <= 0 &&
		    new_underlying_state->crtc_x + new_underlying_state->crtc_w >= new_crtc_state->mode.hdisplay &&
		    new_underlying_state->crtc_y + new_underlying_state->crtc_h >= new_crtc_state->mode.vdisplay)
			break;
	}

	return 0;
}

#if defined(CONFIG_DRM_AMD_DC_DCN)
static int add_affected_mst_dsc_crtcs(struct drm_atomic_state *state, struct drm_crtc *crtc)
{
	struct drm_connector *connector;
	struct drm_connector_state *conn_state, *old_conn_state;
	struct amdgpu_dm_connector *aconnector = NULL;
	int i;
	for_each_oldnew_connector_in_state(state, connector, old_conn_state, conn_state, i) {
		if (!conn_state->crtc)
			conn_state = old_conn_state;

		if (conn_state->crtc != crtc)
			continue;

		aconnector = to_amdgpu_dm_connector(connector);
		if (!aconnector->port || !aconnector->mst_port)
			aconnector = NULL;
		else
			break;
	}

	if (!aconnector)
		return 0;

	return drm_dp_mst_add_affected_dsc_crtcs(state, &aconnector->mst_port->mst_mgr);
}
#endif

/**
 * amdgpu_dm_atomic_check() - Atomic check implementation for AMDgpu DM.
 * @dev: The DRM device
 * @state: The atomic state to commit
 *
 * Validate that the given atomic state is programmable by DC into hardware.
 * This involves constructing a &struct dc_state reflecting the new hardware
 * state we wish to commit, then querying DC to see if it is programmable. It's
 * important not to modify the existing DC state. Otherwise, atomic_check
 * may unexpectedly commit hardware changes.
 *
 * When validating the DC state, it's important that the right locks are
 * acquired. For full updates case which removes/adds/updates streams on one
 * CRTC while flipping on another CRTC, acquiring global lock will guarantee
 * that any such full update commit will wait for completion of any outstanding
 * flip using DRMs synchronization events.
 *
 * Note that DM adds the affected connectors for all CRTCs in state, when that
 * might not seem necessary. This is because DC stream creation requires the
 * DC sink, which is tied to the DRM connector state. Cleaning this up should
 * be possible but non-trivial - a possible TODO item.
 *
 * Return: -Error code if validation failed.
 */
static int amdgpu_dm_atomic_check(struct drm_device *dev,
				  struct drm_atomic_state *state)
{
	struct amdgpu_device *adev = drm_to_adev(dev);
	struct dm_atomic_state *dm_state = NULL;
	struct dc *dc = adev->dm.dc;
	struct drm_connector *connector;
	struct drm_connector_state *old_con_state, *new_con_state;
	struct drm_crtc *crtc;
	struct drm_crtc_state *old_crtc_state, *new_crtc_state;
	struct drm_plane *plane;
	struct drm_plane_state *old_plane_state, *new_plane_state;
	enum dc_status status;
	int ret, i;
	bool lock_and_validation_needed = false;
	struct dm_crtc_state *dm_old_crtc_state, *dm_new_crtc_state;
#if defined(CONFIG_DRM_AMD_DC_DCN)
	struct dsc_mst_fairness_vars vars[MAX_PIPES];
	struct drm_dp_mst_topology_state *mst_state;
	struct drm_dp_mst_topology_mgr *mgr;
#endif

	trace_amdgpu_dm_atomic_check_begin(state);

	ret = drm_atomic_helper_check_modeset(dev, state);
	if (ret) {
		DRM_DEBUG_DRIVER("drm_atomic_helper_check_modeset() failed\n");
		goto fail;
	}

	/* Check connector changes */
	for_each_oldnew_connector_in_state(state, connector, old_con_state, new_con_state, i) {
		struct dm_connector_state *dm_old_con_state = to_dm_connector_state(old_con_state);
		struct dm_connector_state *dm_new_con_state = to_dm_connector_state(new_con_state);

		/* Skip connectors that are disabled or part of modeset already. */
		if (!old_con_state->crtc && !new_con_state->crtc)
			continue;

		if (!new_con_state->crtc)
			continue;

		new_crtc_state = drm_atomic_get_crtc_state(state, new_con_state->crtc);
		if (IS_ERR(new_crtc_state)) {
			DRM_DEBUG_DRIVER("drm_atomic_get_crtc_state() failed\n");
			ret = PTR_ERR(new_crtc_state);
			goto fail;
		}

		if (dm_old_con_state->abm_level !=
		    dm_new_con_state->abm_level)
			new_crtc_state->connectors_changed = true;
	}

#if defined(CONFIG_DRM_AMD_DC_DCN)
	if (dc_resource_is_dsc_encoding_supported(dc)) {
		for_each_oldnew_crtc_in_state(state, crtc, old_crtc_state, new_crtc_state, i) {
			if (drm_atomic_crtc_needs_modeset(new_crtc_state)) {
				ret = add_affected_mst_dsc_crtcs(state, crtc);
				if (ret) {
					DRM_DEBUG_DRIVER("add_affected_mst_dsc_crtcs() failed\n");
					goto fail;
				}
			}
		}
		if (!pre_validate_dsc(state, &dm_state, vars)) {
			ret = -EINVAL;
			goto fail;
		}
	}
#endif
	for_each_oldnew_crtc_in_state(state, crtc, old_crtc_state, new_crtc_state, i) {
		dm_old_crtc_state = to_dm_crtc_state(old_crtc_state);

		if (!drm_atomic_crtc_needs_modeset(new_crtc_state) &&
		    !new_crtc_state->color_mgmt_changed &&
		    old_crtc_state->vrr_enabled == new_crtc_state->vrr_enabled &&
			dm_old_crtc_state->dsc_force_changed == false)
			continue;

		ret = amdgpu_dm_verify_lut_sizes(new_crtc_state);
		if (ret) {
			DRM_DEBUG_DRIVER("amdgpu_dm_verify_lut_sizes() failed\n");
			goto fail;
		}

		if (!new_crtc_state->enable)
			continue;

		ret = drm_atomic_add_affected_connectors(state, crtc);
		if (ret) {
			DRM_DEBUG_DRIVER("drm_atomic_add_affected_connectors() failed\n");
			goto fail;
		}

		ret = drm_atomic_add_affected_planes(state, crtc);
		if (ret) {
			DRM_DEBUG_DRIVER("drm_atomic_add_affected_planes() failed\n");
			goto fail;
		}

		if (dm_old_crtc_state->dsc_force_changed)
			new_crtc_state->mode_changed = true;
	}

	/*
	 * Add all primary and overlay planes on the CRTC to the state
	 * whenever a plane is enabled to maintain correct z-ordering
	 * and to enable fast surface updates.
	 */
	drm_for_each_crtc(crtc, dev) {
		bool modified = false;

		for_each_oldnew_plane_in_state(state, plane, old_plane_state, new_plane_state, i) {
			if (plane->type == DRM_PLANE_TYPE_CURSOR)
				continue;

			if (new_plane_state->crtc == crtc ||
			    old_plane_state->crtc == crtc) {
				modified = true;
				break;
			}
		}

		if (!modified)
			continue;

		drm_for_each_plane_mask(plane, state->dev, crtc->state->plane_mask) {
			if (plane->type == DRM_PLANE_TYPE_CURSOR)
				continue;

			new_plane_state =
				drm_atomic_get_plane_state(state, plane);

			if (IS_ERR(new_plane_state)) {
				ret = PTR_ERR(new_plane_state);
				DRM_DEBUG_DRIVER("new_plane_state is BAD\n");
				goto fail;
			}
		}
	}

	/* Remove exiting planes if they are modified */
	for_each_oldnew_plane_in_state_reverse(state, plane, old_plane_state, new_plane_state, i) {
		ret = dm_update_plane_state(dc, state, plane,
					    old_plane_state,
					    new_plane_state,
					    false,
					    &lock_and_validation_needed);
		if (ret) {
			DRM_DEBUG_DRIVER("dm_update_plane_state() failed\n");
			goto fail;
		}
	}

	/* Disable all crtcs which require disable */
	for_each_oldnew_crtc_in_state(state, crtc, old_crtc_state, new_crtc_state, i) {
		ret = dm_update_crtc_state(&adev->dm, state, crtc,
					   old_crtc_state,
					   new_crtc_state,
					   false,
					   &lock_and_validation_needed);
		if (ret) {
			DRM_DEBUG_DRIVER("DISABLE: dm_update_crtc_state() failed\n");
			goto fail;
		}
	}

	/* Enable all crtcs which require enable */
	for_each_oldnew_crtc_in_state(state, crtc, old_crtc_state, new_crtc_state, i) {
		ret = dm_update_crtc_state(&adev->dm, state, crtc,
					   old_crtc_state,
					   new_crtc_state,
					   true,
					   &lock_and_validation_needed);
		if (ret) {
			DRM_DEBUG_DRIVER("ENABLE: dm_update_crtc_state() failed\n");
			goto fail;
		}
	}

	/* Add new/modified planes */
	for_each_oldnew_plane_in_state_reverse(state, plane, old_plane_state, new_plane_state, i) {
		ret = dm_update_plane_state(dc, state, plane,
					    old_plane_state,
					    new_plane_state,
					    true,
					    &lock_and_validation_needed);
		if (ret) {
			DRM_DEBUG_DRIVER("dm_update_plane_state() failed\n");
			goto fail;
		}
	}

	/* Run this here since we want to validate the streams we created */
	ret = drm_atomic_helper_check_planes(dev, state);
	if (ret) {
		DRM_DEBUG_DRIVER("drm_atomic_helper_check_planes() failed\n");
		goto fail;
	}

	for_each_new_crtc_in_state(state, crtc, new_crtc_state, i) {
		dm_new_crtc_state = to_dm_crtc_state(new_crtc_state);
		if (dm_new_crtc_state->mpo_requested)
			DRM_DEBUG_DRIVER("MPO enablement requested on crtc:[%p]\n", crtc);
	}

	/* Check cursor planes scaling */
	for_each_new_crtc_in_state(state, crtc, new_crtc_state, i) {
		ret = dm_check_crtc_cursor(state, crtc, new_crtc_state);
		if (ret) {
			DRM_DEBUG_DRIVER("dm_check_crtc_cursor() failed\n");
			goto fail;
		}
	}

	if (state->legacy_cursor_update) {
		/*
		 * This is a fast cursor update coming from the plane update
		 * helper, check if it can be done asynchronously for better
		 * performance.
		 */
		state->async_update =
			!drm_atomic_helper_async_check(dev, state);

		/*
		 * Skip the remaining global validation if this is an async
		 * update. Cursor updates can be done without affecting
		 * state or bandwidth calcs and this avoids the performance
		 * penalty of locking the private state object and
		 * allocating a new dc_state.
		 */
		if (state->async_update)
			return 0;
	}

	/* Check scaling and underscan changes*/
	/* TODO Removed scaling changes validation due to inability to commit
	 * new stream into context w\o causing full reset. Need to
	 * decide how to handle.
	 */
	for_each_oldnew_connector_in_state(state, connector, old_con_state, new_con_state, i) {
		struct dm_connector_state *dm_old_con_state = to_dm_connector_state(old_con_state);
		struct dm_connector_state *dm_new_con_state = to_dm_connector_state(new_con_state);
		struct amdgpu_crtc *acrtc = to_amdgpu_crtc(dm_new_con_state->base.crtc);

		/* Skip any modesets/resets */
		if (!acrtc || drm_atomic_crtc_needs_modeset(
				drm_atomic_get_new_crtc_state(state, &acrtc->base)))
			continue;

		/* Skip any thing not scale or underscan changes */
		if (!is_scaling_state_different(dm_new_con_state, dm_old_con_state))
			continue;

		lock_and_validation_needed = true;
	}

#if defined(CONFIG_DRM_AMD_DC_DCN)
	/* set the slot info for each mst_state based on the link encoding format */
	for_each_new_mst_mgr_in_state(state, mgr, mst_state, i) {
		struct amdgpu_dm_connector *aconnector;
		struct drm_connector *connector;
		struct drm_connector_list_iter iter;
		u8 link_coding_cap;

		if (!mgr->mst_state )
			continue;

		drm_connector_list_iter_begin(dev, &iter);
		drm_for_each_connector_iter(connector, &iter) {
			int id = connector->index;

			if (id == mst_state->mgr->conn_base_id) {
				aconnector = to_amdgpu_dm_connector(connector);
				link_coding_cap = dc_link_dp_mst_decide_link_encoding_format(aconnector->dc_link);
				drm_dp_mst_update_slots(mst_state, link_coding_cap);

				break;
			}
		}
		drm_connector_list_iter_end(&iter);

	}
#endif
	/**
	 * Streams and planes are reset when there are changes that affect
	 * bandwidth. Anything that affects bandwidth needs to go through
	 * DC global validation to ensure that the configuration can be applied
	 * to hardware.
	 *
	 * We have to currently stall out here in atomic_check for outstanding
	 * commits to finish in this case because our IRQ handlers reference
	 * DRM state directly - we can end up disabling interrupts too early
	 * if we don't.
	 *
	 * TODO: Remove this stall and drop DM state private objects.
	 */
	if (lock_and_validation_needed) {
		ret = dm_atomic_get_state(state, &dm_state);
		if (ret) {
			DRM_DEBUG_DRIVER("dm_atomic_get_state() failed\n");
			goto fail;
		}

		ret = do_aquire_global_lock(dev, state);
		if (ret) {
			DRM_DEBUG_DRIVER("do_aquire_global_lock() failed\n");
			goto fail;
		}

#if defined(CONFIG_DRM_AMD_DC_DCN)
		if (!compute_mst_dsc_configs_for_state(state, dm_state->context, vars)) {
			DRM_DEBUG_DRIVER("compute_mst_dsc_configs_for_state() failed\n");
			ret = -EINVAL;
			goto fail;
		}

		ret = dm_update_mst_vcpi_slots_for_dsc(state, dm_state->context, vars);
		if (ret) {
			DRM_DEBUG_DRIVER("dm_update_mst_vcpi_slots_for_dsc() failed\n");
			goto fail;
		}
#endif

		/*
		 * Perform validation of MST topology in the state:
		 * We need to perform MST atomic check before calling
		 * dc_validate_global_state(), or there is a chance
		 * to get stuck in an infinite loop and hang eventually.
		 */
		ret = drm_dp_mst_atomic_check(state);
		if (ret) {
			DRM_DEBUG_DRIVER("drm_dp_mst_atomic_check() failed\n");
			goto fail;
		}
		status = dc_validate_global_state(dc, dm_state->context, true);
		if (status != DC_OK) {
			DRM_DEBUG_DRIVER("DC global validation failure: %s (%d)",
				       dc_status_to_str(status), status);
			ret = -EINVAL;
			goto fail;
		}
	} else {
		/*
		 * The commit is a fast update. Fast updates shouldn't change
		 * the DC context, affect global validation, and can have their
		 * commit work done in parallel with other commits not touching
		 * the same resource. If we have a new DC context as part of
		 * the DM atomic state from validation we need to free it and
		 * retain the existing one instead.
		 *
		 * Furthermore, since the DM atomic state only contains the DC
		 * context and can safely be annulled, we can free the state
		 * and clear the associated private object now to free
		 * some memory and avoid a possible use-after-free later.
		 */

		for (i = 0; i < state->num_private_objs; i++) {
			struct drm_private_obj *obj = state->private_objs[i].ptr;

			if (obj->funcs == adev->dm.atomic_obj.funcs) {
				int j = state->num_private_objs-1;

				dm_atomic_destroy_state(obj,
						state->private_objs[i].state);

				/* If i is not at the end of the array then the
				 * last element needs to be moved to where i was
				 * before the array can safely be truncated.
				 */
				if (i != j)
					state->private_objs[i] =
						state->private_objs[j];

				state->private_objs[j].ptr = NULL;
				state->private_objs[j].state = NULL;
				state->private_objs[j].old_state = NULL;
				state->private_objs[j].new_state = NULL;

				state->num_private_objs = j;
				break;
			}
		}
	}

	/* Store the overall update type for use later in atomic check. */
	for_each_new_crtc_in_state (state, crtc, new_crtc_state, i) {
		struct dm_crtc_state *dm_new_crtc_state =
			to_dm_crtc_state(new_crtc_state);

		dm_new_crtc_state->update_type = lock_and_validation_needed ?
							 UPDATE_TYPE_FULL :
							 UPDATE_TYPE_FAST;
	}

	/* Must be success */
	WARN_ON(ret);

	trace_amdgpu_dm_atomic_check_finish(state, ret);

	return ret;

fail:
	if (ret == -EDEADLK)
		DRM_DEBUG_DRIVER("Atomic check stopped to avoid deadlock.\n");
	else if (ret == -EINTR || ret == -EAGAIN || ret == -ERESTARTSYS)
		DRM_DEBUG_DRIVER("Atomic check stopped due to signal.\n");
	else
		DRM_DEBUG_DRIVER("Atomic check failed with err: %d \n", ret);

	trace_amdgpu_dm_atomic_check_finish(state, ret);

	return ret;
}

static bool is_dp_capable_without_timing_msa(struct dc *dc,
					     struct amdgpu_dm_connector *amdgpu_dm_connector)
{
	uint8_t dpcd_data;
	bool capable = false;

	if (amdgpu_dm_connector->dc_link &&
		dm_helpers_dp_read_dpcd(
				NULL,
				amdgpu_dm_connector->dc_link,
				DP_DOWN_STREAM_PORT_COUNT,
				&dpcd_data,
				sizeof(dpcd_data))) {
		capable = (dpcd_data & DP_MSA_TIMING_PAR_IGNORED) ? true:false;
	}

	return capable;
}

static bool dm_edid_parser_send_cea(struct amdgpu_display_manager *dm,
		unsigned int offset,
		unsigned int total_length,
		uint8_t *data,
		unsigned int length,
		struct amdgpu_hdmi_vsdb_info *vsdb)
{
	bool res;
	union dmub_rb_cmd cmd;
	struct dmub_cmd_send_edid_cea *input;
	struct dmub_cmd_edid_cea_output *output;

	if (length > DMUB_EDID_CEA_DATA_CHUNK_BYTES)
		return false;

	memset(&cmd, 0, sizeof(cmd));

	input = &cmd.edid_cea.data.input;

	cmd.edid_cea.header.type = DMUB_CMD__EDID_CEA;
	cmd.edid_cea.header.sub_type = 0;
	cmd.edid_cea.header.payload_bytes =
		sizeof(cmd.edid_cea) - sizeof(cmd.edid_cea.header);
	input->offset = offset;
	input->length = length;
	input->cea_total_length = total_length;
	memcpy(input->payload, data, length);

	res = dc_dmub_srv_cmd_with_reply_data(dm->dc->ctx->dmub_srv, &cmd);
	if (!res) {
		DRM_ERROR("EDID CEA parser failed\n");
		return false;
	}

	output = &cmd.edid_cea.data.output;

	if (output->type == DMUB_CMD__EDID_CEA_ACK) {
		if (!output->ack.success) {
			DRM_ERROR("EDID CEA ack failed at offset %d\n",
					output->ack.offset);
		}
	} else if (output->type == DMUB_CMD__EDID_CEA_AMD_VSDB) {
		if (!output->amd_vsdb.vsdb_found)
			return false;

		vsdb->freesync_supported = output->amd_vsdb.freesync_supported;
		vsdb->amd_vsdb_version = output->amd_vsdb.amd_vsdb_version;
		vsdb->min_refresh_rate_hz = output->amd_vsdb.min_frame_rate;
		vsdb->max_refresh_rate_hz = output->amd_vsdb.max_frame_rate;
	} else {
		DRM_WARN("Unknown EDID CEA parser results\n");
		return false;
	}

	return true;
}

static bool parse_edid_cea_dmcu(struct amdgpu_display_manager *dm,
		uint8_t *edid_ext, int len,
		struct amdgpu_hdmi_vsdb_info *vsdb_info)
{
	int i;

	/* send extension block to DMCU for parsing */
	for (i = 0; i < len; i += 8) {
		bool res;
		int offset;

		/* send 8 bytes a time */
		if (!dc_edid_parser_send_cea(dm->dc, i, len, &edid_ext[i], 8))
			return false;

		if (i+8 == len) {
			/* EDID block sent completed, expect result */
			int version, min_rate, max_rate;

			res = dc_edid_parser_recv_amd_vsdb(dm->dc, &version, &min_rate, &max_rate);
			if (res) {
				/* amd vsdb found */
				vsdb_info->freesync_supported = 1;
				vsdb_info->amd_vsdb_version = version;
				vsdb_info->min_refresh_rate_hz = min_rate;
				vsdb_info->max_refresh_rate_hz = max_rate;
				return true;
			}
			/* not amd vsdb */
			return false;
		}

		/* check for ack*/
		res = dc_edid_parser_recv_cea_ack(dm->dc, &offset);
		if (!res)
			return false;
	}

	return false;
}

static bool parse_edid_cea_dmub(struct amdgpu_display_manager *dm,
		uint8_t *edid_ext, int len,
		struct amdgpu_hdmi_vsdb_info *vsdb_info)
{
	int i;

	/* send extension block to DMCU for parsing */
	for (i = 0; i < len; i += 8) {
		/* send 8 bytes a time */
		if (!dm_edid_parser_send_cea(dm, i, len, &edid_ext[i], 8, vsdb_info))
			return false;
	}

	return vsdb_info->freesync_supported;
}

static bool parse_edid_cea(struct amdgpu_dm_connector *aconnector,
		uint8_t *edid_ext, int len,
		struct amdgpu_hdmi_vsdb_info *vsdb_info)
{
	struct amdgpu_device *adev = drm_to_adev(aconnector->base.dev);

	if (adev->dm.dmub_srv)
		return parse_edid_cea_dmub(&adev->dm, edid_ext, len, vsdb_info);
	else
		return parse_edid_cea_dmcu(&adev->dm, edid_ext, len, vsdb_info);
}

static int parse_hdmi_amd_vsdb(struct amdgpu_dm_connector *aconnector,
		struct edid *edid, struct amdgpu_hdmi_vsdb_info *vsdb_info)
{
	uint8_t *edid_ext = NULL;
	int i;
	bool valid_vsdb_found = false;

	/*----- drm_find_cea_extension() -----*/
	/* No EDID or EDID extensions */
	if (edid == NULL || edid->extensions == 0)
		return -ENODEV;

	/* Find CEA extension */
	for (i = 0; i < edid->extensions; i++) {
		edid_ext = (uint8_t *)edid + EDID_LENGTH * (i + 1);
		if (edid_ext[0] == CEA_EXT)
			break;
	}

	if (i == edid->extensions)
		return -ENODEV;

	/*----- cea_db_offsets() -----*/
	if (edid_ext[0] != CEA_EXT)
		return -ENODEV;

	valid_vsdb_found = parse_edid_cea(aconnector, edid_ext, EDID_LENGTH, vsdb_info);

	return valid_vsdb_found ? i : -ENODEV;
}

void amdgpu_dm_update_freesync_caps(struct drm_connector *connector,
					struct edid *edid)
{
	int i = 0;
	struct detailed_timing *timing;
	struct detailed_non_pixel *data;
	struct detailed_data_monitor_range *range;
	struct amdgpu_dm_connector *amdgpu_dm_connector =
			to_amdgpu_dm_connector(connector);
	struct dm_connector_state *dm_con_state = NULL;
	struct dc_sink *sink;

	struct drm_device *dev = connector->dev;
	struct amdgpu_device *adev = drm_to_adev(dev);
	bool freesync_capable = false;
	struct amdgpu_hdmi_vsdb_info vsdb_info = {0};

	if (!connector->state) {
		DRM_ERROR("%s - Connector has no state", __func__);
		goto update;
	}

	sink = amdgpu_dm_connector->dc_sink ?
		amdgpu_dm_connector->dc_sink :
		amdgpu_dm_connector->dc_em_sink;

	if (!edid || !sink) {
		dm_con_state = to_dm_connector_state(connector->state);

		amdgpu_dm_connector->min_vfreq = 0;
		amdgpu_dm_connector->max_vfreq = 0;
		amdgpu_dm_connector->pixel_clock_mhz = 0;
		connector->display_info.monitor_range.min_vfreq = 0;
		connector->display_info.monitor_range.max_vfreq = 0;
		freesync_capable = false;

		goto update;
	}

	dm_con_state = to_dm_connector_state(connector->state);

	if (!adev->dm.freesync_module)
		goto update;


	if (sink->sink_signal == SIGNAL_TYPE_DISPLAY_PORT
		|| sink->sink_signal == SIGNAL_TYPE_EDP) {
		bool edid_check_required = false;

		if (edid) {
			edid_check_required = is_dp_capable_without_timing_msa(
						adev->dm.dc,
						amdgpu_dm_connector);
		}

		if (edid_check_required == true && (edid->version > 1 ||
		   (edid->version == 1 && edid->revision > 1))) {
			for (i = 0; i < 4; i++) {

				timing	= &edid->detailed_timings[i];
				data	= &timing->data.other_data;
				range	= &data->data.range;
				/*
				 * Check if monitor has continuous frequency mode
				 */
				if (data->type != EDID_DETAIL_MONITOR_RANGE)
					continue;
				/*
				 * Check for flag range limits only. If flag == 1 then
				 * no additional timing information provided.
				 * Default GTF, GTF Secondary curve and CVT are not
				 * supported
				 */
				if (range->flags != 1)
					continue;

				amdgpu_dm_connector->min_vfreq = range->min_vfreq;
				amdgpu_dm_connector->max_vfreq = range->max_vfreq;
				amdgpu_dm_connector->pixel_clock_mhz =
					range->pixel_clock_mhz * 10;

				connector->display_info.monitor_range.min_vfreq = range->min_vfreq;
				connector->display_info.monitor_range.max_vfreq = range->max_vfreq;

				break;
			}

			if (amdgpu_dm_connector->max_vfreq -
			    amdgpu_dm_connector->min_vfreq > 10) {

				freesync_capable = true;
			}
		}
	} else if (edid && sink->sink_signal == SIGNAL_TYPE_HDMI_TYPE_A) {
		i = parse_hdmi_amd_vsdb(amdgpu_dm_connector, edid, &vsdb_info);
		if (i >= 0 && vsdb_info.freesync_supported) {
			timing  = &edid->detailed_timings[i];
			data    = &timing->data.other_data;

			amdgpu_dm_connector->min_vfreq = vsdb_info.min_refresh_rate_hz;
			amdgpu_dm_connector->max_vfreq = vsdb_info.max_refresh_rate_hz;
			if (amdgpu_dm_connector->max_vfreq - amdgpu_dm_connector->min_vfreq > 10)
				freesync_capable = true;

			connector->display_info.monitor_range.min_vfreq = vsdb_info.min_refresh_rate_hz;
			connector->display_info.monitor_range.max_vfreq = vsdb_info.max_refresh_rate_hz;
		}
	}

update:
	if (dm_con_state)
		dm_con_state->freesync_capable = freesync_capable;

	if (connector->vrr_capable_property)
		drm_connector_set_vrr_capable_property(connector,
						       freesync_capable);
}

void amdgpu_dm_trigger_timing_sync(struct drm_device *dev)
{
	struct amdgpu_device *adev = drm_to_adev(dev);
	struct dc *dc = adev->dm.dc;
	int i;

	mutex_lock(&adev->dm.dc_lock);
	if (dc->current_state) {
		for (i = 0; i < dc->current_state->stream_count; ++i)
			dc->current_state->streams[i]
				->triggered_crtc_reset.enabled =
				adev->dm.force_timing_sync;

		dm_enable_per_frame_crtc_master_sync(dc->current_state);
		dc_trigger_sync(dc, dc->current_state);
	}
	mutex_unlock(&adev->dm.dc_lock);
}

void dm_write_reg_func(const struct dc_context *ctx, uint32_t address,
		       uint32_t value, const char *func_name)
{
#ifdef DM_CHECK_ADDR_0
	if (address == 0) {
		DC_ERR("invalid register write. address = 0");
		return;
	}
#endif
	cgs_write_register(ctx->cgs_device, address, value);
	trace_amdgpu_dc_wreg(&ctx->perf_trace->write_count, address, value);
}

uint32_t dm_read_reg_func(const struct dc_context *ctx, uint32_t address,
			  const char *func_name)
{
	uint32_t value;
#ifdef DM_CHECK_ADDR_0
	if (address == 0) {
		DC_ERR("invalid register read; address = 0\n");
		return 0;
	}
#endif

	if (ctx->dmub_srv &&
	    ctx->dmub_srv->reg_helper_offload.gather_in_progress &&
	    !ctx->dmub_srv->reg_helper_offload.should_burst_write) {
		ASSERT(false);
		return 0;
	}

	value = cgs_read_register(ctx->cgs_device, address);

	trace_amdgpu_dc_rreg(&ctx->perf_trace->read_count, address, value);

	return value;
}

static int amdgpu_dm_set_dmub_async_sync_status(bool is_cmd_aux,
						struct dc_context *ctx,
						uint8_t status_type,
						uint32_t *operation_result)
{
	struct amdgpu_device *adev = ctx->driver_context;
	int return_status = -1;
	struct dmub_notification *p_notify = adev->dm.dmub_notify;

	if (is_cmd_aux) {
		if (status_type == DMUB_ASYNC_TO_SYNC_ACCESS_SUCCESS) {
			return_status = p_notify->aux_reply.length;
			*operation_result = p_notify->result;
		} else if (status_type == DMUB_ASYNC_TO_SYNC_ACCESS_TIMEOUT) {
			*operation_result = AUX_RET_ERROR_TIMEOUT;
		} else if (status_type == DMUB_ASYNC_TO_SYNC_ACCESS_FAIL) {
			*operation_result = AUX_RET_ERROR_ENGINE_ACQUIRE;
		} else {
			*operation_result = AUX_RET_ERROR_UNKNOWN;
		}
	} else {
		if (status_type == DMUB_ASYNC_TO_SYNC_ACCESS_SUCCESS) {
			return_status = 0;
			*operation_result = p_notify->sc_status;
		} else {
			*operation_result = SET_CONFIG_UNKNOWN_ERROR;
		}
	}

	return return_status;
}

int amdgpu_dm_process_dmub_aux_transfer_sync(bool is_cmd_aux, struct dc_context *ctx,
	unsigned int link_index, void *cmd_payload, void *operation_result)
{
	struct amdgpu_device *adev = ctx->driver_context;
	int ret = 0;

	if (is_cmd_aux) {
		dc_process_dmub_aux_transfer_async(ctx->dc,
			link_index, (struct aux_payload *)cmd_payload);
	} else if (dc_process_dmub_set_config_async(ctx->dc, link_index,
					(struct set_config_cmd_payload *)cmd_payload,
					adev->dm.dmub_notify)) {
		return amdgpu_dm_set_dmub_async_sync_status(is_cmd_aux,
					ctx, DMUB_ASYNC_TO_SYNC_ACCESS_SUCCESS,
					(uint32_t *)operation_result);
	}

	ret = wait_for_completion_timeout(&adev->dm.dmub_aux_transfer_done, 10 * HZ);
	if (ret == 0) {
		DRM_ERROR("wait_for_completion_timeout timeout!");
		return amdgpu_dm_set_dmub_async_sync_status(is_cmd_aux,
				ctx, DMUB_ASYNC_TO_SYNC_ACCESS_TIMEOUT,
				(uint32_t *)operation_result);
	}

	if (is_cmd_aux) {
		if (adev->dm.dmub_notify->result == AUX_RET_SUCCESS) {
			struct aux_payload *payload = (struct aux_payload *)cmd_payload;

			payload->reply[0] = adev->dm.dmub_notify->aux_reply.command;
			if (!payload->write && adev->dm.dmub_notify->aux_reply.length &&
			    payload->reply[0] == AUX_TRANSACTION_REPLY_AUX_ACK) {
				memcpy(payload->data, adev->dm.dmub_notify->aux_reply.data,
				       adev->dm.dmub_notify->aux_reply.length);
			}
		}
	}

	return amdgpu_dm_set_dmub_async_sync_status(is_cmd_aux,
			ctx, DMUB_ASYNC_TO_SYNC_ACCESS_SUCCESS,
			(uint32_t *)operation_result);
}

/*
 * Check whether seamless boot is supported.
 *
 * So far we only support seamless boot on CHIP_VANGOGH.
 * If everything goes well, we may consider expanding
 * seamless boot to other ASICs.
 */
bool check_seamless_boot_capability(struct amdgpu_device *adev)
{
	switch (adev->asic_type) {
	case CHIP_VANGOGH:
		if (!adev->mman.keep_stolen_vga_memory)
			return true;
		break;
	default:
		break;
	}

	return false;
}<|MERGE_RESOLUTION|>--- conflicted
+++ resolved
@@ -3825,16 +3825,11 @@
 	adev_to_drm(adev)->mode_config.max_height = 16384;
 
 	adev_to_drm(adev)->mode_config.preferred_depth = 24;
-<<<<<<< HEAD
-	/* disable prefer shadow for now due to hibernation issues */
-	adev_to_drm(adev)->mode_config.prefer_shadow = 0;
-=======
 	if (adev->asic_type == CHIP_HAWAII)
 		/* disable prefer shadow for now due to hibernation issues */
 		adev_to_drm(adev)->mode_config.prefer_shadow = 0;
 	else
 		adev_to_drm(adev)->mode_config.prefer_shadow = 1;
->>>>>>> 0db78532
 	/* indicates support for immediate flip */
 	adev_to_drm(adev)->mode_config.async_page_flip = true;
 
@@ -4317,7 +4312,6 @@
 			mutex_lock(&dm->dc_lock);
 			ret = dc_link_detect(link, DETECT_REASON_BOOT);
 			mutex_unlock(&dm->dc_lock);
-<<<<<<< HEAD
 
 			if (ret) {
 				amdgpu_dm_update_connector_after_detect(aconnector);
@@ -4326,16 +4320,6 @@
 				if (dm->num_of_edps)
 					update_connector_ext_caps(aconnector);
 
-=======
-
-			if (ret) {
-				amdgpu_dm_update_connector_after_detect(aconnector);
-				register_backlight_device(dm, link);
-
-				if (dm->num_of_edps)
-					update_connector_ext_caps(aconnector);
-
->>>>>>> 0db78532
 				if (psr_feature_enabled)
 					amdgpu_dm_set_psr_caps(link);
 
@@ -4346,10 +4330,7 @@
 					adev_to_drm(adev)->vblank_disable_immediate = false;
 			}
 		}
-<<<<<<< HEAD
-=======
 		amdgpu_set_panel_orientation(&aconnector->base);
->>>>>>> 0db78532
 	}
 
 	/* Software is initialized. Now we can register interrupt handlers. */
@@ -5860,7 +5841,6 @@
 {
 	bool connected;
 	struct amdgpu_dm_connector *aconnector = to_amdgpu_dm_connector(connector);
-<<<<<<< HEAD
 
 	/*
 	 * Notes:
@@ -5878,25 +5858,6 @@
 
 	update_subconnector_property(aconnector);
 
-=======
-
-	/*
-	 * Notes:
-	 * 1. This interface is NOT called in context of HPD irq.
-	 * 2. This interface *is called* in context of user-mode ioctl. Which
-	 * makes it a bad place for *any* MST-related activity.
-	 */
-
-	if (aconnector->base.force == DRM_FORCE_UNSPECIFIED &&
-	    !aconnector->fake_enable)
-		connected = (aconnector->dc_sink != NULL);
-	else
-		connected = (aconnector->base.force == DRM_FORCE_ON ||
-				aconnector->base.force == DRM_FORCE_ON_DIGITAL);
-
-	update_subconnector_property(aconnector);
-
->>>>>>> 0db78532
 	return (connected ? connector_status_connected :
 			connector_status_disconnected);
 }
