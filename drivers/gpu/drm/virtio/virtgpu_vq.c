/*
 * Copyright (C) 2015 Red Hat, Inc.
 * All Rights Reserved.
 *
 * Authors:
 *    Dave Airlie <airlied@redhat.com>
 *    Gerd Hoffmann <kraxel@redhat.com>
 *
 * Permission is hereby granted, free of charge, to any person obtaining a
 * copy of this software and associated documentation files (the "Software"),
 * to deal in the Software without restriction, including without limitation
 * the rights to use, copy, modify, merge, publish, distribute, sublicense,
 * and/or sell copies of the Software, and to permit persons to whom the
 * Software is furnished to do so, subject to the following conditions:
 *
 * The above copyright notice and this permission notice (including the next
 * paragraph) shall be included in all copies or substantial portions of the
 * Software.
 *
 * THE SOFTWARE IS PROVIDED "AS IS", WITHOUT WARRANTY OF ANY KIND, EXPRESS OR
 * IMPLIED, INCLUDING BUT NOT LIMITED TO THE WARRANTIES OF MERCHANTABILITY,
 * FITNESS FOR A PARTICULAR PURPOSE AND NONINFRINGEMENT.  IN NO EVENT SHALL
 * VA LINUX SYSTEMS AND/OR ITS SUPPLIERS BE LIABLE FOR ANY CLAIM, DAMAGES OR
 * OTHER LIABILITY, WHETHER IN AN ACTION OF CONTRACT, TORT OR OTHERWISE,
 * ARISING FROM, OUT OF OR IN CONNECTION WITH THE SOFTWARE OR THE USE OR
 * OTHER DEALINGS IN THE SOFTWARE.
 */

#include <linux/dma-mapping.h>
#include <linux/virtio.h>
#include <linux/virtio_config.h>
#include <linux/virtio_ring.h>

#include "virtgpu_drv.h"
#include "virtgpu_trace.h"

#define MAX_INLINE_CMD_SIZE   96
#define MAX_INLINE_RESP_SIZE  24
#define VBUFFER_SIZE          (sizeof(struct virtio_gpu_vbuffer) \
			       + MAX_INLINE_CMD_SIZE		 \
			       + MAX_INLINE_RESP_SIZE)

static void convert_to_hw_box(struct virtio_gpu_box *dst,
			      const struct drm_virtgpu_3d_box *src)
{
	dst->x = cpu_to_le32(src->x);
	dst->y = cpu_to_le32(src->y);
	dst->z = cpu_to_le32(src->z);
	dst->w = cpu_to_le32(src->w);
	dst->h = cpu_to_le32(src->h);
	dst->d = cpu_to_le32(src->d);
}

void virtio_gpu_ctrl_ack(struct virtqueue *vq)
{
	struct drm_device *dev = vq->vdev->priv;
	struct virtio_gpu_device *vgdev = dev->dev_private;

	schedule_work(&vgdev->ctrlq.dequeue_work);
}

void virtio_gpu_cursor_ack(struct virtqueue *vq)
{
	struct drm_device *dev = vq->vdev->priv;
	struct virtio_gpu_device *vgdev = dev->dev_private;

	schedule_work(&vgdev->cursorq.dequeue_work);
}

int virtio_gpu_alloc_vbufs(struct virtio_gpu_device *vgdev)
{
	vgdev->vbufs = kmem_cache_create("virtio-gpu-vbufs",
					 VBUFFER_SIZE,
					 __alignof__(struct virtio_gpu_vbuffer),
					 0, NULL);
	if (!vgdev->vbufs)
		return -ENOMEM;
	return 0;
}

void virtio_gpu_free_vbufs(struct virtio_gpu_device *vgdev)
{
	kmem_cache_destroy(vgdev->vbufs);
	vgdev->vbufs = NULL;
}

static struct virtio_gpu_vbuffer*
virtio_gpu_get_vbuf(struct virtio_gpu_device *vgdev,
		    int size, int resp_size, void *resp_buf,
		    virtio_gpu_resp_cb resp_cb)
{
	struct virtio_gpu_vbuffer *vbuf;

	vbuf = kmem_cache_zalloc(vgdev->vbufs, GFP_KERNEL);
	if (!vbuf)
		return ERR_PTR(-ENOMEM);

	BUG_ON(size > MAX_INLINE_CMD_SIZE ||
	       size < sizeof(struct virtio_gpu_ctrl_hdr));
	vbuf->buf = (void *)vbuf + sizeof(*vbuf);
	vbuf->size = size;

	vbuf->resp_cb = resp_cb;
	vbuf->resp_size = resp_size;
	if (resp_size <= MAX_INLINE_RESP_SIZE)
		vbuf->resp_buf = (void *)vbuf->buf + size;
	else
		vbuf->resp_buf = resp_buf;
	BUG_ON(!vbuf->resp_buf);
	return vbuf;
}

static struct virtio_gpu_ctrl_hdr *
virtio_gpu_vbuf_ctrl_hdr(struct virtio_gpu_vbuffer *vbuf)
<<<<<<< HEAD
{
	/* this assumes a vbuf contains a command that starts with a
	 * virtio_gpu_ctrl_hdr, which is true for both ctrl and cursor
	 * virtqueues.
	 */
	return (struct virtio_gpu_ctrl_hdr *)vbuf->buf;
}

static void *virtio_gpu_alloc_cmd(struct virtio_gpu_device *vgdev,
				  struct virtio_gpu_vbuffer **vbuffer_p,
				  int size)
=======
>>>>>>> d718e53a
{
	/* this assumes a vbuf contains a command that starts with a
	 * virtio_gpu_ctrl_hdr, which is true for both ctrl and cursor
	 * virtqueues.
	 */
	return (struct virtio_gpu_ctrl_hdr *)vbuf->buf;
}

static struct virtio_gpu_update_cursor*
virtio_gpu_alloc_cursor(struct virtio_gpu_device *vgdev,
			struct virtio_gpu_vbuffer **vbuffer_p)
{
	struct virtio_gpu_vbuffer *vbuf;

	vbuf = virtio_gpu_get_vbuf
		(vgdev, sizeof(struct virtio_gpu_update_cursor),
		 0, NULL, NULL);
	if (IS_ERR(vbuf)) {
		*vbuffer_p = NULL;
		return ERR_CAST(vbuf);
	}
	*vbuffer_p = vbuf;
	return (struct virtio_gpu_update_cursor *)vbuf->buf;
}

static void *virtio_gpu_alloc_cmd_resp(struct virtio_gpu_device *vgdev,
				       virtio_gpu_resp_cb cb,
				       struct virtio_gpu_vbuffer **vbuffer_p,
				       int cmd_size, int resp_size,
				       void *resp_buf)
{
	struct virtio_gpu_vbuffer *vbuf;

	vbuf = virtio_gpu_get_vbuf(vgdev, cmd_size,
				   resp_size, resp_buf, cb);
	if (IS_ERR(vbuf)) {
		*vbuffer_p = NULL;
		return ERR_CAST(vbuf);
	}
	*vbuffer_p = vbuf;
	return (struct virtio_gpu_command *)vbuf->buf;
}

static void *virtio_gpu_alloc_cmd(struct virtio_gpu_device *vgdev,
				  struct virtio_gpu_vbuffer **vbuffer_p,
				  int size)
{
	return virtio_gpu_alloc_cmd_resp(vgdev, NULL, vbuffer_p, size,
					 sizeof(struct virtio_gpu_ctrl_hdr),
					 NULL);
}

static void *virtio_gpu_alloc_cmd_cb(struct virtio_gpu_device *vgdev,
				     struct virtio_gpu_vbuffer **vbuffer_p,
				     int size,
				     virtio_gpu_resp_cb cb)
{
	return virtio_gpu_alloc_cmd_resp(vgdev, cb, vbuffer_p, size,
					 sizeof(struct virtio_gpu_ctrl_hdr),
					 NULL);
}

static void free_vbuf(struct virtio_gpu_device *vgdev,
		      struct virtio_gpu_vbuffer *vbuf)
{
	if (vbuf->resp_size > MAX_INLINE_RESP_SIZE)
		kfree(vbuf->resp_buf);
	kvfree(vbuf->data_buf);
	kmem_cache_free(vgdev->vbufs, vbuf);
}

static void reclaim_vbufs(struct virtqueue *vq, struct list_head *reclaim_list)
{
	struct virtio_gpu_vbuffer *vbuf;
	unsigned int len;
	int freed = 0;

	while ((vbuf = virtqueue_get_buf(vq, &len))) {
		list_add_tail(&vbuf->list, reclaim_list);
		freed++;
	}
	if (freed == 0)
		DRM_DEBUG("Huh? zero vbufs reclaimed");
}

void virtio_gpu_dequeue_ctrl_func(struct work_struct *work)
{
	struct virtio_gpu_device *vgdev =
		container_of(work, struct virtio_gpu_device,
			     ctrlq.dequeue_work);
	struct list_head reclaim_list;
	struct virtio_gpu_vbuffer *entry, *tmp;
	struct virtio_gpu_ctrl_hdr *resp;
	u64 fence_id = 0;

	INIT_LIST_HEAD(&reclaim_list);
	spin_lock(&vgdev->ctrlq.qlock);
	do {
		virtqueue_disable_cb(vgdev->ctrlq.vq);
		reclaim_vbufs(vgdev->ctrlq.vq, &reclaim_list);

	} while (!virtqueue_enable_cb(vgdev->ctrlq.vq));
	spin_unlock(&vgdev->ctrlq.qlock);

	list_for_each_entry(entry, &reclaim_list, list) {
		resp = (struct virtio_gpu_ctrl_hdr *)entry->resp_buf;

		trace_virtio_gpu_cmd_response(vgdev->ctrlq.vq, resp);

		if (resp->type != cpu_to_le32(VIRTIO_GPU_RESP_OK_NODATA)) {
			if (le32_to_cpu(resp->type) >= VIRTIO_GPU_RESP_ERR_UNSPEC) {
				struct virtio_gpu_ctrl_hdr *cmd;
				cmd = virtio_gpu_vbuf_ctrl_hdr(entry);
				DRM_ERROR_RATELIMITED("response 0x%x (command 0x%x)\n",
						      le32_to_cpu(resp->type),
						      le32_to_cpu(cmd->type));
			} else
				DRM_DEBUG("response 0x%x\n", le32_to_cpu(resp->type));
		}
		if (resp->flags & cpu_to_le32(VIRTIO_GPU_FLAG_FENCE)) {
			u64 f = le64_to_cpu(resp->fence_id);

			if (fence_id > f) {
				DRM_ERROR("%s: Oops: fence %llx -> %llx\n",
					  __func__, fence_id, f);
			} else {
				fence_id = f;
			}
		}
		if (entry->resp_cb)
			entry->resp_cb(vgdev, entry);
	}
	wake_up(&vgdev->ctrlq.ack_queue);

	if (fence_id)
		virtio_gpu_fence_event_process(vgdev, fence_id);

	list_for_each_entry_safe(entry, tmp, &reclaim_list, list) {
		if (entry->objs)
			virtio_gpu_array_put_free_delayed(vgdev, entry->objs);
		list_del(&entry->list);
		free_vbuf(vgdev, entry);
	}
}

void virtio_gpu_dequeue_cursor_func(struct work_struct *work)
{
	struct virtio_gpu_device *vgdev =
		container_of(work, struct virtio_gpu_device,
			     cursorq.dequeue_work);
	struct list_head reclaim_list;
	struct virtio_gpu_vbuffer *entry, *tmp;

	INIT_LIST_HEAD(&reclaim_list);
	spin_lock(&vgdev->cursorq.qlock);
	do {
		virtqueue_disable_cb(vgdev->cursorq.vq);
		reclaim_vbufs(vgdev->cursorq.vq, &reclaim_list);
	} while (!virtqueue_enable_cb(vgdev->cursorq.vq));
	spin_unlock(&vgdev->cursorq.qlock);

	list_for_each_entry_safe(entry, tmp, &reclaim_list, list) {
		list_del(&entry->list);
		free_vbuf(vgdev, entry);
	}
	wake_up(&vgdev->cursorq.ack_queue);
}

/* Create sg_table from a vmalloc'd buffer. */
static struct sg_table *vmalloc_to_sgt(char *data, uint32_t size, int *sg_ents)
{
	int ret, s, i;
	struct sg_table *sgt;
	struct scatterlist *sg;
	struct page *pg;

	if (WARN_ON(!PAGE_ALIGNED(data)))
		return NULL;

	sgt = kmalloc(sizeof(*sgt), GFP_KERNEL);
	if (!sgt)
		return NULL;

	*sg_ents = DIV_ROUND_UP(size, PAGE_SIZE);
	ret = sg_alloc_table(sgt, *sg_ents, GFP_KERNEL);
	if (ret) {
		kfree(sgt);
		return NULL;
	}

	for_each_sg(sgt->sgl, sg, *sg_ents, i) {
		pg = vmalloc_to_page(data);
		if (!pg) {
			sg_free_table(sgt);
			kfree(sgt);
			return NULL;
		}

		s = min_t(int, PAGE_SIZE, size);
		sg_set_page(sg, pg, s, 0);

		size -= s;
		data += s;
	}

	return sgt;
}

static void virtio_gpu_queue_ctrl_sgs(struct virtio_gpu_device *vgdev,
				      struct virtio_gpu_vbuffer *vbuf,
				      struct virtio_gpu_fence *fence,
				      int elemcnt,
				      struct scatterlist **sgs,
				      int outcnt,
				      int incnt)
{
	struct virtqueue *vq = vgdev->ctrlq.vq;
<<<<<<< HEAD
	bool notify = false;
	int ret;

	if (vgdev->has_indirect)
		elemcnt = 1;

again:
	spin_lock(&vgdev->ctrlq.qlock);

	if (!vgdev->vqs_ready) {
		spin_unlock(&vgdev->ctrlq.qlock);

		if (fence && vbuf->objs)
			virtio_gpu_array_unlock_resv(vbuf->objs);
		return;
	}

	if (vq->num_free < elemcnt) {
		spin_unlock(&vgdev->ctrlq.qlock);
		wait_event(vgdev->ctrlq.ack_queue, vq->num_free >= elemcnt);
		goto again;
	}

=======
	int ret, idx;

	if (!drm_dev_enter(vgdev->ddev, &idx)) {
		if (fence && vbuf->objs)
			virtio_gpu_array_unlock_resv(vbuf->objs);
		free_vbuf(vgdev, vbuf);
		return;
	}

	if (vgdev->has_indirect)
		elemcnt = 1;

again:
	spin_lock(&vgdev->ctrlq.qlock);

	if (vq->num_free < elemcnt) {
		spin_unlock(&vgdev->ctrlq.qlock);
		virtio_gpu_notify(vgdev);
		wait_event(vgdev->ctrlq.ack_queue, vq->num_free >= elemcnt);
		goto again;
	}

>>>>>>> d718e53a
	/* now that the position of the vbuf in the virtqueue is known, we can
	 * finally set the fence id
	 */
	if (fence) {
		virtio_gpu_fence_emit(vgdev, virtio_gpu_vbuf_ctrl_hdr(vbuf),
				      fence);
		if (vbuf->objs) {
			virtio_gpu_array_add_fence(vbuf->objs, &fence->f);
			virtio_gpu_array_unlock_resv(vbuf->objs);
		}
	}

	ret = virtqueue_add_sgs(vq, sgs, outcnt, incnt, vbuf, GFP_ATOMIC);
	WARN_ON(ret);

	trace_virtio_gpu_cmd_queue(vq, virtio_gpu_vbuf_ctrl_hdr(vbuf));

<<<<<<< HEAD
	notify = virtqueue_kick_prepare(vq);

	spin_unlock(&vgdev->ctrlq.qlock);

	if (notify) {
		if (vgdev->disable_notify)
			vgdev->pending_notify = true;
		else
			virtqueue_notify(vq);
	}
=======
	atomic_inc(&vgdev->pending_commands);

	spin_unlock(&vgdev->ctrlq.qlock);

	drm_dev_exit(idx);
>>>>>>> d718e53a
}

static void virtio_gpu_queue_fenced_ctrl_buffer(struct virtio_gpu_device *vgdev,
						struct virtio_gpu_vbuffer *vbuf,
						struct virtio_gpu_fence *fence)
{
	struct scatterlist *sgs[3], vcmd, vout, vresp;
	struct sg_table *sgt = NULL;
	int elemcnt = 0, outcnt = 0, incnt = 0;

	/* set up vcmd */
	sg_init_one(&vcmd, vbuf->buf, vbuf->size);
	elemcnt++;
	sgs[outcnt] = &vcmd;
	outcnt++;

	/* set up vout */
	if (vbuf->data_size) {
		if (is_vmalloc_addr(vbuf->data_buf)) {
			int sg_ents;
			sgt = vmalloc_to_sgt(vbuf->data_buf, vbuf->data_size,
					     &sg_ents);
			if (!sgt) {
				if (fence && vbuf->objs)
					virtio_gpu_array_unlock_resv(vbuf->objs);
				return;
			}

			elemcnt += sg_ents;
			sgs[outcnt] = sgt->sgl;
		} else {
			sg_init_one(&vout, vbuf->data_buf, vbuf->data_size);
			elemcnt++;
			sgs[outcnt] = &vout;
		}
		outcnt++;
	}

	/* set up vresp */
	if (vbuf->resp_size) {
		sg_init_one(&vresp, vbuf->resp_buf, vbuf->resp_size);
		elemcnt++;
		sgs[outcnt + incnt] = &vresp;
		incnt++;
	}

	virtio_gpu_queue_ctrl_sgs(vgdev, vbuf, fence, elemcnt, sgs, outcnt,
				  incnt);

	if (sgt) {
		sg_free_table(sgt);
		kfree(sgt);
	}
}

void virtio_gpu_notify(struct virtio_gpu_device *vgdev)
{
	bool notify;

	if (!atomic_read(&vgdev->pending_commands))
		return;

	spin_lock(&vgdev->ctrlq.qlock);
	atomic_set(&vgdev->pending_commands, 0);
	notify = virtqueue_kick_prepare(vgdev->ctrlq.vq);
	spin_unlock(&vgdev->ctrlq.qlock);

	if (notify)
		virtqueue_notify(vgdev->ctrlq.vq);
}

static void virtio_gpu_queue_ctrl_buffer(struct virtio_gpu_device *vgdev,
					 struct virtio_gpu_vbuffer *vbuf)
{
	virtio_gpu_queue_fenced_ctrl_buffer(vgdev, vbuf, NULL);
}

static void virtio_gpu_queue_cursor(struct virtio_gpu_device *vgdev,
				    struct virtio_gpu_vbuffer *vbuf)
{
	struct virtqueue *vq = vgdev->cursorq.vq;
	struct scatterlist *sgs[1], ccmd;
	int idx, ret, outcnt;
	bool notify;

	if (!drm_dev_enter(vgdev->ddev, &idx)) {
		free_vbuf(vgdev, vbuf);
		return;
	}

	sg_init_one(&ccmd, vbuf->buf, vbuf->size);
	sgs[0] = &ccmd;
	outcnt = 1;

	spin_lock(&vgdev->cursorq.qlock);
retry:
	ret = virtqueue_add_sgs(vq, sgs, outcnt, 0, vbuf, GFP_ATOMIC);
	if (ret == -ENOSPC) {
		spin_unlock(&vgdev->cursorq.qlock);
		wait_event(vgdev->cursorq.ack_queue, vq->num_free >= outcnt);
		spin_lock(&vgdev->cursorq.qlock);
		goto retry;
	} else {
		trace_virtio_gpu_cmd_queue(vq,
			virtio_gpu_vbuf_ctrl_hdr(vbuf));

		notify = virtqueue_kick_prepare(vq);
	}

	spin_unlock(&vgdev->cursorq.qlock);

	if (notify)
		virtqueue_notify(vq);

	drm_dev_exit(idx);
}

/* just create gem objects for userspace and long lived objects,
 * just use dma_alloced pages for the queue objects?
 */

/* create a basic resource */
void virtio_gpu_cmd_create_resource(struct virtio_gpu_device *vgdev,
				    struct virtio_gpu_object *bo,
				    struct virtio_gpu_object_params *params,
				    struct virtio_gpu_object_array *objs,
				    struct virtio_gpu_fence *fence)
{
	struct virtio_gpu_resource_create_2d *cmd_p;
	struct virtio_gpu_vbuffer *vbuf;

	cmd_p = virtio_gpu_alloc_cmd(vgdev, &vbuf, sizeof(*cmd_p));
	memset(cmd_p, 0, sizeof(*cmd_p));
	vbuf->objs = objs;

	cmd_p->hdr.type = cpu_to_le32(VIRTIO_GPU_CMD_RESOURCE_CREATE_2D);
	cmd_p->resource_id = cpu_to_le32(bo->hw_res_handle);
	cmd_p->format = cpu_to_le32(params->format);
	cmd_p->width = cpu_to_le32(params->width);
	cmd_p->height = cpu_to_le32(params->height);

	virtio_gpu_queue_fenced_ctrl_buffer(vgdev, vbuf, fence);
	bo->created = true;
}

static void virtio_gpu_cmd_unref_cb(struct virtio_gpu_device *vgdev,
				    struct virtio_gpu_vbuffer *vbuf)
{
	struct virtio_gpu_object *bo;

	bo = vbuf->resp_cb_data;
	vbuf->resp_cb_data = NULL;

	virtio_gpu_cleanup_object(bo);
}

void virtio_gpu_cmd_unref_resource(struct virtio_gpu_device *vgdev,
				   struct virtio_gpu_object *bo)
{
	struct virtio_gpu_resource_unref *cmd_p;
	struct virtio_gpu_vbuffer *vbuf;

	cmd_p = virtio_gpu_alloc_cmd_cb(vgdev, &vbuf, sizeof(*cmd_p),
					virtio_gpu_cmd_unref_cb);
	memset(cmd_p, 0, sizeof(*cmd_p));

	cmd_p->hdr.type = cpu_to_le32(VIRTIO_GPU_CMD_RESOURCE_UNREF);
	cmd_p->resource_id = cpu_to_le32(bo->hw_res_handle);

<<<<<<< HEAD
	virtio_gpu_queue_fenced_ctrl_buffer(vgdev, vbuf, fence);
=======
	vbuf->resp_cb_data = bo;
	virtio_gpu_queue_ctrl_buffer(vgdev, vbuf);
>>>>>>> d718e53a
}

void virtio_gpu_cmd_set_scanout(struct virtio_gpu_device *vgdev,
				uint32_t scanout_id, uint32_t resource_id,
				uint32_t width, uint32_t height,
				uint32_t x, uint32_t y)
{
	struct virtio_gpu_set_scanout *cmd_p;
	struct virtio_gpu_vbuffer *vbuf;

	cmd_p = virtio_gpu_alloc_cmd(vgdev, &vbuf, sizeof(*cmd_p));
	memset(cmd_p, 0, sizeof(*cmd_p));

	cmd_p->hdr.type = cpu_to_le32(VIRTIO_GPU_CMD_SET_SCANOUT);
	cmd_p->resource_id = cpu_to_le32(resource_id);
	cmd_p->scanout_id = cpu_to_le32(scanout_id);
	cmd_p->r.width = cpu_to_le32(width);
	cmd_p->r.height = cpu_to_le32(height);
	cmd_p->r.x = cpu_to_le32(x);
	cmd_p->r.y = cpu_to_le32(y);

	virtio_gpu_queue_ctrl_buffer(vgdev, vbuf);
}

void virtio_gpu_cmd_resource_flush(struct virtio_gpu_device *vgdev,
				   uint32_t resource_id,
				   uint32_t x, uint32_t y,
				   uint32_t width, uint32_t height)
{
	struct virtio_gpu_resource_flush *cmd_p;
	struct virtio_gpu_vbuffer *vbuf;

	cmd_p = virtio_gpu_alloc_cmd(vgdev, &vbuf, sizeof(*cmd_p));
	memset(cmd_p, 0, sizeof(*cmd_p));

	cmd_p->hdr.type = cpu_to_le32(VIRTIO_GPU_CMD_RESOURCE_FLUSH);
	cmd_p->resource_id = cpu_to_le32(resource_id);
	cmd_p->r.width = cpu_to_le32(width);
	cmd_p->r.height = cpu_to_le32(height);
	cmd_p->r.x = cpu_to_le32(x);
	cmd_p->r.y = cpu_to_le32(y);

	virtio_gpu_queue_ctrl_buffer(vgdev, vbuf);
}

void virtio_gpu_cmd_transfer_to_host_2d(struct virtio_gpu_device *vgdev,
					uint64_t offset,
					uint32_t width, uint32_t height,
					uint32_t x, uint32_t y,
					struct virtio_gpu_object_array *objs,
					struct virtio_gpu_fence *fence)
{
	struct virtio_gpu_object *bo = gem_to_virtio_gpu_obj(objs->objs[0]);
	struct virtio_gpu_transfer_to_host_2d *cmd_p;
	struct virtio_gpu_vbuffer *vbuf;
	bool use_dma_api = !virtio_has_iommu_quirk(vgdev->vdev);

	if (use_dma_api)
		dma_sync_sg_for_device(vgdev->vdev->dev.parent,
				       bo->pages->sgl, bo->pages->nents,
				       DMA_TO_DEVICE);

	cmd_p = virtio_gpu_alloc_cmd(vgdev, &vbuf, sizeof(*cmd_p));
	memset(cmd_p, 0, sizeof(*cmd_p));
	vbuf->objs = objs;

	cmd_p->hdr.type = cpu_to_le32(VIRTIO_GPU_CMD_TRANSFER_TO_HOST_2D);
	cmd_p->resource_id = cpu_to_le32(bo->hw_res_handle);
	cmd_p->offset = cpu_to_le64(offset);
	cmd_p->r.width = cpu_to_le32(width);
	cmd_p->r.height = cpu_to_le32(height);
	cmd_p->r.x = cpu_to_le32(x);
	cmd_p->r.y = cpu_to_le32(y);

	virtio_gpu_queue_fenced_ctrl_buffer(vgdev, vbuf, fence);
}

static void
virtio_gpu_cmd_resource_attach_backing(struct virtio_gpu_device *vgdev,
				       uint32_t resource_id,
				       struct virtio_gpu_mem_entry *ents,
				       uint32_t nents,
				       struct virtio_gpu_fence *fence)
{
	struct virtio_gpu_resource_attach_backing *cmd_p;
	struct virtio_gpu_vbuffer *vbuf;

	cmd_p = virtio_gpu_alloc_cmd(vgdev, &vbuf, sizeof(*cmd_p));
	memset(cmd_p, 0, sizeof(*cmd_p));

	cmd_p->hdr.type = cpu_to_le32(VIRTIO_GPU_CMD_RESOURCE_ATTACH_BACKING);
	cmd_p->resource_id = cpu_to_le32(resource_id);
	cmd_p->nr_entries = cpu_to_le32(nents);

	vbuf->data_buf = ents;
	vbuf->data_size = sizeof(*ents) * nents;

	virtio_gpu_queue_fenced_ctrl_buffer(vgdev, vbuf, fence);
}

static void virtio_gpu_cmd_get_display_info_cb(struct virtio_gpu_device *vgdev,
					       struct virtio_gpu_vbuffer *vbuf)
{
	struct virtio_gpu_resp_display_info *resp =
		(struct virtio_gpu_resp_display_info *)vbuf->resp_buf;
	int i;

	spin_lock(&vgdev->display_info_lock);
	for (i = 0; i < vgdev->num_scanouts; i++) {
		vgdev->outputs[i].info = resp->pmodes[i];
		if (resp->pmodes[i].enabled) {
			DRM_DEBUG("output %d: %dx%d+%d+%d", i,
				  le32_to_cpu(resp->pmodes[i].r.width),
				  le32_to_cpu(resp->pmodes[i].r.height),
				  le32_to_cpu(resp->pmodes[i].r.x),
				  le32_to_cpu(resp->pmodes[i].r.y));
		} else {
			DRM_DEBUG("output %d: disabled", i);
		}
	}

	vgdev->display_info_pending = false;
	spin_unlock(&vgdev->display_info_lock);
	wake_up(&vgdev->resp_wq);

	if (!drm_helper_hpd_irq_event(vgdev->ddev))
		drm_kms_helper_hotplug_event(vgdev->ddev);
}

static void virtio_gpu_cmd_get_capset_info_cb(struct virtio_gpu_device *vgdev,
					      struct virtio_gpu_vbuffer *vbuf)
{
	struct virtio_gpu_get_capset_info *cmd =
		(struct virtio_gpu_get_capset_info *)vbuf->buf;
	struct virtio_gpu_resp_capset_info *resp =
		(struct virtio_gpu_resp_capset_info *)vbuf->resp_buf;
	int i = le32_to_cpu(cmd->capset_index);

	spin_lock(&vgdev->display_info_lock);
	vgdev->capsets[i].id = le32_to_cpu(resp->capset_id);
	vgdev->capsets[i].max_version = le32_to_cpu(resp->capset_max_version);
	vgdev->capsets[i].max_size = le32_to_cpu(resp->capset_max_size);
	spin_unlock(&vgdev->display_info_lock);
	wake_up(&vgdev->resp_wq);
}

static void virtio_gpu_cmd_capset_cb(struct virtio_gpu_device *vgdev,
				     struct virtio_gpu_vbuffer *vbuf)
{
	struct virtio_gpu_get_capset *cmd =
		(struct virtio_gpu_get_capset *)vbuf->buf;
	struct virtio_gpu_resp_capset *resp =
		(struct virtio_gpu_resp_capset *)vbuf->resp_buf;
	struct virtio_gpu_drv_cap_cache *cache_ent;

	spin_lock(&vgdev->display_info_lock);
	list_for_each_entry(cache_ent, &vgdev->cap_cache, head) {
		if (cache_ent->version == le32_to_cpu(cmd->capset_version) &&
		    cache_ent->id == le32_to_cpu(cmd->capset_id)) {
			memcpy(cache_ent->caps_cache, resp->capset_data,
			       cache_ent->size);
			/* Copy must occur before is_valid is signalled. */
			smp_wmb();
			atomic_set(&cache_ent->is_valid, 1);
			break;
		}
	}
	spin_unlock(&vgdev->display_info_lock);
	wake_up_all(&vgdev->resp_wq);
}

static int virtio_get_edid_block(void *data, u8 *buf,
				 unsigned int block, size_t len)
{
	struct virtio_gpu_resp_edid *resp = data;
	size_t start = block * EDID_LENGTH;

	if (start + len > le32_to_cpu(resp->size))
		return -1;
	memcpy(buf, resp->edid + start, len);
	return 0;
}

static void virtio_gpu_cmd_get_edid_cb(struct virtio_gpu_device *vgdev,
				       struct virtio_gpu_vbuffer *vbuf)
{
	struct virtio_gpu_cmd_get_edid *cmd =
		(struct virtio_gpu_cmd_get_edid *)vbuf->buf;
	struct virtio_gpu_resp_edid *resp =
		(struct virtio_gpu_resp_edid *)vbuf->resp_buf;
	uint32_t scanout = le32_to_cpu(cmd->scanout);
	struct virtio_gpu_output *output;
	struct edid *new_edid, *old_edid;

	if (scanout >= vgdev->num_scanouts)
		return;
	output = vgdev->outputs + scanout;

	new_edid = drm_do_get_edid(&output->conn, virtio_get_edid_block, resp);
	drm_connector_update_edid_property(&output->conn, new_edid);

	spin_lock(&vgdev->display_info_lock);
	old_edid = output->edid;
	output->edid = new_edid;
	spin_unlock(&vgdev->display_info_lock);

	kfree(old_edid);
	wake_up(&vgdev->resp_wq);
}

int virtio_gpu_cmd_get_display_info(struct virtio_gpu_device *vgdev)
{
	struct virtio_gpu_ctrl_hdr *cmd_p;
	struct virtio_gpu_vbuffer *vbuf;
	void *resp_buf;

	resp_buf = kzalloc(sizeof(struct virtio_gpu_resp_display_info),
			   GFP_KERNEL);
	if (!resp_buf)
		return -ENOMEM;

	cmd_p = virtio_gpu_alloc_cmd_resp
		(vgdev, &virtio_gpu_cmd_get_display_info_cb, &vbuf,
		 sizeof(*cmd_p), sizeof(struct virtio_gpu_resp_display_info),
		 resp_buf);
	memset(cmd_p, 0, sizeof(*cmd_p));

	vgdev->display_info_pending = true;
	cmd_p->type = cpu_to_le32(VIRTIO_GPU_CMD_GET_DISPLAY_INFO);
	virtio_gpu_queue_ctrl_buffer(vgdev, vbuf);
	return 0;
}

int virtio_gpu_cmd_get_capset_info(struct virtio_gpu_device *vgdev, int idx)
{
	struct virtio_gpu_get_capset_info *cmd_p;
	struct virtio_gpu_vbuffer *vbuf;
	void *resp_buf;

	resp_buf = kzalloc(sizeof(struct virtio_gpu_resp_capset_info),
			   GFP_KERNEL);
	if (!resp_buf)
		return -ENOMEM;

	cmd_p = virtio_gpu_alloc_cmd_resp
		(vgdev, &virtio_gpu_cmd_get_capset_info_cb, &vbuf,
		 sizeof(*cmd_p), sizeof(struct virtio_gpu_resp_capset_info),
		 resp_buf);
	memset(cmd_p, 0, sizeof(*cmd_p));

	cmd_p->hdr.type = cpu_to_le32(VIRTIO_GPU_CMD_GET_CAPSET_INFO);
	cmd_p->capset_index = cpu_to_le32(idx);
	virtio_gpu_queue_ctrl_buffer(vgdev, vbuf);
	return 0;
}

int virtio_gpu_cmd_get_capset(struct virtio_gpu_device *vgdev,
			      int idx, int version,
			      struct virtio_gpu_drv_cap_cache **cache_p)
{
	struct virtio_gpu_get_capset *cmd_p;
	struct virtio_gpu_vbuffer *vbuf;
	int max_size;
	struct virtio_gpu_drv_cap_cache *cache_ent;
	struct virtio_gpu_drv_cap_cache *search_ent;
	void *resp_buf;

	*cache_p = NULL;

	if (idx >= vgdev->num_capsets)
		return -EINVAL;

	if (version > vgdev->capsets[idx].max_version)
		return -EINVAL;

	cache_ent = kzalloc(sizeof(*cache_ent), GFP_KERNEL);
	if (!cache_ent)
		return -ENOMEM;

	max_size = vgdev->capsets[idx].max_size;
	cache_ent->caps_cache = kmalloc(max_size, GFP_KERNEL);
	if (!cache_ent->caps_cache) {
		kfree(cache_ent);
		return -ENOMEM;
	}

	resp_buf = kzalloc(sizeof(struct virtio_gpu_resp_capset) + max_size,
			   GFP_KERNEL);
	if (!resp_buf) {
		kfree(cache_ent->caps_cache);
		kfree(cache_ent);
		return -ENOMEM;
	}

	cache_ent->version = version;
	cache_ent->id = vgdev->capsets[idx].id;
	atomic_set(&cache_ent->is_valid, 0);
	cache_ent->size = max_size;
	spin_lock(&vgdev->display_info_lock);
	/* Search while under lock in case it was added by another task. */
	list_for_each_entry(search_ent, &vgdev->cap_cache, head) {
		if (search_ent->id == vgdev->capsets[idx].id &&
		    search_ent->version == version) {
			*cache_p = search_ent;
			break;
		}
	}
	if (!*cache_p)
		list_add_tail(&cache_ent->head, &vgdev->cap_cache);
	spin_unlock(&vgdev->display_info_lock);

	if (*cache_p) {
		/* Entry was found, so free everything that was just created. */
		kfree(resp_buf);
		kfree(cache_ent->caps_cache);
		kfree(cache_ent);
		return 0;
	}

	cmd_p = virtio_gpu_alloc_cmd_resp
		(vgdev, &virtio_gpu_cmd_capset_cb, &vbuf, sizeof(*cmd_p),
		 sizeof(struct virtio_gpu_resp_capset) + max_size,
		 resp_buf);
	cmd_p->hdr.type = cpu_to_le32(VIRTIO_GPU_CMD_GET_CAPSET);
	cmd_p->capset_id = cpu_to_le32(vgdev->capsets[idx].id);
	cmd_p->capset_version = cpu_to_le32(version);
	*cache_p = cache_ent;
	virtio_gpu_queue_ctrl_buffer(vgdev, vbuf);

	return 0;
}

int virtio_gpu_cmd_get_edids(struct virtio_gpu_device *vgdev)
{
	struct virtio_gpu_cmd_get_edid *cmd_p;
	struct virtio_gpu_vbuffer *vbuf;
	void *resp_buf;
	int scanout;

	if (WARN_ON(!vgdev->has_edid))
		return -EINVAL;

	for (scanout = 0; scanout < vgdev->num_scanouts; scanout++) {
		resp_buf = kzalloc(sizeof(struct virtio_gpu_resp_edid),
				   GFP_KERNEL);
		if (!resp_buf)
			return -ENOMEM;

		cmd_p = virtio_gpu_alloc_cmd_resp
			(vgdev, &virtio_gpu_cmd_get_edid_cb, &vbuf,
			 sizeof(*cmd_p), sizeof(struct virtio_gpu_resp_edid),
			 resp_buf);
		cmd_p->hdr.type = cpu_to_le32(VIRTIO_GPU_CMD_GET_EDID);
		cmd_p->scanout = cpu_to_le32(scanout);
		virtio_gpu_queue_ctrl_buffer(vgdev, vbuf);
	}

	return 0;
}

void virtio_gpu_cmd_context_create(struct virtio_gpu_device *vgdev, uint32_t id,
				   uint32_t nlen, const char *name)
{
	struct virtio_gpu_ctx_create *cmd_p;
	struct virtio_gpu_vbuffer *vbuf;

	cmd_p = virtio_gpu_alloc_cmd(vgdev, &vbuf, sizeof(*cmd_p));
	memset(cmd_p, 0, sizeof(*cmd_p));

	cmd_p->hdr.type = cpu_to_le32(VIRTIO_GPU_CMD_CTX_CREATE);
	cmd_p->hdr.ctx_id = cpu_to_le32(id);
	cmd_p->nlen = cpu_to_le32(nlen);
	strncpy(cmd_p->debug_name, name, sizeof(cmd_p->debug_name) - 1);
	cmd_p->debug_name[sizeof(cmd_p->debug_name) - 1] = 0;
	virtio_gpu_queue_ctrl_buffer(vgdev, vbuf);
}

void virtio_gpu_cmd_context_destroy(struct virtio_gpu_device *vgdev,
				    uint32_t id)
{
	struct virtio_gpu_ctx_destroy *cmd_p;
	struct virtio_gpu_vbuffer *vbuf;

	cmd_p = virtio_gpu_alloc_cmd(vgdev, &vbuf, sizeof(*cmd_p));
	memset(cmd_p, 0, sizeof(*cmd_p));

	cmd_p->hdr.type = cpu_to_le32(VIRTIO_GPU_CMD_CTX_DESTROY);
	cmd_p->hdr.ctx_id = cpu_to_le32(id);
	virtio_gpu_queue_ctrl_buffer(vgdev, vbuf);
}

void virtio_gpu_cmd_context_attach_resource(struct virtio_gpu_device *vgdev,
					    uint32_t ctx_id,
					    struct virtio_gpu_object_array *objs)
{
	struct virtio_gpu_object *bo = gem_to_virtio_gpu_obj(objs->objs[0]);
	struct virtio_gpu_ctx_resource *cmd_p;
	struct virtio_gpu_vbuffer *vbuf;

	cmd_p = virtio_gpu_alloc_cmd(vgdev, &vbuf, sizeof(*cmd_p));
	memset(cmd_p, 0, sizeof(*cmd_p));
	vbuf->objs = objs;

	cmd_p->hdr.type = cpu_to_le32(VIRTIO_GPU_CMD_CTX_ATTACH_RESOURCE);
	cmd_p->hdr.ctx_id = cpu_to_le32(ctx_id);
	cmd_p->resource_id = cpu_to_le32(bo->hw_res_handle);
	virtio_gpu_queue_ctrl_buffer(vgdev, vbuf);
}

void virtio_gpu_cmd_context_detach_resource(struct virtio_gpu_device *vgdev,
					    uint32_t ctx_id,
					    struct virtio_gpu_object_array *objs)
{
	struct virtio_gpu_object *bo = gem_to_virtio_gpu_obj(objs->objs[0]);
	struct virtio_gpu_ctx_resource *cmd_p;
	struct virtio_gpu_vbuffer *vbuf;

	cmd_p = virtio_gpu_alloc_cmd(vgdev, &vbuf, sizeof(*cmd_p));
	memset(cmd_p, 0, sizeof(*cmd_p));
	vbuf->objs = objs;

	cmd_p->hdr.type = cpu_to_le32(VIRTIO_GPU_CMD_CTX_DETACH_RESOURCE);
	cmd_p->hdr.ctx_id = cpu_to_le32(ctx_id);
	cmd_p->resource_id = cpu_to_le32(bo->hw_res_handle);
	virtio_gpu_queue_ctrl_buffer(vgdev, vbuf);
}

void
virtio_gpu_cmd_resource_create_3d(struct virtio_gpu_device *vgdev,
				  struct virtio_gpu_object *bo,
				  struct virtio_gpu_object_params *params,
				  struct virtio_gpu_object_array *objs,
				  struct virtio_gpu_fence *fence)
{
	struct virtio_gpu_resource_create_3d *cmd_p;
	struct virtio_gpu_vbuffer *vbuf;

	cmd_p = virtio_gpu_alloc_cmd(vgdev, &vbuf, sizeof(*cmd_p));
	memset(cmd_p, 0, sizeof(*cmd_p));
	vbuf->objs = objs;

	cmd_p->hdr.type = cpu_to_le32(VIRTIO_GPU_CMD_RESOURCE_CREATE_3D);
	cmd_p->resource_id = cpu_to_le32(bo->hw_res_handle);
	cmd_p->format = cpu_to_le32(params->format);
	cmd_p->width = cpu_to_le32(params->width);
	cmd_p->height = cpu_to_le32(params->height);

	cmd_p->target = cpu_to_le32(params->target);
	cmd_p->bind = cpu_to_le32(params->bind);
	cmd_p->depth = cpu_to_le32(params->depth);
	cmd_p->array_size = cpu_to_le32(params->array_size);
	cmd_p->last_level = cpu_to_le32(params->last_level);
	cmd_p->nr_samples = cpu_to_le32(params->nr_samples);
	cmd_p->flags = cpu_to_le32(params->flags);

	virtio_gpu_queue_fenced_ctrl_buffer(vgdev, vbuf, fence);
<<<<<<< HEAD
=======

>>>>>>> d718e53a
	bo->created = true;
}

void virtio_gpu_cmd_transfer_to_host_3d(struct virtio_gpu_device *vgdev,
					uint32_t ctx_id,
					uint64_t offset, uint32_t level,
					struct drm_virtgpu_3d_box *box,
					struct virtio_gpu_object_array *objs,
					struct virtio_gpu_fence *fence)
{
	struct virtio_gpu_object *bo = gem_to_virtio_gpu_obj(objs->objs[0]);
	struct virtio_gpu_transfer_host_3d *cmd_p;
	struct virtio_gpu_vbuffer *vbuf;
	bool use_dma_api = !virtio_has_iommu_quirk(vgdev->vdev);

	if (use_dma_api)
		dma_sync_sg_for_device(vgdev->vdev->dev.parent,
				       bo->pages->sgl, bo->pages->nents,
				       DMA_TO_DEVICE);

	cmd_p = virtio_gpu_alloc_cmd(vgdev, &vbuf, sizeof(*cmd_p));
	memset(cmd_p, 0, sizeof(*cmd_p));

	vbuf->objs = objs;

	cmd_p->hdr.type = cpu_to_le32(VIRTIO_GPU_CMD_TRANSFER_TO_HOST_3D);
	cmd_p->hdr.ctx_id = cpu_to_le32(ctx_id);
	cmd_p->resource_id = cpu_to_le32(bo->hw_res_handle);
	convert_to_hw_box(&cmd_p->box, box);
	cmd_p->offset = cpu_to_le64(offset);
	cmd_p->level = cpu_to_le32(level);

	virtio_gpu_queue_fenced_ctrl_buffer(vgdev, vbuf, fence);
}

void virtio_gpu_cmd_transfer_from_host_3d(struct virtio_gpu_device *vgdev,
					  uint32_t ctx_id,
					  uint64_t offset, uint32_t level,
					  struct drm_virtgpu_3d_box *box,
					  struct virtio_gpu_object_array *objs,
					  struct virtio_gpu_fence *fence)
{
	struct virtio_gpu_object *bo = gem_to_virtio_gpu_obj(objs->objs[0]);
	struct virtio_gpu_transfer_host_3d *cmd_p;
	struct virtio_gpu_vbuffer *vbuf;

	cmd_p = virtio_gpu_alloc_cmd(vgdev, &vbuf, sizeof(*cmd_p));
	memset(cmd_p, 0, sizeof(*cmd_p));

	vbuf->objs = objs;

	cmd_p->hdr.type = cpu_to_le32(VIRTIO_GPU_CMD_TRANSFER_FROM_HOST_3D);
	cmd_p->hdr.ctx_id = cpu_to_le32(ctx_id);
	cmd_p->resource_id = cpu_to_le32(bo->hw_res_handle);
	convert_to_hw_box(&cmd_p->box, box);
	cmd_p->offset = cpu_to_le64(offset);
	cmd_p->level = cpu_to_le32(level);

	virtio_gpu_queue_fenced_ctrl_buffer(vgdev, vbuf, fence);
}

void virtio_gpu_cmd_submit(struct virtio_gpu_device *vgdev,
			   void *data, uint32_t data_size,
			   uint32_t ctx_id,
			   struct virtio_gpu_object_array *objs,
			   struct virtio_gpu_fence *fence)
{
	struct virtio_gpu_cmd_submit *cmd_p;
	struct virtio_gpu_vbuffer *vbuf;

	cmd_p = virtio_gpu_alloc_cmd(vgdev, &vbuf, sizeof(*cmd_p));
	memset(cmd_p, 0, sizeof(*cmd_p));

	vbuf->data_buf = data;
	vbuf->data_size = data_size;
	vbuf->objs = objs;

	cmd_p->hdr.type = cpu_to_le32(VIRTIO_GPU_CMD_SUBMIT_3D);
	cmd_p->hdr.ctx_id = cpu_to_le32(ctx_id);
	cmd_p->size = cpu_to_le32(data_size);

	virtio_gpu_queue_fenced_ctrl_buffer(vgdev, vbuf, fence);
}

int virtio_gpu_object_attach(struct virtio_gpu_device *vgdev,
			     struct virtio_gpu_object *obj,
			     struct virtio_gpu_mem_entry *ents,
			     unsigned int nents)
{
	virtio_gpu_cmd_resource_attach_backing(vgdev, obj->hw_res_handle,
					       ents, nents, NULL);
	return 0;
}

void virtio_gpu_cursor_ping(struct virtio_gpu_device *vgdev,
			    struct virtio_gpu_output *output)
{
	struct virtio_gpu_vbuffer *vbuf;
	struct virtio_gpu_update_cursor *cur_p;

	output->cursor.pos.scanout_id = cpu_to_le32(output->index);
	cur_p = virtio_gpu_alloc_cursor(vgdev, &vbuf);
	memcpy(cur_p, &output->cursor, sizeof(output->cursor));
	virtio_gpu_queue_cursor(vgdev, vbuf);
}<|MERGE_RESOLUTION|>--- conflicted
+++ resolved
@@ -112,20 +112,6 @@
 
 static struct virtio_gpu_ctrl_hdr *
 virtio_gpu_vbuf_ctrl_hdr(struct virtio_gpu_vbuffer *vbuf)
-<<<<<<< HEAD
-{
-	/* this assumes a vbuf contains a command that starts with a
-	 * virtio_gpu_ctrl_hdr, which is true for both ctrl and cursor
-	 * virtqueues.
-	 */
-	return (struct virtio_gpu_ctrl_hdr *)vbuf->buf;
-}
-
-static void *virtio_gpu_alloc_cmd(struct virtio_gpu_device *vgdev,
-				  struct virtio_gpu_vbuffer **vbuffer_p,
-				  int size)
-=======
->>>>>>> d718e53a
 {
 	/* this assumes a vbuf contains a command that starts with a
 	 * virtio_gpu_ctrl_hdr, which is true for both ctrl and cursor
@@ -343,31 +329,6 @@
 				      int incnt)
 {
 	struct virtqueue *vq = vgdev->ctrlq.vq;
-<<<<<<< HEAD
-	bool notify = false;
-	int ret;
-
-	if (vgdev->has_indirect)
-		elemcnt = 1;
-
-again:
-	spin_lock(&vgdev->ctrlq.qlock);
-
-	if (!vgdev->vqs_ready) {
-		spin_unlock(&vgdev->ctrlq.qlock);
-
-		if (fence && vbuf->objs)
-			virtio_gpu_array_unlock_resv(vbuf->objs);
-		return;
-	}
-
-	if (vq->num_free < elemcnt) {
-		spin_unlock(&vgdev->ctrlq.qlock);
-		wait_event(vgdev->ctrlq.ack_queue, vq->num_free >= elemcnt);
-		goto again;
-	}
-
-=======
 	int ret, idx;
 
 	if (!drm_dev_enter(vgdev->ddev, &idx)) {
@@ -390,7 +351,6 @@
 		goto again;
 	}
 
->>>>>>> d718e53a
 	/* now that the position of the vbuf in the virtqueue is known, we can
 	 * finally set the fence id
 	 */
@@ -408,24 +368,11 @@
 
 	trace_virtio_gpu_cmd_queue(vq, virtio_gpu_vbuf_ctrl_hdr(vbuf));
 
-<<<<<<< HEAD
-	notify = virtqueue_kick_prepare(vq);
+	atomic_inc(&vgdev->pending_commands);
 
 	spin_unlock(&vgdev->ctrlq.qlock);
 
-	if (notify) {
-		if (vgdev->disable_notify)
-			vgdev->pending_notify = true;
-		else
-			virtqueue_notify(vq);
-	}
-=======
-	atomic_inc(&vgdev->pending_commands);
-
-	spin_unlock(&vgdev->ctrlq.qlock);
-
 	drm_dev_exit(idx);
->>>>>>> d718e53a
 }
 
 static void virtio_gpu_queue_fenced_ctrl_buffer(struct virtio_gpu_device *vgdev,
@@ -595,12 +542,8 @@
 	cmd_p->hdr.type = cpu_to_le32(VIRTIO_GPU_CMD_RESOURCE_UNREF);
 	cmd_p->resource_id = cpu_to_le32(bo->hw_res_handle);
 
-<<<<<<< HEAD
-	virtio_gpu_queue_fenced_ctrl_buffer(vgdev, vbuf, fence);
-=======
 	vbuf->resp_cb_data = bo;
 	virtio_gpu_queue_ctrl_buffer(vgdev, vbuf);
->>>>>>> d718e53a
 }
 
 void virtio_gpu_cmd_set_scanout(struct virtio_gpu_device *vgdev,
@@ -1057,10 +1000,7 @@
 	cmd_p->flags = cpu_to_le32(params->flags);
 
 	virtio_gpu_queue_fenced_ctrl_buffer(vgdev, vbuf, fence);
-<<<<<<< HEAD
-=======
-
->>>>>>> d718e53a
+
 	bo->created = true;
 }
 
