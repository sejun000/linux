--- conflicted
+++ resolved
@@ -1230,15 +1230,12 @@
  */
 bool intel_engine_is_idle(struct intel_engine_cs *engine)
 {
-<<<<<<< HEAD
 	struct drm_i915_private *dev_priv = engine->i915;
 
 	/* More white lies, if wedged, hw state is inconsistent */
 	if (i915_terminally_wedged(&dev_priv->gpu_error))
 		return true;
 
-=======
->>>>>>> 32c1431e
 	/* Any inflight/incomplete requests? */
 	if (!i915_seqno_passed(intel_engine_get_seqno(engine),
 			       intel_engine_last_submit(engine)))
