--- conflicted
+++ resolved
@@ -1565,8 +1565,6 @@
 	return nr_io_queues;
 }
 
-<<<<<<< HEAD
-=======
 static void nvme_tcp_set_io_queues(struct nvme_ctrl *nctrl,
 		unsigned int nr_io_queues)
 {
@@ -1596,7 +1594,6 @@
 	}
 }
 
->>>>>>> 4b972a01
 static int nvme_tcp_alloc_io_queues(struct nvme_ctrl *ctrl)
 {
 	unsigned int nr_io_queues;
@@ -1614,11 +1611,8 @@
 	dev_info(ctrl->device,
 		"creating %d I/O queues.\n", nr_io_queues);
 
-<<<<<<< HEAD
-=======
 	nvme_tcp_set_io_queues(ctrl, nr_io_queues);
 
->>>>>>> 4b972a01
 	return __nvme_tcp_alloc_io_queues(ctrl);
 }
 
