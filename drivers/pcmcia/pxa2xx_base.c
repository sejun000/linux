--- conflicted
+++ resolved
@@ -230,7 +230,6 @@
 	(sizeof(struct skt_dev_info) + (n)*sizeof(struct soc_pcmcia_socket))
 
 int pxa2xx_drv_pcmcia_add_one(struct soc_pcmcia_socket *skt)
-<<<<<<< HEAD
 {
 	skt->res_skt.start = _PCMCIA(skt->nr);
 	skt->res_skt.end = _PCMCIA(skt->nr) + PCMCIASp - 1;
@@ -254,6 +253,7 @@
 
 	return soc_pcmcia_add_one(skt);
 }
+EXPORT_SYMBOL(pxa2xx_drv_pcmcia_add_one);
 
 void pxa2xx_drv_pcmcia_ops(struct pcmcia_low_level *ops)
 {
@@ -263,48 +263,10 @@
 	ops->frequency_change = pxa2xx_pcmcia_frequency_change;
 #endif
 }
-
-int __pxa2xx_drv_pcmcia_probe(struct device *dev)
-{
-=======
-{
-	skt->res_skt.start = _PCMCIA(skt->nr);
-	skt->res_skt.end = _PCMCIA(skt->nr) + PCMCIASp - 1;
-	skt->res_skt.name = skt_names[skt->nr];
-	skt->res_skt.flags = IORESOURCE_MEM;
-
-	skt->res_io.start = _PCMCIAIO(skt->nr);
-	skt->res_io.end = _PCMCIAIO(skt->nr) + PCMCIAIOSp - 1;
-	skt->res_io.name = "io";
-	skt->res_io.flags = IORESOURCE_MEM | IORESOURCE_BUSY;
-
-	skt->res_mem.start = _PCMCIAMem(skt->nr);
-	skt->res_mem.end = _PCMCIAMem(skt->nr) + PCMCIAMemSp - 1;
-	skt->res_mem.name = "memory";
-	skt->res_mem.flags = IORESOURCE_MEM;
-
-	skt->res_attr.start = _PCMCIAAttr(skt->nr);
-	skt->res_attr.end = _PCMCIAAttr(skt->nr) + PCMCIAAttrSp - 1;
-	skt->res_attr.name = "attribute";
-	skt->res_attr.flags = IORESOURCE_MEM;
-
-	return soc_pcmcia_add_one(skt);
-}
-EXPORT_SYMBOL(pxa2xx_drv_pcmcia_add_one);
-
-void pxa2xx_drv_pcmcia_ops(struct pcmcia_low_level *ops)
-{
-	/* Provide our PXA2xx specific timing routines. */
-	ops->set_timing  = pxa2xx_pcmcia_set_timing;
-#ifdef CONFIG_CPU_FREQ
-	ops->frequency_change = pxa2xx_pcmcia_frequency_change;
-#endif
-}
 EXPORT_SYMBOL(pxa2xx_drv_pcmcia_ops);
 
 static int pxa2xx_drv_pcmcia_probe(struct platform_device *dev)
 {
->>>>>>> 2fbe74b9
 	int i, ret = 0;
 	struct pcmcia_low_level *ops;
 	struct skt_dev_info *sinfo;
@@ -313,8 +275,6 @@
 	ops = (struct pcmcia_low_level *)dev->dev.platform_data;
 	if (!ops)
 		return -ENODEV;
-
-	pxa2xx_drv_pcmcia_ops(ops);
 
 	pxa2xx_drv_pcmcia_ops(ops);
 
