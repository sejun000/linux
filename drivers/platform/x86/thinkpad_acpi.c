// SPDX-License-Identifier: GPL-2.0-or-later
/*
 *  thinkpad_acpi.c - ThinkPad ACPI Extras
 *
 *  Copyright (C) 2004-2005 Borislav Deianov <borislav@users.sf.net>
 *  Copyright (C) 2006-2009 Henrique de Moraes Holschuh <hmh@hmh.eng.br>
 */

#define pr_fmt(fmt) KBUILD_MODNAME ": " fmt

#define TPACPI_VERSION "0.26"
#define TPACPI_SYSFS_VERSION 0x030000

/*
 *  Changelog:
 *  2007-10-20		changelog trimmed down
 *
 *  2007-03-27  0.14	renamed to thinkpad_acpi and moved to
 *  			drivers/misc.
 *
 *  2006-11-22	0.13	new maintainer
 *  			changelog now lives in git commit history, and will
 *  			not be updated further in-file.
 *
 *  2005-03-17	0.11	support for 600e, 770x
 *			    thanks to Jamie Lentin <lentinj@dial.pipex.com>
 *
 *  2005-01-16	0.9	use MODULE_VERSION
 *			    thanks to Henrik Brix Andersen <brix@gentoo.org>
 *			fix parameter passing on module loading
 *			    thanks to Rusty Russell <rusty@rustcorp.com.au>
 *			    thanks to Jim Radford <radford@blackbean.org>
 *  2004-11-08	0.8	fix init error case, don't return from a macro
 *			    thanks to Chris Wright <chrisw@osdl.org>
 */

#include <linux/kernel.h>
#include <linux/module.h>
#include <linux/init.h>
#include <linux/types.h>
#include <linux/string.h>
#include <linux/list.h>
#include <linux/mutex.h>
#include <linux/sched.h>
#include <linux/sched/signal.h>
#include <linux/kthread.h>
#include <linux/freezer.h>
#include <linux/delay.h>
#include <linux/slab.h>
#include <linux/nvram.h>
#include <linux/proc_fs.h>
#include <linux/seq_file.h>
#include <linux/sysfs.h>
#include <linux/backlight.h>
#include <linux/bitops.h>
#include <linux/fb.h>
#include <linux/platform_device.h>
#include <linux/hwmon.h>
#include <linux/hwmon-sysfs.h>
#include <linux/input.h>
#include <linux/leds.h>
#include <linux/rfkill.h>
#include <linux/dmi.h>
#include <linux/jiffies.h>
#include <linux/workqueue.h>
#include <linux/acpi.h>
#include <linux/pci.h>
#include <linux/power_supply.h>
#include <linux/platform_profile.h>
#include <sound/core.h>
#include <sound/control.h>
#include <sound/initval.h>
#include <linux/uaccess.h>
#include <acpi/battery.h>
#include <acpi/video.h>
#include <drm/drm_privacy_screen_driver.h>
#include "dual_accel_detect.h"

/* ThinkPad CMOS commands */
#define TP_CMOS_VOLUME_DOWN	0
#define TP_CMOS_VOLUME_UP	1
#define TP_CMOS_VOLUME_MUTE	2
#define TP_CMOS_BRIGHTNESS_UP	4
#define TP_CMOS_BRIGHTNESS_DOWN	5
#define TP_CMOS_THINKLIGHT_ON	12
#define TP_CMOS_THINKLIGHT_OFF	13

/* NVRAM Addresses */
enum tp_nvram_addr {
	TP_NVRAM_ADDR_HK2		= 0x57,
	TP_NVRAM_ADDR_THINKLIGHT	= 0x58,
	TP_NVRAM_ADDR_VIDEO		= 0x59,
	TP_NVRAM_ADDR_BRIGHTNESS	= 0x5e,
	TP_NVRAM_ADDR_MIXER		= 0x60,
};

/* NVRAM bit masks */
enum {
	TP_NVRAM_MASK_HKT_THINKPAD	= 0x08,
	TP_NVRAM_MASK_HKT_ZOOM		= 0x20,
	TP_NVRAM_MASK_HKT_DISPLAY	= 0x40,
	TP_NVRAM_MASK_HKT_HIBERNATE	= 0x80,
	TP_NVRAM_MASK_THINKLIGHT	= 0x10,
	TP_NVRAM_MASK_HKT_DISPEXPND	= 0x30,
	TP_NVRAM_MASK_HKT_BRIGHTNESS	= 0x20,
	TP_NVRAM_MASK_LEVEL_BRIGHTNESS	= 0x0f,
	TP_NVRAM_POS_LEVEL_BRIGHTNESS	= 0,
	TP_NVRAM_MASK_MUTE		= 0x40,
	TP_NVRAM_MASK_HKT_VOLUME	= 0x80,
	TP_NVRAM_MASK_LEVEL_VOLUME	= 0x0f,
	TP_NVRAM_POS_LEVEL_VOLUME	= 0,
};

/* Misc NVRAM-related */
enum {
	TP_NVRAM_LEVEL_VOLUME_MAX = 14,
};

/* ACPI HIDs */
#define TPACPI_ACPI_IBM_HKEY_HID	"IBM0068"
#define TPACPI_ACPI_LENOVO_HKEY_HID	"LEN0068"
#define TPACPI_ACPI_LENOVO_HKEY_V2_HID	"LEN0268"
#define TPACPI_ACPI_EC_HID		"PNP0C09"

/* Input IDs */
#define TPACPI_HKEY_INPUT_PRODUCT	0x5054 /* "TP" */
#define TPACPI_HKEY_INPUT_VERSION	0x4101

/* ACPI \WGSV commands */
enum {
	TP_ACPI_WGSV_GET_STATE		= 0x01, /* Get state information */
	TP_ACPI_WGSV_PWR_ON_ON_RESUME	= 0x02, /* Resume WWAN powered on */
	TP_ACPI_WGSV_PWR_OFF_ON_RESUME	= 0x03,	/* Resume WWAN powered off */
	TP_ACPI_WGSV_SAVE_STATE		= 0x04, /* Save state for S4/S5 */
};

/* TP_ACPI_WGSV_GET_STATE bits */
enum {
	TP_ACPI_WGSV_STATE_WWANEXIST	= 0x0001, /* WWAN hw available */
	TP_ACPI_WGSV_STATE_WWANPWR	= 0x0002, /* WWAN radio enabled */
	TP_ACPI_WGSV_STATE_WWANPWRRES	= 0x0004, /* WWAN state at resume */
	TP_ACPI_WGSV_STATE_WWANBIOSOFF	= 0x0008, /* WWAN disabled in BIOS */
	TP_ACPI_WGSV_STATE_BLTHEXIST	= 0x0001, /* BLTH hw available */
	TP_ACPI_WGSV_STATE_BLTHPWR	= 0x0002, /* BLTH radio enabled */
	TP_ACPI_WGSV_STATE_BLTHPWRRES	= 0x0004, /* BLTH state at resume */
	TP_ACPI_WGSV_STATE_BLTHBIOSOFF	= 0x0008, /* BLTH disabled in BIOS */
	TP_ACPI_WGSV_STATE_UWBEXIST	= 0x0010, /* UWB hw available */
	TP_ACPI_WGSV_STATE_UWBPWR	= 0x0020, /* UWB radio enabled */
};

/* HKEY events */
enum tpacpi_hkey_event_t {
	/* Hotkey-related */
	TP_HKEY_EV_HOTKEY_BASE		= 0x1001, /* first hotkey (FN+F1) */
	TP_HKEY_EV_BRGHT_UP		= 0x1010, /* Brightness up */
	TP_HKEY_EV_BRGHT_DOWN		= 0x1011, /* Brightness down */
	TP_HKEY_EV_KBD_LIGHT		= 0x1012, /* Thinklight/kbd backlight */
	TP_HKEY_EV_VOL_UP		= 0x1015, /* Volume up or unmute */
	TP_HKEY_EV_VOL_DOWN		= 0x1016, /* Volume down or unmute */
	TP_HKEY_EV_VOL_MUTE		= 0x1017, /* Mixer output mute */
	TP_HKEY_EV_PRIVACYGUARD_TOGGLE	= 0x130f, /* Toggle priv.guard on/off */

	/* Reasons for waking up from S3/S4 */
	TP_HKEY_EV_WKUP_S3_UNDOCK	= 0x2304, /* undock requested, S3 */
	TP_HKEY_EV_WKUP_S4_UNDOCK	= 0x2404, /* undock requested, S4 */
	TP_HKEY_EV_WKUP_S3_BAYEJ	= 0x2305, /* bay ejection req, S3 */
	TP_HKEY_EV_WKUP_S4_BAYEJ	= 0x2405, /* bay ejection req, S4 */
	TP_HKEY_EV_WKUP_S3_BATLOW	= 0x2313, /* battery empty, S3 */
	TP_HKEY_EV_WKUP_S4_BATLOW	= 0x2413, /* battery empty, S4 */

	/* Auto-sleep after eject request */
	TP_HKEY_EV_BAYEJ_ACK		= 0x3003, /* bay ejection complete */
	TP_HKEY_EV_UNDOCK_ACK		= 0x4003, /* undock complete */

	/* Misc bay events */
	TP_HKEY_EV_OPTDRV_EJ		= 0x3006, /* opt. drive tray ejected */
	TP_HKEY_EV_HOTPLUG_DOCK		= 0x4010, /* docked into hotplug dock
						     or port replicator */
	TP_HKEY_EV_HOTPLUG_UNDOCK	= 0x4011, /* undocked from hotplug
						     dock or port replicator */
	/*
	 * Thinkpad X1 Tablet series devices emit 0x4012 and 0x4013
	 * when keyboard cover is attached, detached or folded onto the back
	 */
	TP_HKEY_EV_KBD_COVER_ATTACH	= 0x4012, /* keyboard cover attached */
	TP_HKEY_EV_KBD_COVER_DETACH	= 0x4013, /* keyboard cover detached or folded back */

	/* User-interface events */
	TP_HKEY_EV_LID_CLOSE		= 0x5001, /* laptop lid closed */
	TP_HKEY_EV_LID_OPEN		= 0x5002, /* laptop lid opened */
	TP_HKEY_EV_TABLET_TABLET	= 0x5009, /* tablet swivel up */
	TP_HKEY_EV_TABLET_NOTEBOOK	= 0x500a, /* tablet swivel down */
	TP_HKEY_EV_TABLET_CHANGED	= 0x60c0, /* X1 Yoga (2016):
						   * enter/leave tablet mode
						   */
	TP_HKEY_EV_PEN_INSERTED		= 0x500b, /* tablet pen inserted */
	TP_HKEY_EV_PEN_REMOVED		= 0x500c, /* tablet pen removed */
	TP_HKEY_EV_BRGHT_CHANGED	= 0x5010, /* backlight control event */

	/* Key-related user-interface events */
	TP_HKEY_EV_KEY_NUMLOCK		= 0x6000, /* NumLock key pressed */
	TP_HKEY_EV_KEY_FN		= 0x6005, /* Fn key pressed? E420 */
	TP_HKEY_EV_KEY_FN_ESC           = 0x6060, /* Fn+Esc key pressed X240 */

	/* Thermal events */
	TP_HKEY_EV_ALARM_BAT_HOT	= 0x6011, /* battery too hot */
	TP_HKEY_EV_ALARM_BAT_XHOT	= 0x6012, /* battery critically hot */
	TP_HKEY_EV_ALARM_SENSOR_HOT	= 0x6021, /* sensor too hot */
	TP_HKEY_EV_ALARM_SENSOR_XHOT	= 0x6022, /* sensor critically hot */
	TP_HKEY_EV_THM_TABLE_CHANGED	= 0x6030, /* windows; thermal table changed */
	TP_HKEY_EV_THM_CSM_COMPLETED    = 0x6032, /* windows; thermal control set
						   * command completed. Related to
						   * AML DYTC */
	TP_HKEY_EV_THM_TRANSFM_CHANGED  = 0x60F0, /* windows; thermal transformation
						   * changed. Related to AML GMTS */

	/* AC-related events */
	TP_HKEY_EV_AC_CHANGED		= 0x6040, /* AC status changed */

	/* Further user-interface events */
	TP_HKEY_EV_PALM_DETECTED	= 0x60b0, /* palm hoveres keyboard */
	TP_HKEY_EV_PALM_UNDETECTED	= 0x60b1, /* palm removed */

	/* Misc */
	TP_HKEY_EV_RFKILL_CHANGED	= 0x7000, /* rfkill switch changed */
};

/****************************************************************************
 * Main driver
 */

#define TPACPI_NAME "thinkpad"
#define TPACPI_DESC "ThinkPad ACPI Extras"
#define TPACPI_FILE TPACPI_NAME "_acpi"
#define TPACPI_URL "http://ibm-acpi.sf.net/"
#define TPACPI_MAIL "ibm-acpi-devel@lists.sourceforge.net"

#define TPACPI_PROC_DIR "ibm"
#define TPACPI_ACPI_EVENT_PREFIX "ibm"
#define TPACPI_DRVR_NAME TPACPI_FILE
#define TPACPI_DRVR_SHORTNAME "tpacpi"
#define TPACPI_HWMON_DRVR_NAME TPACPI_NAME "_hwmon"

#define TPACPI_NVRAM_KTHREAD_NAME "ktpacpi_nvramd"
#define TPACPI_WORKQUEUE_NAME "ktpacpid"

#define TPACPI_MAX_ACPI_ARGS 3

/* Debugging printk groups */
#define TPACPI_DBG_ALL		0xffff
#define TPACPI_DBG_DISCLOSETASK	0x8000
#define TPACPI_DBG_INIT		0x0001
#define TPACPI_DBG_EXIT		0x0002
#define TPACPI_DBG_RFKILL	0x0004
#define TPACPI_DBG_HKEY		0x0008
#define TPACPI_DBG_FAN		0x0010
#define TPACPI_DBG_BRGHT	0x0020
#define TPACPI_DBG_MIXER	0x0040

#define onoff(status, bit) ((status) & (1 << (bit)) ? "on" : "off")
#define enabled(status, bit) ((status) & (1 << (bit)) ? "enabled" : "disabled")
#define strlencmp(a, b) (strncmp((a), (b), strlen(b)))


/****************************************************************************
 * Driver-wide structs and misc. variables
 */

struct ibm_struct;

struct tp_acpi_drv_struct {
	const struct acpi_device_id *hid;
	struct acpi_driver *driver;

	void (*notify) (struct ibm_struct *, u32);
	acpi_handle *handle;
	u32 type;
	struct acpi_device *device;
};

struct ibm_struct {
	char *name;

	int (*read) (struct seq_file *);
	int (*write) (char *);
	void (*exit) (void);
	void (*resume) (void);
	void (*suspend) (void);
	void (*shutdown) (void);

	struct list_head all_drivers;

	struct tp_acpi_drv_struct *acpi;

	struct {
		u8 acpi_driver_registered:1;
		u8 acpi_notify_installed:1;
		u8 proc_created:1;
		u8 init_called:1;
		u8 experimental:1;
	} flags;
};

struct ibm_init_struct {
	char param[32];

	int (*init) (struct ibm_init_struct *);
	umode_t base_procfs_mode;
	struct ibm_struct *data;
};

/* DMI Quirks */
struct quirk_entry {
	bool btusb_bug;
	u32 s2idle_bug_mmio;
};

static struct quirk_entry quirk_btusb_bug = {
	.btusb_bug = true,
};

static struct quirk_entry quirk_s2idle_bug = {
	.s2idle_bug_mmio = 0xfed80380,
};

static struct {
	u32 bluetooth:1;
	u32 hotkey:1;
	u32 hotkey_mask:1;
	u32 hotkey_wlsw:1;
	enum {
		TP_HOTKEY_TABLET_NONE = 0,
		TP_HOTKEY_TABLET_USES_MHKG,
		TP_HOTKEY_TABLET_USES_GMMS,
	} hotkey_tablet;
	u32 kbdlight:1;
	u32 light:1;
	u32 light_status:1;
	u32 bright_acpimode:1;
	u32 bright_unkfw:1;
	u32 wan:1;
	u32 uwb:1;
	u32 fan_ctrl_status_undef:1;
	u32 second_fan:1;
	u32 second_fan_ctl:1;
	u32 beep_needs_two_args:1;
	u32 mixer_no_level_control:1;
	u32 battery_force_primary:1;
	u32 input_device_registered:1;
	u32 platform_drv_registered:1;
	u32 sensors_pdrv_registered:1;
	u32 hotkey_poll_active:1;
	u32 has_adaptive_kbd:1;
	u32 kbd_lang:1;
	struct quirk_entry *quirks;
} tp_features;

static struct {
	u16 hotkey_mask_ff:1;
	u16 volume_ctrl_forbidden:1;
} tp_warned;

struct thinkpad_id_data {
	unsigned int vendor;	/* ThinkPad vendor:
				 * PCI_VENDOR_ID_IBM/PCI_VENDOR_ID_LENOVO */

	char *bios_version_str;	/* Something like 1ZET51WW (1.03z) */
	char *ec_version_str;	/* Something like 1ZHT51WW-1.04a */

	u32 bios_model;		/* 1Y = 0x3159, 0 = unknown */
	u32 ec_model;
	u16 bios_release;	/* 1ZETK1WW = 0x4b31, 0 = unknown */
	u16 ec_release;

	char *model_str;	/* ThinkPad T43 */
	char *nummodel_str;	/* 9384A9C for a 9384-A9C model */
};
static struct thinkpad_id_data thinkpad_id;

static enum {
	TPACPI_LIFE_INIT = 0,
	TPACPI_LIFE_RUNNING,
	TPACPI_LIFE_EXITING,
} tpacpi_lifecycle;

static int experimental;
static u32 dbg_level;

static struct workqueue_struct *tpacpi_wq;

enum led_status_t {
	TPACPI_LED_OFF = 0,
	TPACPI_LED_ON,
	TPACPI_LED_BLINK,
};

/* tpacpi LED class */
struct tpacpi_led_classdev {
	struct led_classdev led_classdev;
	int led;
};

/* brightness level capabilities */
static unsigned int bright_maxlvl;	/* 0 = unknown */

#ifdef CONFIG_THINKPAD_ACPI_DEBUGFACILITIES
static int dbg_wlswemul;
static bool tpacpi_wlsw_emulstate;
static int dbg_bluetoothemul;
static bool tpacpi_bluetooth_emulstate;
static int dbg_wwanemul;
static bool tpacpi_wwan_emulstate;
static int dbg_uwbemul;
static bool tpacpi_uwb_emulstate;
#endif


/*************************************************************************
 *  Debugging helpers
 */

#define dbg_printk(a_dbg_level, format, arg...)				\
do {									\
	if (dbg_level & (a_dbg_level))					\
		printk(KERN_DEBUG pr_fmt("%s: " format),		\
		       __func__, ##arg);				\
} while (0)

#ifdef CONFIG_THINKPAD_ACPI_DEBUG
#define vdbg_printk dbg_printk
static const char *str_supported(int is_supported);
#else
static inline const char *str_supported(int is_supported) { return ""; }
#define vdbg_printk(a_dbg_level, format, arg...)	\
	do { if (0) no_printk(format, ##arg); } while (0)
#endif

static void tpacpi_log_usertask(const char * const what)
{
	printk(KERN_DEBUG pr_fmt("%s: access by process with PID %d\n"),
	       what, task_tgid_vnr(current));
}

#define tpacpi_disclose_usertask(what, format, arg...)			\
do {									\
	if (unlikely((dbg_level & TPACPI_DBG_DISCLOSETASK) &&		\
		     (tpacpi_lifecycle == TPACPI_LIFE_RUNNING))) {	\
		printk(KERN_DEBUG pr_fmt("%s: PID %d: " format),	\
		       what, task_tgid_vnr(current), ## arg);		\
	}								\
} while (0)

/*
 * Quirk handling helpers
 *
 * ThinkPad IDs and versions seen in the field so far are
 * two or three characters from the set [0-9A-Z], i.e. base 36.
 *
 * We use values well outside that range as specials.
 */

#define TPACPI_MATCH_ANY		0xffffffffU
#define TPACPI_MATCH_ANY_VERSION	0xffffU
#define TPACPI_MATCH_UNKNOWN		0U

/* TPID('1', 'Y') == 0x3159 */
#define TPID(__c1, __c2)	(((__c1) << 8) | (__c2))
#define TPID3(__c1, __c2, __c3)	(((__c1) << 16) | ((__c2) << 8) | (__c3))
#define TPVER TPID

#define TPACPI_Q_IBM(__id1, __id2, __quirk)	\
	{ .vendor = PCI_VENDOR_ID_IBM,		\
	  .bios = TPID(__id1, __id2),		\
	  .ec = TPACPI_MATCH_ANY,		\
	  .quirks = (__quirk) }

#define TPACPI_Q_LNV(__id1, __id2, __quirk)	\
	{ .vendor = PCI_VENDOR_ID_LENOVO,	\
	  .bios = TPID(__id1, __id2),		\
	  .ec = TPACPI_MATCH_ANY,		\
	  .quirks = (__quirk) }

#define TPACPI_Q_LNV3(__id1, __id2, __id3, __quirk) \
	{ .vendor = PCI_VENDOR_ID_LENOVO,	\
	  .bios = TPID3(__id1, __id2, __id3),	\
	  .ec = TPACPI_MATCH_ANY,		\
	  .quirks = (__quirk) }

#define TPACPI_QEC_IBM(__id1, __id2, __quirk)	\
	{ .vendor = PCI_VENDOR_ID_IBM,		\
	  .bios = TPACPI_MATCH_ANY,		\
	  .ec = TPID(__id1, __id2),		\
	  .quirks = (__quirk) }

#define TPACPI_QEC_LNV(__id1, __id2, __quirk)	\
	{ .vendor = PCI_VENDOR_ID_LENOVO,	\
	  .bios = TPACPI_MATCH_ANY,		\
	  .ec = TPID(__id1, __id2),		\
	  .quirks = (__quirk) }

struct tpacpi_quirk {
	unsigned int vendor;
	u32 bios;
	u32 ec;
	unsigned long quirks;
};

/**
 * tpacpi_check_quirks() - search BIOS/EC version on a list
 * @qlist:		array of &struct tpacpi_quirk
 * @qlist_size:		number of elements in @qlist
 *
 * Iterates over a quirks list until one is found that matches the
 * ThinkPad's vendor, BIOS and EC model.
 *
 * Returns 0 if nothing matches, otherwise returns the quirks field of
 * the matching &struct tpacpi_quirk entry.
 *
 * The match criteria is: vendor, ec and bios much match.
 */
static unsigned long __init tpacpi_check_quirks(
			const struct tpacpi_quirk *qlist,
			unsigned int qlist_size)
{
	while (qlist_size) {
		if ((qlist->vendor == thinkpad_id.vendor ||
				qlist->vendor == TPACPI_MATCH_ANY) &&
		    (qlist->bios == thinkpad_id.bios_model ||
				qlist->bios == TPACPI_MATCH_ANY) &&
		    (qlist->ec == thinkpad_id.ec_model ||
				qlist->ec == TPACPI_MATCH_ANY))
			return qlist->quirks;

		qlist_size--;
		qlist++;
	}
	return 0;
}

static inline bool __pure __init tpacpi_is_lenovo(void)
{
	return thinkpad_id.vendor == PCI_VENDOR_ID_LENOVO;
}

static inline bool __pure __init tpacpi_is_ibm(void)
{
	return thinkpad_id.vendor == PCI_VENDOR_ID_IBM;
}

/****************************************************************************
 ****************************************************************************
 *
 * ACPI Helpers and device model
 *
 ****************************************************************************
 ****************************************************************************/

/*************************************************************************
 * ACPI basic handles
 */

static acpi_handle root_handle;
static acpi_handle ec_handle;

#define TPACPI_HANDLE(object, parent, paths...)			\
	static acpi_handle  object##_handle;			\
	static const acpi_handle * const object##_parent __initconst =	\
						&parent##_handle; \
	static char *object##_paths[] __initdata = { paths }

TPACPI_HANDLE(ecrd, ec, "ECRD");	/* 570 */
TPACPI_HANDLE(ecwr, ec, "ECWR");	/* 570 */

TPACPI_HANDLE(cmos, root, "\\UCMS",	/* R50, R50e, R50p, R51, */
					/* T4x, X31, X40 */
	   "\\CMOS",		/* A3x, G4x, R32, T23, T30, X22-24, X30 */
	   "\\CMS",		/* R40, R40e */
	   );			/* all others */

TPACPI_HANDLE(hkey, ec, "\\_SB.HKEY",	/* 600e/x, 770e, 770x */
	   "^HKEY",		/* R30, R31 */
	   "HKEY",		/* all others */
	   );			/* 570 */

/*************************************************************************
 * ACPI helpers
 */

static int acpi_evalf(acpi_handle handle,
		      int *res, char *method, char *fmt, ...)
{
	char *fmt0 = fmt;
	struct acpi_object_list params;
	union acpi_object in_objs[TPACPI_MAX_ACPI_ARGS];
	struct acpi_buffer result, *resultp;
	union acpi_object out_obj;
	acpi_status status;
	va_list ap;
	char res_type;
	int success;
	int quiet;

	if (!*fmt) {
		pr_err("acpi_evalf() called with empty format\n");
		return 0;
	}

	if (*fmt == 'q') {
		quiet = 1;
		fmt++;
	} else
		quiet = 0;

	res_type = *(fmt++);

	params.count = 0;
	params.pointer = &in_objs[0];

	va_start(ap, fmt);
	while (*fmt) {
		char c = *(fmt++);
		switch (c) {
		case 'd':	/* int */
			in_objs[params.count].integer.value = va_arg(ap, int);
			in_objs[params.count++].type = ACPI_TYPE_INTEGER;
			break;
			/* add more types as needed */
		default:
			pr_err("acpi_evalf() called with invalid format character '%c'\n",
			       c);
			va_end(ap);
			return 0;
		}
	}
	va_end(ap);

	if (res_type != 'v') {
		result.length = sizeof(out_obj);
		result.pointer = &out_obj;
		resultp = &result;
	} else
		resultp = NULL;

	status = acpi_evaluate_object(handle, method, &params, resultp);

	switch (res_type) {
	case 'd':		/* int */
		success = (status == AE_OK &&
			   out_obj.type == ACPI_TYPE_INTEGER);
		if (success && res)
			*res = out_obj.integer.value;
		break;
	case 'v':		/* void */
		success = status == AE_OK;
		break;
		/* add more types as needed */
	default:
		pr_err("acpi_evalf() called with invalid format character '%c'\n",
		       res_type);
		return 0;
	}

	if (!success && !quiet)
		pr_err("acpi_evalf(%s, %s, ...) failed: %s\n",
		       method, fmt0, acpi_format_exception(status));

	return success;
}

static int acpi_ec_read(int i, u8 *p)
{
	int v;

	if (ecrd_handle) {
		if (!acpi_evalf(ecrd_handle, &v, NULL, "dd", i))
			return 0;
		*p = v;
	} else {
		if (ec_read(i, p) < 0)
			return 0;
	}

	return 1;
}

static int acpi_ec_write(int i, u8 v)
{
	if (ecwr_handle) {
		if (!acpi_evalf(ecwr_handle, NULL, NULL, "vdd", i, v))
			return 0;
	} else {
		if (ec_write(i, v) < 0)
			return 0;
	}

	return 1;
}

static int issue_thinkpad_cmos_command(int cmos_cmd)
{
	if (!cmos_handle)
		return -ENXIO;

	if (!acpi_evalf(cmos_handle, NULL, NULL, "vd", cmos_cmd))
		return -EIO;

	return 0;
}

/*************************************************************************
 * ACPI device model
 */

#define TPACPI_ACPIHANDLE_INIT(object) \
	drv_acpi_handle_init(#object, &object##_handle, *object##_parent, \
		object##_paths, ARRAY_SIZE(object##_paths))

static void __init drv_acpi_handle_init(const char *name,
			   acpi_handle *handle, const acpi_handle parent,
			   char **paths, const int num_paths)
{
	int i;
	acpi_status status;

	vdbg_printk(TPACPI_DBG_INIT, "trying to locate ACPI handle for %s\n",
		name);

	for (i = 0; i < num_paths; i++) {
		status = acpi_get_handle(parent, paths[i], handle);
		if (ACPI_SUCCESS(status)) {
			dbg_printk(TPACPI_DBG_INIT,
				   "Found ACPI handle %s for %s\n",
				   paths[i], name);
			return;
		}
	}

	vdbg_printk(TPACPI_DBG_INIT, "ACPI handle for %s not found\n",
		    name);
	*handle = NULL;
}

static acpi_status __init tpacpi_acpi_handle_locate_callback(acpi_handle handle,
			u32 level, void *context, void **return_value)
{
	if (!strcmp(context, "video")) {
		struct acpi_device *dev = acpi_fetch_acpi_dev(handle);

		if (!dev || strcmp(ACPI_VIDEO_HID, acpi_device_hid(dev)))
			return AE_OK;
	}

	*(acpi_handle *)return_value = handle;

	return AE_CTRL_TERMINATE;
}

static void __init tpacpi_acpi_handle_locate(const char *name,
		const char *hid,
		acpi_handle *handle)
{
	acpi_status status;
	acpi_handle device_found;

	BUG_ON(!name || !handle);
	vdbg_printk(TPACPI_DBG_INIT,
			"trying to locate ACPI handle for %s, using HID %s\n",
			name, hid ? hid : "NULL");

	memset(&device_found, 0, sizeof(device_found));
	status = acpi_get_devices(hid, tpacpi_acpi_handle_locate_callback,
				  (void *)name, &device_found);

	*handle = NULL;

	if (ACPI_SUCCESS(status)) {
		*handle = device_found;
		dbg_printk(TPACPI_DBG_INIT,
			   "Found ACPI handle for %s\n", name);
	} else {
		vdbg_printk(TPACPI_DBG_INIT,
			    "Could not locate an ACPI handle for %s: %s\n",
			    name, acpi_format_exception(status));
	}
}

static void dispatch_acpi_notify(acpi_handle handle, u32 event, void *data)
{
	struct ibm_struct *ibm = data;

	if (tpacpi_lifecycle != TPACPI_LIFE_RUNNING)
		return;

	if (!ibm || !ibm->acpi || !ibm->acpi->notify)
		return;

	ibm->acpi->notify(ibm, event);
}

static int __init setup_acpi_notify(struct ibm_struct *ibm)
{
	acpi_status status;

	BUG_ON(!ibm->acpi);

	if (!*ibm->acpi->handle)
		return 0;

	vdbg_printk(TPACPI_DBG_INIT,
		"setting up ACPI notify for %s\n", ibm->name);

	ibm->acpi->device = acpi_fetch_acpi_dev(*ibm->acpi->handle);
	if (!ibm->acpi->device) {
		pr_err("acpi_fetch_acpi_dev(%s) failed\n", ibm->name);
		return -ENODEV;
	}

	ibm->acpi->device->driver_data = ibm;
	sprintf(acpi_device_class(ibm->acpi->device), "%s/%s",
		TPACPI_ACPI_EVENT_PREFIX,
		ibm->name);

	status = acpi_install_notify_handler(*ibm->acpi->handle,
			ibm->acpi->type, dispatch_acpi_notify, ibm);
	if (ACPI_FAILURE(status)) {
		if (status == AE_ALREADY_EXISTS) {
			pr_notice("another device driver is already handling %s events\n",
				  ibm->name);
		} else {
			pr_err("acpi_install_notify_handler(%s) failed: %s\n",
			       ibm->name, acpi_format_exception(status));
		}
		return -ENODEV;
	}
	ibm->flags.acpi_notify_installed = 1;
	return 0;
}

static int __init tpacpi_device_add(struct acpi_device *device)
{
	return 0;
}

static int __init register_tpacpi_subdriver(struct ibm_struct *ibm)
{
	int rc;

	dbg_printk(TPACPI_DBG_INIT,
		"registering %s as an ACPI driver\n", ibm->name);

	BUG_ON(!ibm->acpi);

	ibm->acpi->driver = kzalloc(sizeof(struct acpi_driver), GFP_KERNEL);
	if (!ibm->acpi->driver) {
		pr_err("failed to allocate memory for ibm->acpi->driver\n");
		return -ENOMEM;
	}

	sprintf(ibm->acpi->driver->name, "%s_%s", TPACPI_NAME, ibm->name);
	ibm->acpi->driver->ids = ibm->acpi->hid;

	ibm->acpi->driver->ops.add = &tpacpi_device_add;

	rc = acpi_bus_register_driver(ibm->acpi->driver);
	if (rc < 0) {
		pr_err("acpi_bus_register_driver(%s) failed: %d\n",
		       ibm->name, rc);
		kfree(ibm->acpi->driver);
		ibm->acpi->driver = NULL;
	} else if (!rc)
		ibm->flags.acpi_driver_registered = 1;

	return rc;
}


/****************************************************************************
 ****************************************************************************
 *
 * Procfs Helpers
 *
 ****************************************************************************
 ****************************************************************************/

static int dispatch_proc_show(struct seq_file *m, void *v)
{
	struct ibm_struct *ibm = m->private;

	if (!ibm || !ibm->read)
		return -EINVAL;
	return ibm->read(m);
}

static int dispatch_proc_open(struct inode *inode, struct file *file)
{
	return single_open(file, dispatch_proc_show, pde_data(inode));
}

static ssize_t dispatch_proc_write(struct file *file,
			const char __user *userbuf,
			size_t count, loff_t *pos)
{
	struct ibm_struct *ibm = pde_data(file_inode(file));
	char *kernbuf;
	int ret;

	if (!ibm || !ibm->write)
		return -EINVAL;
	if (count > PAGE_SIZE - 1)
		return -EINVAL;

	kernbuf = kmalloc(count + 1, GFP_KERNEL);
	if (!kernbuf)
		return -ENOMEM;

	if (copy_from_user(kernbuf, userbuf, count)) {
		kfree(kernbuf);
		return -EFAULT;
	}

	kernbuf[count] = 0;
	ret = ibm->write(kernbuf);
	if (ret == 0)
		ret = count;

	kfree(kernbuf);

	return ret;
}

static const struct proc_ops dispatch_proc_ops = {
	.proc_open	= dispatch_proc_open,
	.proc_read	= seq_read,
	.proc_lseek	= seq_lseek,
	.proc_release	= single_release,
	.proc_write	= dispatch_proc_write,
};

/****************************************************************************
 ****************************************************************************
 *
 * Device model: input, hwmon and platform
 *
 ****************************************************************************
 ****************************************************************************/

static struct platform_device *tpacpi_pdev;
static struct platform_device *tpacpi_sensors_pdev;
static struct device *tpacpi_hwmon;
static struct input_dev *tpacpi_inputdev;
static struct mutex tpacpi_inputdev_send_mutex;
static LIST_HEAD(tpacpi_all_drivers);

#ifdef CONFIG_PM_SLEEP
static int tpacpi_suspend_handler(struct device *dev)
{
	struct ibm_struct *ibm, *itmp;

	list_for_each_entry_safe(ibm, itmp,
				 &tpacpi_all_drivers,
				 all_drivers) {
		if (ibm->suspend)
			(ibm->suspend)();
	}

	return 0;
}

static int tpacpi_resume_handler(struct device *dev)
{
	struct ibm_struct *ibm, *itmp;

	list_for_each_entry_safe(ibm, itmp,
				 &tpacpi_all_drivers,
				 all_drivers) {
		if (ibm->resume)
			(ibm->resume)();
	}

	return 0;
}
#endif

static SIMPLE_DEV_PM_OPS(tpacpi_pm,
			 tpacpi_suspend_handler, tpacpi_resume_handler);

static void tpacpi_shutdown_handler(struct platform_device *pdev)
{
	struct ibm_struct *ibm, *itmp;

	list_for_each_entry_safe(ibm, itmp,
				 &tpacpi_all_drivers,
				 all_drivers) {
		if (ibm->shutdown)
			(ibm->shutdown)();
	}
}

/*************************************************************************
 * sysfs support helpers
 */

static int parse_strtoul(const char *buf,
		unsigned long max, unsigned long *value)
{
	char *endp;

	*value = simple_strtoul(skip_spaces(buf), &endp, 0);
	endp = skip_spaces(endp);
	if (*endp || *value > max)
		return -EINVAL;

	return 0;
}

static void tpacpi_disable_brightness_delay(void)
{
	if (acpi_evalf(hkey_handle, NULL, "PWMS", "qvd", 0))
		pr_notice("ACPI backlight control delay disabled\n");
}

static void printk_deprecated_attribute(const char * const what,
					const char * const details)
{
	tpacpi_log_usertask("deprecated sysfs attribute");
	pr_warn("WARNING: sysfs attribute %s is deprecated and will be removed. %s\n",
		what, details);
}

/*************************************************************************
 * rfkill and radio control support helpers
 */

/*
 * ThinkPad-ACPI firmware handling model:
 *
 * WLSW (master wireless switch) is event-driven, and is common to all
 * firmware-controlled radios.  It cannot be controlled, just monitored,
 * as expected.  It overrides all radio state in firmware
 *
 * The kernel, a masked-off hotkey, and WLSW can change the radio state
 * (TODO: verify how WLSW interacts with the returned radio state).
 *
 * The only time there are shadow radio state changes, is when
 * masked-off hotkeys are used.
 */

/*
 * Internal driver API for radio state:
 *
 * int: < 0 = error, otherwise enum tpacpi_rfkill_state
 * bool: true means radio blocked (off)
 */
enum tpacpi_rfkill_state {
	TPACPI_RFK_RADIO_OFF = 0,
	TPACPI_RFK_RADIO_ON
};

/* rfkill switches */
enum tpacpi_rfk_id {
	TPACPI_RFK_BLUETOOTH_SW_ID = 0,
	TPACPI_RFK_WWAN_SW_ID,
	TPACPI_RFK_UWB_SW_ID,
	TPACPI_RFK_SW_MAX
};

static const char *tpacpi_rfkill_names[] = {
	[TPACPI_RFK_BLUETOOTH_SW_ID] = "bluetooth",
	[TPACPI_RFK_WWAN_SW_ID] = "wwan",
	[TPACPI_RFK_UWB_SW_ID] = "uwb",
	[TPACPI_RFK_SW_MAX] = NULL
};

/* ThinkPad-ACPI rfkill subdriver */
struct tpacpi_rfk {
	struct rfkill *rfkill;
	enum tpacpi_rfk_id id;
	const struct tpacpi_rfk_ops *ops;
};

struct tpacpi_rfk_ops {
	/* firmware interface */
	int (*get_status)(void);
	int (*set_status)(const enum tpacpi_rfkill_state);
};

static struct tpacpi_rfk *tpacpi_rfkill_switches[TPACPI_RFK_SW_MAX];

/* Query FW and update rfkill sw state for a given rfkill switch */
static int tpacpi_rfk_update_swstate(const struct tpacpi_rfk *tp_rfk)
{
	int status;

	if (!tp_rfk)
		return -ENODEV;

	status = (tp_rfk->ops->get_status)();
	if (status < 0)
		return status;

	rfkill_set_sw_state(tp_rfk->rfkill,
			    (status == TPACPI_RFK_RADIO_OFF));

	return status;
}

/*
 * Sync the HW-blocking state of all rfkill switches,
 * do notice it causes the rfkill core to schedule uevents
 */
static void tpacpi_rfk_update_hwblock_state(bool blocked)
{
	unsigned int i;
	struct tpacpi_rfk *tp_rfk;

	for (i = 0; i < TPACPI_RFK_SW_MAX; i++) {
		tp_rfk = tpacpi_rfkill_switches[i];
		if (tp_rfk) {
			if (rfkill_set_hw_state(tp_rfk->rfkill,
						blocked)) {
				/* ignore -- we track sw block */
			}
		}
	}
}

/* Call to get the WLSW state from the firmware */
static int hotkey_get_wlsw(void);

/* Call to query WLSW state and update all rfkill switches */
static bool tpacpi_rfk_check_hwblock_state(void)
{
	int res = hotkey_get_wlsw();
	int hw_blocked;

	/* When unknown or unsupported, we have to assume it is unblocked */
	if (res < 0)
		return false;

	hw_blocked = (res == TPACPI_RFK_RADIO_OFF);
	tpacpi_rfk_update_hwblock_state(hw_blocked);

	return hw_blocked;
}

static int tpacpi_rfk_hook_set_block(void *data, bool blocked)
{
	struct tpacpi_rfk *tp_rfk = data;
	int res;

	dbg_printk(TPACPI_DBG_RFKILL,
		   "request to change radio state to %s\n",
		   blocked ? "blocked" : "unblocked");

	/* try to set radio state */
	res = (tp_rfk->ops->set_status)(blocked ?
				TPACPI_RFK_RADIO_OFF : TPACPI_RFK_RADIO_ON);

	/* and update the rfkill core with whatever the FW really did */
	tpacpi_rfk_update_swstate(tp_rfk);

	return (res < 0) ? res : 0;
}

static const struct rfkill_ops tpacpi_rfk_rfkill_ops = {
	.set_block = tpacpi_rfk_hook_set_block,
};

static int __init tpacpi_new_rfkill(const enum tpacpi_rfk_id id,
			const struct tpacpi_rfk_ops *tp_rfkops,
			const enum rfkill_type rfktype,
			const char *name,
			const bool set_default)
{
	struct tpacpi_rfk *atp_rfk;
	int res;
	bool sw_state = false;
	bool hw_state;
	int sw_status;

	BUG_ON(id >= TPACPI_RFK_SW_MAX || tpacpi_rfkill_switches[id]);

	atp_rfk = kzalloc(sizeof(struct tpacpi_rfk), GFP_KERNEL);
	if (atp_rfk)
		atp_rfk->rfkill = rfkill_alloc(name,
						&tpacpi_pdev->dev,
						rfktype,
						&tpacpi_rfk_rfkill_ops,
						atp_rfk);
	if (!atp_rfk || !atp_rfk->rfkill) {
		pr_err("failed to allocate memory for rfkill class\n");
		kfree(atp_rfk);
		return -ENOMEM;
	}

	atp_rfk->id = id;
	atp_rfk->ops = tp_rfkops;

	sw_status = (tp_rfkops->get_status)();
	if (sw_status < 0) {
		pr_err("failed to read initial state for %s, error %d\n",
		       name, sw_status);
	} else {
		sw_state = (sw_status == TPACPI_RFK_RADIO_OFF);
		if (set_default) {
			/* try to keep the initial state, since we ask the
			 * firmware to preserve it across S5 in NVRAM */
			rfkill_init_sw_state(atp_rfk->rfkill, sw_state);
		}
	}
	hw_state = tpacpi_rfk_check_hwblock_state();
	rfkill_set_hw_state(atp_rfk->rfkill, hw_state);

	res = rfkill_register(atp_rfk->rfkill);
	if (res < 0) {
		pr_err("failed to register %s rfkill switch: %d\n", name, res);
		rfkill_destroy(atp_rfk->rfkill);
		kfree(atp_rfk);
		return res;
	}

	tpacpi_rfkill_switches[id] = atp_rfk;

	pr_info("rfkill switch %s: radio is %sblocked\n",
		name, (sw_state || hw_state) ? "" : "un");
	return 0;
}

static void tpacpi_destroy_rfkill(const enum tpacpi_rfk_id id)
{
	struct tpacpi_rfk *tp_rfk;

	BUG_ON(id >= TPACPI_RFK_SW_MAX);

	tp_rfk = tpacpi_rfkill_switches[id];
	if (tp_rfk) {
		rfkill_unregister(tp_rfk->rfkill);
		rfkill_destroy(tp_rfk->rfkill);
		tpacpi_rfkill_switches[id] = NULL;
		kfree(tp_rfk);
	}
}

static void printk_deprecated_rfkill_attribute(const char * const what)
{
	printk_deprecated_attribute(what,
			"Please switch to generic rfkill before year 2010");
}

/* sysfs <radio> enable ------------------------------------------------ */
static ssize_t tpacpi_rfk_sysfs_enable_show(const enum tpacpi_rfk_id id,
					    struct device_attribute *attr,
					    char *buf)
{
	int status;

	printk_deprecated_rfkill_attribute(attr->attr.name);

	/* This is in the ABI... */
	if (tpacpi_rfk_check_hwblock_state()) {
		status = TPACPI_RFK_RADIO_OFF;
	} else {
		status = tpacpi_rfk_update_swstate(tpacpi_rfkill_switches[id]);
		if (status < 0)
			return status;
	}

	return sysfs_emit(buf, "%d\n",
			(status == TPACPI_RFK_RADIO_ON) ? 1 : 0);
}

static ssize_t tpacpi_rfk_sysfs_enable_store(const enum tpacpi_rfk_id id,
			    struct device_attribute *attr,
			    const char *buf, size_t count)
{
	unsigned long t;
	int res;

	printk_deprecated_rfkill_attribute(attr->attr.name);

	if (parse_strtoul(buf, 1, &t))
		return -EINVAL;

	tpacpi_disclose_usertask(attr->attr.name, "set to %ld\n", t);

	/* This is in the ABI... */
	if (tpacpi_rfk_check_hwblock_state() && !!t)
		return -EPERM;

	res = tpacpi_rfkill_switches[id]->ops->set_status((!!t) ?
				TPACPI_RFK_RADIO_ON : TPACPI_RFK_RADIO_OFF);
	tpacpi_rfk_update_swstate(tpacpi_rfkill_switches[id]);

	return (res < 0) ? res : count;
}

/* procfs -------------------------------------------------------------- */
static int tpacpi_rfk_procfs_read(const enum tpacpi_rfk_id id, struct seq_file *m)
{
	if (id >= TPACPI_RFK_SW_MAX)
		seq_printf(m, "status:\t\tnot supported\n");
	else {
		int status;

		/* This is in the ABI... */
		if (tpacpi_rfk_check_hwblock_state()) {
			status = TPACPI_RFK_RADIO_OFF;
		} else {
			status = tpacpi_rfk_update_swstate(
						tpacpi_rfkill_switches[id]);
			if (status < 0)
				return status;
		}

		seq_printf(m, "status:\t\t%s\n",
				(status == TPACPI_RFK_RADIO_ON) ?
					"enabled" : "disabled");
		seq_printf(m, "commands:\tenable, disable\n");
	}

	return 0;
}

static int tpacpi_rfk_procfs_write(const enum tpacpi_rfk_id id, char *buf)
{
	char *cmd;
	int status = -1;
	int res = 0;

	if (id >= TPACPI_RFK_SW_MAX)
		return -ENODEV;

	while ((cmd = strsep(&buf, ","))) {
		if (strlencmp(cmd, "enable") == 0)
			status = TPACPI_RFK_RADIO_ON;
		else if (strlencmp(cmd, "disable") == 0)
			status = TPACPI_RFK_RADIO_OFF;
		else
			return -EINVAL;
	}

	if (status != -1) {
		tpacpi_disclose_usertask("procfs", "attempt to %s %s\n",
				(status == TPACPI_RFK_RADIO_ON) ?
						"enable" : "disable",
				tpacpi_rfkill_names[id]);
		res = (tpacpi_rfkill_switches[id]->ops->set_status)(status);
		tpacpi_rfk_update_swstate(tpacpi_rfkill_switches[id]);
	}

	return res;
}

/*************************************************************************
 * thinkpad-acpi driver attributes
 */

/* interface_version --------------------------------------------------- */
static ssize_t interface_version_show(struct device_driver *drv, char *buf)
{
	return sysfs_emit(buf, "0x%08x\n", TPACPI_SYSFS_VERSION);
}
static DRIVER_ATTR_RO(interface_version);

/* debug_level --------------------------------------------------------- */
static ssize_t debug_level_show(struct device_driver *drv, char *buf)
{
	return sysfs_emit(buf, "0x%04x\n", dbg_level);
}

static ssize_t debug_level_store(struct device_driver *drv, const char *buf,
				 size_t count)
{
	unsigned long t;

	if (parse_strtoul(buf, 0xffff, &t))
		return -EINVAL;

	dbg_level = t;

	return count;
}
static DRIVER_ATTR_RW(debug_level);

/* version ------------------------------------------------------------- */
static ssize_t version_show(struct device_driver *drv, char *buf)
{
	return sysfs_emit(buf, "%s v%s\n",
			TPACPI_DESC, TPACPI_VERSION);
}
static DRIVER_ATTR_RO(version);

/* --------------------------------------------------------------------- */

#ifdef CONFIG_THINKPAD_ACPI_DEBUGFACILITIES

/* wlsw_emulstate ------------------------------------------------------ */
static ssize_t wlsw_emulstate_show(struct device_driver *drv, char *buf)
{
	return sysfs_emit(buf, "%d\n", !!tpacpi_wlsw_emulstate);
}

static ssize_t wlsw_emulstate_store(struct device_driver *drv, const char *buf,
				    size_t count)
{
	unsigned long t;

	if (parse_strtoul(buf, 1, &t))
		return -EINVAL;

	if (tpacpi_wlsw_emulstate != !!t) {
		tpacpi_wlsw_emulstate = !!t;
		tpacpi_rfk_update_hwblock_state(!t);	/* negative logic */
	}

	return count;
}
static DRIVER_ATTR_RW(wlsw_emulstate);

/* bluetooth_emulstate ------------------------------------------------- */
static ssize_t bluetooth_emulstate_show(struct device_driver *drv, char *buf)
{
	return sysfs_emit(buf, "%d\n", !!tpacpi_bluetooth_emulstate);
}

static ssize_t bluetooth_emulstate_store(struct device_driver *drv,
					 const char *buf, size_t count)
{
	unsigned long t;

	if (parse_strtoul(buf, 1, &t))
		return -EINVAL;

	tpacpi_bluetooth_emulstate = !!t;

	return count;
}
static DRIVER_ATTR_RW(bluetooth_emulstate);

/* wwan_emulstate ------------------------------------------------- */
static ssize_t wwan_emulstate_show(struct device_driver *drv, char *buf)
{
	return sysfs_emit(buf, "%d\n", !!tpacpi_wwan_emulstate);
}

static ssize_t wwan_emulstate_store(struct device_driver *drv, const char *buf,
				    size_t count)
{
	unsigned long t;

	if (parse_strtoul(buf, 1, &t))
		return -EINVAL;

	tpacpi_wwan_emulstate = !!t;

	return count;
}
static DRIVER_ATTR_RW(wwan_emulstate);

/* uwb_emulstate ------------------------------------------------- */
static ssize_t uwb_emulstate_show(struct device_driver *drv, char *buf)
{
	return sysfs_emit(buf, "%d\n", !!tpacpi_uwb_emulstate);
}

static ssize_t uwb_emulstate_store(struct device_driver *drv, const char *buf,
				   size_t count)
{
	unsigned long t;

	if (parse_strtoul(buf, 1, &t))
		return -EINVAL;

	tpacpi_uwb_emulstate = !!t;

	return count;
}
static DRIVER_ATTR_RW(uwb_emulstate);
#endif

/*************************************************************************
 * Firmware Data
 */

/*
 * Table of recommended minimum BIOS versions
 *
 * Reasons for listing:
 *    1. Stable BIOS, listed because the unknown amount of
 *       bugs and bad ACPI behaviour on older versions
 *
 *    2. BIOS or EC fw with known bugs that trigger on Linux
 *
 *    3. BIOS with known reduced functionality in older versions
 *
 *  We recommend the latest BIOS and EC version.
 *  We only support the latest BIOS and EC fw version as a rule.
 *
 *  Sources: IBM ThinkPad Public Web Documents (update changelogs),
 *  Information from users in ThinkWiki
 *
 *  WARNING: we use this table also to detect that the machine is
 *  a ThinkPad in some cases, so don't remove entries lightly.
 */

#define TPV_Q(__v, __id1, __id2, __bv1, __bv2)		\
	{ .vendor	= (__v),			\
	  .bios		= TPID(__id1, __id2),		\
	  .ec		= TPACPI_MATCH_ANY,		\
	  .quirks	= TPACPI_MATCH_ANY_VERSION << 16 \
			  | TPVER(__bv1, __bv2) }

#define TPV_Q_X(__v, __bid1, __bid2, __bv1, __bv2,	\
		__eid, __ev1, __ev2)			\
	{ .vendor	= (__v),			\
	  .bios		= TPID(__bid1, __bid2),		\
	  .ec		= __eid,			\
	  .quirks	= TPVER(__ev1, __ev2) << 16	\
			  | TPVER(__bv1, __bv2) }

#define TPV_QI0(__id1, __id2, __bv1, __bv2) \
	TPV_Q(PCI_VENDOR_ID_IBM, __id1, __id2, __bv1, __bv2)

/* Outdated IBM BIOSes often lack the EC id string */
#define TPV_QI1(__id1, __id2, __bv1, __bv2, __ev1, __ev2) \
	TPV_Q_X(PCI_VENDOR_ID_IBM, __id1, __id2, 	\
		__bv1, __bv2, TPID(__id1, __id2),	\
		__ev1, __ev2),				\
	TPV_Q_X(PCI_VENDOR_ID_IBM, __id1, __id2, 	\
		__bv1, __bv2, TPACPI_MATCH_UNKNOWN,	\
		__ev1, __ev2)

/* Outdated IBM BIOSes often lack the EC id string */
#define TPV_QI2(__bid1, __bid2, __bv1, __bv2,		\
		__eid1, __eid2, __ev1, __ev2) 		\
	TPV_Q_X(PCI_VENDOR_ID_IBM, __bid1, __bid2, 	\
		__bv1, __bv2, TPID(__eid1, __eid2),	\
		__ev1, __ev2),				\
	TPV_Q_X(PCI_VENDOR_ID_IBM, __bid1, __bid2, 	\
		__bv1, __bv2, TPACPI_MATCH_UNKNOWN,	\
		__ev1, __ev2)

#define TPV_QL0(__id1, __id2, __bv1, __bv2) \
	TPV_Q(PCI_VENDOR_ID_LENOVO, __id1, __id2, __bv1, __bv2)

#define TPV_QL1(__id1, __id2, __bv1, __bv2, __ev1, __ev2) \
	TPV_Q_X(PCI_VENDOR_ID_LENOVO, __id1, __id2, 	\
		__bv1, __bv2, TPID(__id1, __id2),	\
		__ev1, __ev2)

#define TPV_QL2(__bid1, __bid2, __bv1, __bv2,		\
		__eid1, __eid2, __ev1, __ev2) 		\
	TPV_Q_X(PCI_VENDOR_ID_LENOVO, __bid1, __bid2, 	\
		__bv1, __bv2, TPID(__eid1, __eid2),	\
		__ev1, __ev2)

static const struct tpacpi_quirk tpacpi_bios_version_qtable[] __initconst = {
	/*  Numeric models ------------------ */
	/*      FW MODEL   BIOS VERS	      */
	TPV_QI0('I', 'M',  '6', '5'),		 /* 570 */
	TPV_QI0('I', 'U',  '2', '6'),		 /* 570E */
	TPV_QI0('I', 'B',  '5', '4'),		 /* 600 */
	TPV_QI0('I', 'H',  '4', '7'),		 /* 600E */
	TPV_QI0('I', 'N',  '3', '6'),		 /* 600E */
	TPV_QI0('I', 'T',  '5', '5'),		 /* 600X */
	TPV_QI0('I', 'D',  '4', '8'),		 /* 770, 770E, 770ED */
	TPV_QI0('I', 'I',  '4', '2'),		 /* 770X */
	TPV_QI0('I', 'O',  '2', '3'),		 /* 770Z */

	/* A-series ------------------------- */
	/*      FW MODEL   BIOS VERS  EC VERS */
	TPV_QI0('I', 'W',  '5', '9'),		 /* A20m */
	TPV_QI0('I', 'V',  '6', '9'),		 /* A20p */
	TPV_QI0('1', '0',  '2', '6'),		 /* A21e, A22e */
	TPV_QI0('K', 'U',  '3', '6'),		 /* A21e */
	TPV_QI0('K', 'X',  '3', '6'),		 /* A21m, A22m */
	TPV_QI0('K', 'Y',  '3', '8'),		 /* A21p, A22p */
	TPV_QI0('1', 'B',  '1', '7'),		 /* A22e */
	TPV_QI0('1', '3',  '2', '0'),		 /* A22m */
	TPV_QI0('1', 'E',  '7', '3'),		 /* A30/p (0) */
	TPV_QI1('1', 'G',  '4', '1',  '1', '7'), /* A31/p (0) */
	TPV_QI1('1', 'N',  '1', '6',  '0', '7'), /* A31/p (0) */

	/* G-series ------------------------- */
	/*      FW MODEL   BIOS VERS	      */
	TPV_QI0('1', 'T',  'A', '6'),		 /* G40 */
	TPV_QI0('1', 'X',  '5', '7'),		 /* G41 */

	/* R-series, T-series --------------- */
	/*      FW MODEL   BIOS VERS  EC VERS */
	TPV_QI0('1', 'C',  'F', '0'),		 /* R30 */
	TPV_QI0('1', 'F',  'F', '1'),		 /* R31 */
	TPV_QI0('1', 'M',  '9', '7'),		 /* R32 */
	TPV_QI0('1', 'O',  '6', '1'),		 /* R40 */
	TPV_QI0('1', 'P',  '6', '5'),		 /* R40 */
	TPV_QI0('1', 'S',  '7', '0'),		 /* R40e */
	TPV_QI1('1', 'R',  'D', 'R',  '7', '1'), /* R50/p, R51,
						    T40/p, T41/p, T42/p (1) */
	TPV_QI1('1', 'V',  '7', '1',  '2', '8'), /* R50e, R51 (1) */
	TPV_QI1('7', '8',  '7', '1',  '0', '6'), /* R51e (1) */
	TPV_QI1('7', '6',  '6', '9',  '1', '6'), /* R52 (1) */
	TPV_QI1('7', '0',  '6', '9',  '2', '8'), /* R52, T43 (1) */

	TPV_QI0('I', 'Y',  '6', '1'),		 /* T20 */
	TPV_QI0('K', 'Z',  '3', '4'),		 /* T21 */
	TPV_QI0('1', '6',  '3', '2'),		 /* T22 */
	TPV_QI1('1', 'A',  '6', '4',  '2', '3'), /* T23 (0) */
	TPV_QI1('1', 'I',  '7', '1',  '2', '0'), /* T30 (0) */
	TPV_QI1('1', 'Y',  '6', '5',  '2', '9'), /* T43/p (1) */

	TPV_QL1('7', '9',  'E', '3',  '5', '0'), /* T60/p */
	TPV_QL1('7', 'C',  'D', '2',  '2', '2'), /* R60, R60i */
	TPV_QL1('7', 'E',  'D', '0',  '1', '5'), /* R60e, R60i */

	/*      BIOS FW    BIOS VERS  EC FW     EC VERS */
	TPV_QI2('1', 'W',  '9', '0',  '1', 'V', '2', '8'), /* R50e (1) */
	TPV_QL2('7', 'I',  '3', '4',  '7', '9', '5', '0'), /* T60/p wide */

	/* X-series ------------------------- */
	/*      FW MODEL   BIOS VERS  EC VERS */
	TPV_QI0('I', 'Z',  '9', 'D'),		 /* X20, X21 */
	TPV_QI0('1', 'D',  '7', '0'),		 /* X22, X23, X24 */
	TPV_QI1('1', 'K',  '4', '8',  '1', '8'), /* X30 (0) */
	TPV_QI1('1', 'Q',  '9', '7',  '2', '3'), /* X31, X32 (0) */
	TPV_QI1('1', 'U',  'D', '3',  'B', '2'), /* X40 (0) */
	TPV_QI1('7', '4',  '6', '4',  '2', '7'), /* X41 (0) */
	TPV_QI1('7', '5',  '6', '0',  '2', '0'), /* X41t (0) */

	TPV_QL1('7', 'B',  'D', '7',  '4', '0'), /* X60/s */
	TPV_QL1('7', 'J',  '3', '0',  '1', '3'), /* X60t */

	/* (0) - older versions lack DMI EC fw string and functionality */
	/* (1) - older versions known to lack functionality */
};

#undef TPV_QL1
#undef TPV_QL0
#undef TPV_QI2
#undef TPV_QI1
#undef TPV_QI0
#undef TPV_Q_X
#undef TPV_Q

static void __init tpacpi_check_outdated_fw(void)
{
	unsigned long fwvers;
	u16 ec_version, bios_version;

	fwvers = tpacpi_check_quirks(tpacpi_bios_version_qtable,
				ARRAY_SIZE(tpacpi_bios_version_qtable));

	if (!fwvers)
		return;

	bios_version = fwvers & 0xffffU;
	ec_version = (fwvers >> 16) & 0xffffU;

	/* note that unknown versions are set to 0x0000 and we use that */
	if ((bios_version > thinkpad_id.bios_release) ||
	    (ec_version > thinkpad_id.ec_release &&
				ec_version != TPACPI_MATCH_ANY_VERSION)) {
		/*
		 * The changelogs would let us track down the exact
		 * reason, but it is just too much of a pain to track
		 * it.  We only list BIOSes that are either really
		 * broken, or really stable to begin with, so it is
		 * best if the user upgrades the firmware anyway.
		 */
		pr_warn("WARNING: Outdated ThinkPad BIOS/EC firmware\n");
		pr_warn("WARNING: This firmware may be missing critical bug fixes and/or important features\n");
	}
}

static bool __init tpacpi_is_fw_known(void)
{
	return tpacpi_check_quirks(tpacpi_bios_version_qtable,
			ARRAY_SIZE(tpacpi_bios_version_qtable)) != 0;
}

/****************************************************************************
 ****************************************************************************
 *
 * Subdrivers
 *
 ****************************************************************************
 ****************************************************************************/

/*************************************************************************
 * thinkpad-acpi metadata subdriver
 */

static int thinkpad_acpi_driver_read(struct seq_file *m)
{
	seq_printf(m, "driver:\t\t%s\n", TPACPI_DESC);
	seq_printf(m, "version:\t%s\n", TPACPI_VERSION);
	return 0;
}

static struct ibm_struct thinkpad_acpi_driver_data = {
	.name = "driver",
	.read = thinkpad_acpi_driver_read,
};

/*************************************************************************
 * Hotkey subdriver
 */

/*
 * ThinkPad firmware event model
 *
 * The ThinkPad firmware has two main event interfaces: normal ACPI
 * notifications (which follow the ACPI standard), and a private event
 * interface.
 *
 * The private event interface also issues events for the hotkeys.  As
 * the driver gained features, the event handling code ended up being
 * built around the hotkey subdriver.  This will need to be refactored
 * to a more formal event API eventually.
 *
 * Some "hotkeys" are actually supposed to be used as event reports,
 * such as "brightness has changed", "volume has changed", depending on
 * the ThinkPad model and how the firmware is operating.
 *
 * Unlike other classes, hotkey-class events have mask/unmask control on
 * non-ancient firmware.  However, how it behaves changes a lot with the
 * firmware model and version.
 */

enum {	/* hot key scan codes (derived from ACPI DSDT) */
	TP_ACPI_HOTKEYSCAN_FNF1		= 0,
	TP_ACPI_HOTKEYSCAN_FNF2,
	TP_ACPI_HOTKEYSCAN_FNF3,
	TP_ACPI_HOTKEYSCAN_FNF4,
	TP_ACPI_HOTKEYSCAN_FNF5,
	TP_ACPI_HOTKEYSCAN_FNF6,
	TP_ACPI_HOTKEYSCAN_FNF7,
	TP_ACPI_HOTKEYSCAN_FNF8,
	TP_ACPI_HOTKEYSCAN_FNF9,
	TP_ACPI_HOTKEYSCAN_FNF10,
	TP_ACPI_HOTKEYSCAN_FNF11,
	TP_ACPI_HOTKEYSCAN_FNF12,
	TP_ACPI_HOTKEYSCAN_FNBACKSPACE,
	TP_ACPI_HOTKEYSCAN_FNINSERT,
	TP_ACPI_HOTKEYSCAN_FNDELETE,
	TP_ACPI_HOTKEYSCAN_FNHOME,
	TP_ACPI_HOTKEYSCAN_FNEND,
	TP_ACPI_HOTKEYSCAN_FNPAGEUP,
	TP_ACPI_HOTKEYSCAN_FNPAGEDOWN,
	TP_ACPI_HOTKEYSCAN_FNSPACE,
	TP_ACPI_HOTKEYSCAN_VOLUMEUP,
	TP_ACPI_HOTKEYSCAN_VOLUMEDOWN,
	TP_ACPI_HOTKEYSCAN_MUTE,
	TP_ACPI_HOTKEYSCAN_THINKPAD,
	TP_ACPI_HOTKEYSCAN_UNK1,
	TP_ACPI_HOTKEYSCAN_UNK2,
	TP_ACPI_HOTKEYSCAN_UNK3,
	TP_ACPI_HOTKEYSCAN_UNK4,
	TP_ACPI_HOTKEYSCAN_UNK5,
	TP_ACPI_HOTKEYSCAN_UNK6,
	TP_ACPI_HOTKEYSCAN_UNK7,
	TP_ACPI_HOTKEYSCAN_UNK8,

	/* Adaptive keyboard keycodes */
	TP_ACPI_HOTKEYSCAN_ADAPTIVE_START,
	TP_ACPI_HOTKEYSCAN_MUTE2        = TP_ACPI_HOTKEYSCAN_ADAPTIVE_START,
	TP_ACPI_HOTKEYSCAN_BRIGHTNESS_ZERO,
	TP_ACPI_HOTKEYSCAN_CLIPPING_TOOL,
	TP_ACPI_HOTKEYSCAN_CLOUD,
	TP_ACPI_HOTKEYSCAN_UNK9,
	TP_ACPI_HOTKEYSCAN_VOICE,
	TP_ACPI_HOTKEYSCAN_UNK10,
	TP_ACPI_HOTKEYSCAN_GESTURES,
	TP_ACPI_HOTKEYSCAN_UNK11,
	TP_ACPI_HOTKEYSCAN_UNK12,
	TP_ACPI_HOTKEYSCAN_UNK13,
	TP_ACPI_HOTKEYSCAN_CONFIG,
	TP_ACPI_HOTKEYSCAN_NEW_TAB,
	TP_ACPI_HOTKEYSCAN_RELOAD,
	TP_ACPI_HOTKEYSCAN_BACK,
	TP_ACPI_HOTKEYSCAN_MIC_DOWN,
	TP_ACPI_HOTKEYSCAN_MIC_UP,
	TP_ACPI_HOTKEYSCAN_MIC_CANCELLATION,
	TP_ACPI_HOTKEYSCAN_CAMERA_MODE,
	TP_ACPI_HOTKEYSCAN_ROTATE_DISPLAY,

	/* Lenovo extended keymap, starting at 0x1300 */
	TP_ACPI_HOTKEYSCAN_EXTENDED_START,
	/* first new observed key (star, favorites) is 0x1311 */
	TP_ACPI_HOTKEYSCAN_STAR = 69,
	TP_ACPI_HOTKEYSCAN_CLIPPING_TOOL2,
	TP_ACPI_HOTKEYSCAN_CALCULATOR,
	TP_ACPI_HOTKEYSCAN_BLUETOOTH,
	TP_ACPI_HOTKEYSCAN_KEYBOARD,
	TP_ACPI_HOTKEYSCAN_FN_RIGHT_SHIFT, /* Used by "Lenovo Quick Clean" */
	TP_ACPI_HOTKEYSCAN_NOTIFICATION_CENTER,
	TP_ACPI_HOTKEYSCAN_PICKUP_PHONE,
	TP_ACPI_HOTKEYSCAN_HANGUP_PHONE,

	/* Hotkey keymap size */
	TPACPI_HOTKEY_MAP_LEN
};

enum {	/* Keys/events available through NVRAM polling */
	TPACPI_HKEY_NVRAM_KNOWN_MASK = 0x00fb88c0U,
	TPACPI_HKEY_NVRAM_GOOD_MASK  = 0x00fb8000U,
};

enum {	/* Positions of some of the keys in hotkey masks */
	TP_ACPI_HKEY_DISPSWTCH_MASK	= 1 << TP_ACPI_HOTKEYSCAN_FNF7,
	TP_ACPI_HKEY_DISPXPAND_MASK	= 1 << TP_ACPI_HOTKEYSCAN_FNF8,
	TP_ACPI_HKEY_HIBERNATE_MASK	= 1 << TP_ACPI_HOTKEYSCAN_FNF12,
	TP_ACPI_HKEY_BRGHTUP_MASK	= 1 << TP_ACPI_HOTKEYSCAN_FNHOME,
	TP_ACPI_HKEY_BRGHTDWN_MASK	= 1 << TP_ACPI_HOTKEYSCAN_FNEND,
	TP_ACPI_HKEY_KBD_LIGHT_MASK	= 1 << TP_ACPI_HOTKEYSCAN_FNPAGEUP,
	TP_ACPI_HKEY_ZOOM_MASK		= 1 << TP_ACPI_HOTKEYSCAN_FNSPACE,
	TP_ACPI_HKEY_VOLUP_MASK		= 1 << TP_ACPI_HOTKEYSCAN_VOLUMEUP,
	TP_ACPI_HKEY_VOLDWN_MASK	= 1 << TP_ACPI_HOTKEYSCAN_VOLUMEDOWN,
	TP_ACPI_HKEY_MUTE_MASK		= 1 << TP_ACPI_HOTKEYSCAN_MUTE,
	TP_ACPI_HKEY_THINKPAD_MASK	= 1 << TP_ACPI_HOTKEYSCAN_THINKPAD,
};

enum {	/* NVRAM to ACPI HKEY group map */
	TP_NVRAM_HKEY_GROUP_HK2		= TP_ACPI_HKEY_THINKPAD_MASK |
					  TP_ACPI_HKEY_ZOOM_MASK |
					  TP_ACPI_HKEY_DISPSWTCH_MASK |
					  TP_ACPI_HKEY_HIBERNATE_MASK,
	TP_NVRAM_HKEY_GROUP_BRIGHTNESS	= TP_ACPI_HKEY_BRGHTUP_MASK |
					  TP_ACPI_HKEY_BRGHTDWN_MASK,
	TP_NVRAM_HKEY_GROUP_VOLUME	= TP_ACPI_HKEY_VOLUP_MASK |
					  TP_ACPI_HKEY_VOLDWN_MASK |
					  TP_ACPI_HKEY_MUTE_MASK,
};

#ifdef CONFIG_THINKPAD_ACPI_HOTKEY_POLL
struct tp_nvram_state {
       u16 thinkpad_toggle:1;
       u16 zoom_toggle:1;
       u16 display_toggle:1;
       u16 thinklight_toggle:1;
       u16 hibernate_toggle:1;
       u16 displayexp_toggle:1;
       u16 display_state:1;
       u16 brightness_toggle:1;
       u16 volume_toggle:1;
       u16 mute:1;

       u8 brightness_level;
       u8 volume_level;
};

/* kthread for the hotkey poller */
static struct task_struct *tpacpi_hotkey_task;

/*
 * Acquire mutex to write poller control variables as an
 * atomic block.
 *
 * Increment hotkey_config_change when changing them if you
 * want the kthread to forget old state.
 *
 * See HOTKEY_CONFIG_CRITICAL_START/HOTKEY_CONFIG_CRITICAL_END
 */
static struct mutex hotkey_thread_data_mutex;
static unsigned int hotkey_config_change;

/*
 * hotkey poller control variables
 *
 * Must be atomic or readers will also need to acquire mutex
 *
 * HOTKEY_CONFIG_CRITICAL_START/HOTKEY_CONFIG_CRITICAL_END
 * should be used only when the changes need to be taken as
 * a block, OR when one needs to force the kthread to forget
 * old state.
 */
static u32 hotkey_source_mask;		/* bit mask 0=ACPI,1=NVRAM */
static unsigned int hotkey_poll_freq = 10; /* Hz */

#define HOTKEY_CONFIG_CRITICAL_START \
	do { \
		mutex_lock(&hotkey_thread_data_mutex); \
		hotkey_config_change++; \
	} while (0);
#define HOTKEY_CONFIG_CRITICAL_END \
	mutex_unlock(&hotkey_thread_data_mutex);

#else /* CONFIG_THINKPAD_ACPI_HOTKEY_POLL */

#define hotkey_source_mask 0U
#define HOTKEY_CONFIG_CRITICAL_START
#define HOTKEY_CONFIG_CRITICAL_END

#endif /* CONFIG_THINKPAD_ACPI_HOTKEY_POLL */

static struct mutex hotkey_mutex;

static enum {	/* Reasons for waking up */
	TP_ACPI_WAKEUP_NONE = 0,	/* None or unknown */
	TP_ACPI_WAKEUP_BAYEJ,		/* Bay ejection request */
	TP_ACPI_WAKEUP_UNDOCK,		/* Undock request */
} hotkey_wakeup_reason;

static int hotkey_autosleep_ack;

static u32 hotkey_orig_mask;		/* events the BIOS had enabled */
static u32 hotkey_all_mask;		/* all events supported in fw */
static u32 hotkey_adaptive_all_mask;	/* all adaptive events supported in fw */
static u32 hotkey_reserved_mask;	/* events better left disabled */
static u32 hotkey_driver_mask;		/* events needed by the driver */
static u32 hotkey_user_mask;		/* events visible to userspace */
static u32 hotkey_acpi_mask;		/* events enabled in firmware */

static u16 *hotkey_keycode_map;

static void tpacpi_driver_event(const unsigned int hkey_event);
static void hotkey_driver_event(const unsigned int scancode);
static void hotkey_poll_setup(const bool may_warn);

/* HKEY.MHKG() return bits */
#define TP_HOTKEY_TABLET_MASK (1 << 3)
enum {
	TP_ACPI_MULTI_MODE_INVALID	= 0,
	TP_ACPI_MULTI_MODE_UNKNOWN	= 1 << 0,
	TP_ACPI_MULTI_MODE_LAPTOP	= 1 << 1,
	TP_ACPI_MULTI_MODE_TABLET	= 1 << 2,
	TP_ACPI_MULTI_MODE_FLAT		= 1 << 3,
	TP_ACPI_MULTI_MODE_STAND	= 1 << 4,
	TP_ACPI_MULTI_MODE_TENT		= 1 << 5,
	TP_ACPI_MULTI_MODE_STAND_TENT	= 1 << 6,
};

enum {
	/* The following modes are considered tablet mode for the purpose of
	 * reporting the status to userspace. i.e. in all these modes it makes
	 * sense to disable the laptop input devices such as touchpad and
	 * keyboard.
	 */
	TP_ACPI_MULTI_MODE_TABLET_LIKE	= TP_ACPI_MULTI_MODE_TABLET |
					  TP_ACPI_MULTI_MODE_STAND |
					  TP_ACPI_MULTI_MODE_TENT |
					  TP_ACPI_MULTI_MODE_STAND_TENT,
};

static int hotkey_get_wlsw(void)
{
	int status;

	if (!tp_features.hotkey_wlsw)
		return -ENODEV;

#ifdef CONFIG_THINKPAD_ACPI_DEBUGFACILITIES
	if (dbg_wlswemul)
		return (tpacpi_wlsw_emulstate) ?
				TPACPI_RFK_RADIO_ON : TPACPI_RFK_RADIO_OFF;
#endif

	if (!acpi_evalf(hkey_handle, &status, "WLSW", "d"))
		return -EIO;

	return (status) ? TPACPI_RFK_RADIO_ON : TPACPI_RFK_RADIO_OFF;
}

static int hotkey_gmms_get_tablet_mode(int s, int *has_tablet_mode)
{
	int type = (s >> 16) & 0xffff;
	int value = s & 0xffff;
	int mode = TP_ACPI_MULTI_MODE_INVALID;
	int valid_modes = 0;

	if (has_tablet_mode)
		*has_tablet_mode = 0;

	switch (type) {
	case 1:
		valid_modes = TP_ACPI_MULTI_MODE_LAPTOP |
			      TP_ACPI_MULTI_MODE_TABLET |
			      TP_ACPI_MULTI_MODE_STAND_TENT;
		break;
	case 2:
		valid_modes = TP_ACPI_MULTI_MODE_LAPTOP |
			      TP_ACPI_MULTI_MODE_FLAT |
			      TP_ACPI_MULTI_MODE_TABLET |
			      TP_ACPI_MULTI_MODE_STAND |
			      TP_ACPI_MULTI_MODE_TENT;
		break;
	case 3:
		valid_modes = TP_ACPI_MULTI_MODE_LAPTOP |
			      TP_ACPI_MULTI_MODE_FLAT;
		break;
	case 4:
	case 5:
		/* In mode 4, FLAT is not specified as a valid mode. However,
		 * it can be seen at least on the X1 Yoga 2nd Generation.
		 */
		valid_modes = TP_ACPI_MULTI_MODE_LAPTOP |
			      TP_ACPI_MULTI_MODE_FLAT |
			      TP_ACPI_MULTI_MODE_TABLET |
			      TP_ACPI_MULTI_MODE_STAND |
			      TP_ACPI_MULTI_MODE_TENT;
		break;
	default:
		pr_err("Unknown multi mode status type %d with value 0x%04X, please report this to %s\n",
		       type, value, TPACPI_MAIL);
		return 0;
	}

	if (has_tablet_mode && (valid_modes & TP_ACPI_MULTI_MODE_TABLET_LIKE))
		*has_tablet_mode = 1;

	switch (value) {
	case 1:
		mode = TP_ACPI_MULTI_MODE_LAPTOP;
		break;
	case 2:
		mode = TP_ACPI_MULTI_MODE_FLAT;
		break;
	case 3:
		mode = TP_ACPI_MULTI_MODE_TABLET;
		break;
	case 4:
		if (type == 1)
			mode = TP_ACPI_MULTI_MODE_STAND_TENT;
		else
			mode = TP_ACPI_MULTI_MODE_STAND;
		break;
	case 5:
		mode = TP_ACPI_MULTI_MODE_TENT;
		break;
	default:
		if (type == 5 && value == 0xffff) {
			pr_warn("Multi mode status is undetected, assuming laptop\n");
			return 0;
		}
	}

	if (!(mode & valid_modes)) {
		pr_err("Unknown/reserved multi mode value 0x%04X for type %d, please report this to %s\n",
		       value, type, TPACPI_MAIL);
		return 0;
	}

	return !!(mode & TP_ACPI_MULTI_MODE_TABLET_LIKE);
}

static int hotkey_get_tablet_mode(int *status)
{
	int s;

	switch (tp_features.hotkey_tablet) {
	case TP_HOTKEY_TABLET_USES_MHKG:
		if (!acpi_evalf(hkey_handle, &s, "MHKG", "d"))
			return -EIO;

		*status = ((s & TP_HOTKEY_TABLET_MASK) != 0);
		break;
	case TP_HOTKEY_TABLET_USES_GMMS:
		if (!acpi_evalf(hkey_handle, &s, "GMMS", "dd", 0))
			return -EIO;

		*status = hotkey_gmms_get_tablet_mode(s, NULL);
		break;
	default:
		break;
	}

	return 0;
}

/*
 * Reads current event mask from firmware, and updates
 * hotkey_acpi_mask accordingly.  Also resets any bits
 * from hotkey_user_mask that are unavailable to be
 * delivered (shadow requirement of the userspace ABI).
 *
 * Call with hotkey_mutex held
 */
static int hotkey_mask_get(void)
{
	if (tp_features.hotkey_mask) {
		u32 m = 0;

		if (!acpi_evalf(hkey_handle, &m, "DHKN", "d"))
			return -EIO;

		hotkey_acpi_mask = m;
	} else {
		/* no mask support doesn't mean no event support... */
		hotkey_acpi_mask = hotkey_all_mask;
	}

	/* sync userspace-visible mask */
	hotkey_user_mask &= (hotkey_acpi_mask | hotkey_source_mask);

	return 0;
}

static void hotkey_mask_warn_incomplete_mask(void)
{
	/* log only what the user can fix... */
	const u32 wantedmask = hotkey_driver_mask &
		~(hotkey_acpi_mask | hotkey_source_mask) &
		(hotkey_all_mask | TPACPI_HKEY_NVRAM_KNOWN_MASK);

	if (wantedmask)
		pr_notice("required events 0x%08x not enabled!\n", wantedmask);
}

/*
 * Set the firmware mask when supported
 *
 * Also calls hotkey_mask_get to update hotkey_acpi_mask.
 *
 * NOTE: does not set bits in hotkey_user_mask, but may reset them.
 *
 * Call with hotkey_mutex held
 */
static int hotkey_mask_set(u32 mask)
{
	int i;
	int rc = 0;

	const u32 fwmask = mask & ~hotkey_source_mask;

	if (tp_features.hotkey_mask) {
		for (i = 0; i < 32; i++) {
			if (!acpi_evalf(hkey_handle,
					NULL, "MHKM", "vdd", i + 1,
					!!(mask & (1 << i)))) {
				rc = -EIO;
				break;
			}
		}
	}

	/*
	 * We *must* make an inconditional call to hotkey_mask_get to
	 * refresh hotkey_acpi_mask and update hotkey_user_mask
	 *
	 * Take the opportunity to also log when we cannot _enable_
	 * a given event.
	 */
	if (!hotkey_mask_get() && !rc && (fwmask & ~hotkey_acpi_mask)) {
		pr_notice("asked for hotkey mask 0x%08x, but firmware forced it to 0x%08x\n",
			  fwmask, hotkey_acpi_mask);
	}

	if (tpacpi_lifecycle != TPACPI_LIFE_EXITING)
		hotkey_mask_warn_incomplete_mask();

	return rc;
}

/*
 * Sets hotkey_user_mask and tries to set the firmware mask
 *
 * Call with hotkey_mutex held
 */
static int hotkey_user_mask_set(const u32 mask)
{
	int rc;

	/* Give people a chance to notice they are doing something that
	 * is bound to go boom on their users sooner or later */
	if (!tp_warned.hotkey_mask_ff &&
	    (mask == 0xffff || mask == 0xffffff ||
	     mask == 0xffffffff)) {
		tp_warned.hotkey_mask_ff = 1;
		pr_notice("setting the hotkey mask to 0x%08x is likely not the best way to go about it\n",
			  mask);
		pr_notice("please consider using the driver defaults, and refer to up-to-date thinkpad-acpi documentation\n");
	}

	/* Try to enable what the user asked for, plus whatever we need.
	 * this syncs everything but won't enable bits in hotkey_user_mask */
	rc = hotkey_mask_set((mask | hotkey_driver_mask) & ~hotkey_source_mask);

	/* Enable the available bits in hotkey_user_mask */
	hotkey_user_mask = mask & (hotkey_acpi_mask | hotkey_source_mask);

	return rc;
}

/*
 * Sets the driver hotkey mask.
 *
 * Can be called even if the hotkey subdriver is inactive
 */
static int tpacpi_hotkey_driver_mask_set(const u32 mask)
{
	int rc;

	/* Do the right thing if hotkey_init has not been called yet */
	if (!tp_features.hotkey) {
		hotkey_driver_mask = mask;
		return 0;
	}

	mutex_lock(&hotkey_mutex);

	HOTKEY_CONFIG_CRITICAL_START
	hotkey_driver_mask = mask;
#ifdef CONFIG_THINKPAD_ACPI_HOTKEY_POLL
	hotkey_source_mask |= (mask & ~hotkey_all_mask);
#endif
	HOTKEY_CONFIG_CRITICAL_END

	rc = hotkey_mask_set((hotkey_acpi_mask | hotkey_driver_mask) &
							~hotkey_source_mask);
	hotkey_poll_setup(true);

	mutex_unlock(&hotkey_mutex);

	return rc;
}

static int hotkey_status_get(int *status)
{
	if (!acpi_evalf(hkey_handle, status, "DHKC", "d"))
		return -EIO;

	return 0;
}

static int hotkey_status_set(bool enable)
{
	if (!acpi_evalf(hkey_handle, NULL, "MHKC", "vd", enable ? 1 : 0))
		return -EIO;

	return 0;
}

static void tpacpi_input_send_tabletsw(void)
{
	int state;

	if (tp_features.hotkey_tablet &&
	    !hotkey_get_tablet_mode(&state)) {
		mutex_lock(&tpacpi_inputdev_send_mutex);

		input_report_switch(tpacpi_inputdev,
				    SW_TABLET_MODE, !!state);
		input_sync(tpacpi_inputdev);

		mutex_unlock(&tpacpi_inputdev_send_mutex);
	}
}

/* Do NOT call without validating scancode first */
static void tpacpi_input_send_key(const unsigned int scancode)
{
	const unsigned int keycode = hotkey_keycode_map[scancode];

	if (keycode != KEY_RESERVED) {
		mutex_lock(&tpacpi_inputdev_send_mutex);

		input_event(tpacpi_inputdev, EV_MSC, MSC_SCAN, scancode);
		input_report_key(tpacpi_inputdev, keycode, 1);
		input_sync(tpacpi_inputdev);

		input_event(tpacpi_inputdev, EV_MSC, MSC_SCAN, scancode);
		input_report_key(tpacpi_inputdev, keycode, 0);
		input_sync(tpacpi_inputdev);

		mutex_unlock(&tpacpi_inputdev_send_mutex);
	}
}

/* Do NOT call without validating scancode first */
static void tpacpi_input_send_key_masked(const unsigned int scancode)
{
	hotkey_driver_event(scancode);
	if (hotkey_user_mask & (1 << scancode))
		tpacpi_input_send_key(scancode);
}

#ifdef CONFIG_THINKPAD_ACPI_HOTKEY_POLL
static struct tp_acpi_drv_struct ibm_hotkey_acpidriver;

/* Do NOT call without validating scancode first */
static void tpacpi_hotkey_send_key(unsigned int scancode)
{
	tpacpi_input_send_key_masked(scancode);
}

static void hotkey_read_nvram(struct tp_nvram_state *n, const u32 m)
{
	u8 d;

	if (m & TP_NVRAM_HKEY_GROUP_HK2) {
		d = nvram_read_byte(TP_NVRAM_ADDR_HK2);
		n->thinkpad_toggle = !!(d & TP_NVRAM_MASK_HKT_THINKPAD);
		n->zoom_toggle = !!(d & TP_NVRAM_MASK_HKT_ZOOM);
		n->display_toggle = !!(d & TP_NVRAM_MASK_HKT_DISPLAY);
		n->hibernate_toggle = !!(d & TP_NVRAM_MASK_HKT_HIBERNATE);
	}
	if (m & TP_ACPI_HKEY_KBD_LIGHT_MASK) {
		d = nvram_read_byte(TP_NVRAM_ADDR_THINKLIGHT);
		n->thinklight_toggle = !!(d & TP_NVRAM_MASK_THINKLIGHT);
	}
	if (m & TP_ACPI_HKEY_DISPXPAND_MASK) {
		d = nvram_read_byte(TP_NVRAM_ADDR_VIDEO);
		n->displayexp_toggle =
				!!(d & TP_NVRAM_MASK_HKT_DISPEXPND);
	}
	if (m & TP_NVRAM_HKEY_GROUP_BRIGHTNESS) {
		d = nvram_read_byte(TP_NVRAM_ADDR_BRIGHTNESS);
		n->brightness_level = (d & TP_NVRAM_MASK_LEVEL_BRIGHTNESS)
				>> TP_NVRAM_POS_LEVEL_BRIGHTNESS;
		n->brightness_toggle =
				!!(d & TP_NVRAM_MASK_HKT_BRIGHTNESS);
	}
	if (m & TP_NVRAM_HKEY_GROUP_VOLUME) {
		d = nvram_read_byte(TP_NVRAM_ADDR_MIXER);
		n->volume_level = (d & TP_NVRAM_MASK_LEVEL_VOLUME)
				>> TP_NVRAM_POS_LEVEL_VOLUME;
		n->mute = !!(d & TP_NVRAM_MASK_MUTE);
		n->volume_toggle = !!(d & TP_NVRAM_MASK_HKT_VOLUME);
	}
}

#define TPACPI_COMPARE_KEY(__scancode, __member) \
do { \
	if ((event_mask & (1 << __scancode)) && \
	    oldn->__member != newn->__member) \
		tpacpi_hotkey_send_key(__scancode); \
} while (0)

#define TPACPI_MAY_SEND_KEY(__scancode) \
do { \
	if (event_mask & (1 << __scancode)) \
		tpacpi_hotkey_send_key(__scancode); \
} while (0)

static void issue_volchange(const unsigned int oldvol,
			    const unsigned int newvol,
			    const u32 event_mask)
{
	unsigned int i = oldvol;

	while (i > newvol) {
		TPACPI_MAY_SEND_KEY(TP_ACPI_HOTKEYSCAN_VOLUMEDOWN);
		i--;
	}
	while (i < newvol) {
		TPACPI_MAY_SEND_KEY(TP_ACPI_HOTKEYSCAN_VOLUMEUP);
		i++;
	}
}

static void issue_brightnesschange(const unsigned int oldbrt,
				   const unsigned int newbrt,
				   const u32 event_mask)
{
	unsigned int i = oldbrt;

	while (i > newbrt) {
		TPACPI_MAY_SEND_KEY(TP_ACPI_HOTKEYSCAN_FNEND);
		i--;
	}
	while (i < newbrt) {
		TPACPI_MAY_SEND_KEY(TP_ACPI_HOTKEYSCAN_FNHOME);
		i++;
	}
}

static void hotkey_compare_and_issue_event(struct tp_nvram_state *oldn,
					   struct tp_nvram_state *newn,
					   const u32 event_mask)
{

	TPACPI_COMPARE_KEY(TP_ACPI_HOTKEYSCAN_THINKPAD, thinkpad_toggle);
	TPACPI_COMPARE_KEY(TP_ACPI_HOTKEYSCAN_FNSPACE, zoom_toggle);
	TPACPI_COMPARE_KEY(TP_ACPI_HOTKEYSCAN_FNF7, display_toggle);
	TPACPI_COMPARE_KEY(TP_ACPI_HOTKEYSCAN_FNF12, hibernate_toggle);

	TPACPI_COMPARE_KEY(TP_ACPI_HOTKEYSCAN_FNPAGEUP, thinklight_toggle);

	TPACPI_COMPARE_KEY(TP_ACPI_HOTKEYSCAN_FNF8, displayexp_toggle);

	/*
	 * Handle volume
	 *
	 * This code is supposed to duplicate the IBM firmware behaviour:
	 * - Pressing MUTE issues mute hotkey message, even when already mute
	 * - Pressing Volume up/down issues volume up/down hotkey messages,
	 *   even when already at maximum or minimum volume
	 * - The act of unmuting issues volume up/down notification,
	 *   depending which key was used to unmute
	 *
	 * We are constrained to what the NVRAM can tell us, which is not much
	 * and certainly not enough if more than one volume hotkey was pressed
	 * since the last poll cycle.
	 *
	 * Just to make our life interesting, some newer Lenovo ThinkPads have
	 * bugs in the BIOS and may fail to update volume_toggle properly.
	 */
	if (newn->mute) {
		/* muted */
		if (!oldn->mute ||
		    oldn->volume_toggle != newn->volume_toggle ||
		    oldn->volume_level != newn->volume_level) {
			/* recently muted, or repeated mute keypress, or
			 * multiple presses ending in mute */
			issue_volchange(oldn->volume_level, newn->volume_level,
				event_mask);
			TPACPI_MAY_SEND_KEY(TP_ACPI_HOTKEYSCAN_MUTE);
		}
	} else {
		/* unmute */
		if (oldn->mute) {
			/* recently unmuted, issue 'unmute' keypress */
			TPACPI_MAY_SEND_KEY(TP_ACPI_HOTKEYSCAN_VOLUMEUP);
		}
		if (oldn->volume_level != newn->volume_level) {
			issue_volchange(oldn->volume_level, newn->volume_level,
				event_mask);
		} else if (oldn->volume_toggle != newn->volume_toggle) {
			/* repeated vol up/down keypress at end of scale ? */
			if (newn->volume_level == 0)
				TPACPI_MAY_SEND_KEY(TP_ACPI_HOTKEYSCAN_VOLUMEDOWN);
			else if (newn->volume_level >= TP_NVRAM_LEVEL_VOLUME_MAX)
				TPACPI_MAY_SEND_KEY(TP_ACPI_HOTKEYSCAN_VOLUMEUP);
		}
	}

	/* handle brightness */
	if (oldn->brightness_level != newn->brightness_level) {
		issue_brightnesschange(oldn->brightness_level,
				       newn->brightness_level, event_mask);
	} else if (oldn->brightness_toggle != newn->brightness_toggle) {
		/* repeated key presses that didn't change state */
		if (newn->brightness_level == 0)
			TPACPI_MAY_SEND_KEY(TP_ACPI_HOTKEYSCAN_FNEND);
		else if (newn->brightness_level >= bright_maxlvl
				&& !tp_features.bright_unkfw)
			TPACPI_MAY_SEND_KEY(TP_ACPI_HOTKEYSCAN_FNHOME);
	}

#undef TPACPI_COMPARE_KEY
#undef TPACPI_MAY_SEND_KEY
}

/*
 * Polling driver
 *
 * We track all events in hotkey_source_mask all the time, since
 * most of them are edge-based.  We only issue those requested by
 * hotkey_user_mask or hotkey_driver_mask, though.
 */
static int hotkey_kthread(void *data)
{
	struct tp_nvram_state s[2] = { 0 };
	u32 poll_mask, event_mask;
	unsigned int si, so;
	unsigned long t;
	unsigned int change_detector;
	unsigned int poll_freq;
	bool was_frozen;

	if (tpacpi_lifecycle == TPACPI_LIFE_EXITING)
		goto exit;

	set_freezable();

	so = 0;
	si = 1;
	t = 0;

	/* Initial state for compares */
	mutex_lock(&hotkey_thread_data_mutex);
	change_detector = hotkey_config_change;
	poll_mask = hotkey_source_mask;
	event_mask = hotkey_source_mask &
			(hotkey_driver_mask | hotkey_user_mask);
	poll_freq = hotkey_poll_freq;
	mutex_unlock(&hotkey_thread_data_mutex);
	hotkey_read_nvram(&s[so], poll_mask);

	while (!kthread_should_stop()) {
		if (t == 0) {
			if (likely(poll_freq))
				t = 1000/poll_freq;
			else
				t = 100;	/* should never happen... */
		}
		t = msleep_interruptible(t);
		if (unlikely(kthread_freezable_should_stop(&was_frozen)))
			break;

		if (t > 0 && !was_frozen)
			continue;

		mutex_lock(&hotkey_thread_data_mutex);
		if (was_frozen || hotkey_config_change != change_detector) {
			/* forget old state on thaw or config change */
			si = so;
			t = 0;
			change_detector = hotkey_config_change;
		}
		poll_mask = hotkey_source_mask;
		event_mask = hotkey_source_mask &
				(hotkey_driver_mask | hotkey_user_mask);
		poll_freq = hotkey_poll_freq;
		mutex_unlock(&hotkey_thread_data_mutex);

		if (likely(poll_mask)) {
			hotkey_read_nvram(&s[si], poll_mask);
			if (likely(si != so)) {
				hotkey_compare_and_issue_event(&s[so], &s[si],
								event_mask);
			}
		}

		so = si;
		si ^= 1;
	}

exit:
	return 0;
}

/* call with hotkey_mutex held */
static void hotkey_poll_stop_sync(void)
{
	if (tpacpi_hotkey_task) {
		kthread_stop(tpacpi_hotkey_task);
		tpacpi_hotkey_task = NULL;
	}
}

/* call with hotkey_mutex held */
static void hotkey_poll_setup(const bool may_warn)
{
	const u32 poll_driver_mask = hotkey_driver_mask & hotkey_source_mask;
	const u32 poll_user_mask = hotkey_user_mask & hotkey_source_mask;

	if (hotkey_poll_freq > 0 &&
	    (poll_driver_mask ||
	     (poll_user_mask && tpacpi_inputdev->users > 0))) {
		if (!tpacpi_hotkey_task) {
			tpacpi_hotkey_task = kthread_run(hotkey_kthread,
					NULL, TPACPI_NVRAM_KTHREAD_NAME);
			if (IS_ERR(tpacpi_hotkey_task)) {
				tpacpi_hotkey_task = NULL;
				pr_err("could not create kernel thread for hotkey polling\n");
			}
		}
	} else {
		hotkey_poll_stop_sync();
		if (may_warn && (poll_driver_mask || poll_user_mask) &&
		    hotkey_poll_freq == 0) {
			pr_notice("hot keys 0x%08x and/or events 0x%08x require polling, which is currently disabled\n",
				  poll_user_mask, poll_driver_mask);
		}
	}
}

static void hotkey_poll_setup_safe(const bool may_warn)
{
	mutex_lock(&hotkey_mutex);
	hotkey_poll_setup(may_warn);
	mutex_unlock(&hotkey_mutex);
}

/* call with hotkey_mutex held */
static void hotkey_poll_set_freq(unsigned int freq)
{
	if (!freq)
		hotkey_poll_stop_sync();

	hotkey_poll_freq = freq;
}

#else /* CONFIG_THINKPAD_ACPI_HOTKEY_POLL */

static void hotkey_poll_setup(const bool __unused)
{
}

static void hotkey_poll_setup_safe(const bool __unused)
{
}

#endif /* CONFIG_THINKPAD_ACPI_HOTKEY_POLL */

static int hotkey_inputdev_open(struct input_dev *dev)
{
	switch (tpacpi_lifecycle) {
	case TPACPI_LIFE_INIT:
	case TPACPI_LIFE_RUNNING:
		hotkey_poll_setup_safe(false);
		return 0;
	case TPACPI_LIFE_EXITING:
		return -EBUSY;
	}

	/* Should only happen if tpacpi_lifecycle is corrupt */
	BUG();
	return -EBUSY;
}

static void hotkey_inputdev_close(struct input_dev *dev)
{
	/* disable hotkey polling when possible */
	if (tpacpi_lifecycle != TPACPI_LIFE_EXITING &&
	    !(hotkey_source_mask & hotkey_driver_mask))
		hotkey_poll_setup_safe(false);
}

/* sysfs hotkey enable ------------------------------------------------- */
static ssize_t hotkey_enable_show(struct device *dev,
			   struct device_attribute *attr,
			   char *buf)
{
	int res, status;

	printk_deprecated_attribute("hotkey_enable",
			"Hotkey reporting is always enabled");

	res = hotkey_status_get(&status);
	if (res)
		return res;

	return sysfs_emit(buf, "%d\n", status);
}

static ssize_t hotkey_enable_store(struct device *dev,
			    struct device_attribute *attr,
			    const char *buf, size_t count)
{
	unsigned long t;

	printk_deprecated_attribute("hotkey_enable",
			"Hotkeys can be disabled through hotkey_mask");

	if (parse_strtoul(buf, 1, &t))
		return -EINVAL;

	if (t == 0)
		return -EPERM;

	return count;
}

static DEVICE_ATTR_RW(hotkey_enable);

/* sysfs hotkey mask --------------------------------------------------- */
static ssize_t hotkey_mask_show(struct device *dev,
			   struct device_attribute *attr,
			   char *buf)
{
	return sysfs_emit(buf, "0x%08x\n", hotkey_user_mask);
}

static ssize_t hotkey_mask_store(struct device *dev,
			    struct device_attribute *attr,
			    const char *buf, size_t count)
{
	unsigned long t;
	int res;

	if (parse_strtoul(buf, 0xffffffffUL, &t))
		return -EINVAL;

	if (mutex_lock_killable(&hotkey_mutex))
		return -ERESTARTSYS;

	res = hotkey_user_mask_set(t);

#ifdef CONFIG_THINKPAD_ACPI_HOTKEY_POLL
	hotkey_poll_setup(true);
#endif

	mutex_unlock(&hotkey_mutex);

	tpacpi_disclose_usertask("hotkey_mask", "set to 0x%08lx\n", t);

	return (res) ? res : count;
}

static DEVICE_ATTR_RW(hotkey_mask);

/* sysfs hotkey bios_enabled ------------------------------------------- */
static ssize_t hotkey_bios_enabled_show(struct device *dev,
			   struct device_attribute *attr,
			   char *buf)
{
	return sprintf(buf, "0\n");
}

static DEVICE_ATTR_RO(hotkey_bios_enabled);

/* sysfs hotkey bios_mask ---------------------------------------------- */
static ssize_t hotkey_bios_mask_show(struct device *dev,
			   struct device_attribute *attr,
			   char *buf)
{
	printk_deprecated_attribute("hotkey_bios_mask",
			"This attribute is useless.");
	return sysfs_emit(buf, "0x%08x\n", hotkey_orig_mask);
}

static DEVICE_ATTR_RO(hotkey_bios_mask);

/* sysfs hotkey all_mask ----------------------------------------------- */
static ssize_t hotkey_all_mask_show(struct device *dev,
			   struct device_attribute *attr,
			   char *buf)
{
	return sysfs_emit(buf, "0x%08x\n",
				hotkey_all_mask | hotkey_source_mask);
}

static DEVICE_ATTR_RO(hotkey_all_mask);

/* sysfs hotkey all_mask ----------------------------------------------- */
static ssize_t hotkey_adaptive_all_mask_show(struct device *dev,
			   struct device_attribute *attr,
			   char *buf)
{
	return sysfs_emit(buf, "0x%08x\n",
			hotkey_adaptive_all_mask | hotkey_source_mask);
}

static DEVICE_ATTR_RO(hotkey_adaptive_all_mask);

/* sysfs hotkey recommended_mask --------------------------------------- */
static ssize_t hotkey_recommended_mask_show(struct device *dev,
					    struct device_attribute *attr,
					    char *buf)
{
	return sysfs_emit(buf, "0x%08x\n",
			(hotkey_all_mask | hotkey_source_mask)
			& ~hotkey_reserved_mask);
}

static DEVICE_ATTR_RO(hotkey_recommended_mask);

#ifdef CONFIG_THINKPAD_ACPI_HOTKEY_POLL

/* sysfs hotkey hotkey_source_mask ------------------------------------- */
static ssize_t hotkey_source_mask_show(struct device *dev,
			   struct device_attribute *attr,
			   char *buf)
{
	return sysfs_emit(buf, "0x%08x\n", hotkey_source_mask);
}

static ssize_t hotkey_source_mask_store(struct device *dev,
			    struct device_attribute *attr,
			    const char *buf, size_t count)
{
	unsigned long t;
	u32 r_ev;
	int rc;

	if (parse_strtoul(buf, 0xffffffffUL, &t) ||
		((t & ~TPACPI_HKEY_NVRAM_KNOWN_MASK) != 0))
		return -EINVAL;

	if (mutex_lock_killable(&hotkey_mutex))
		return -ERESTARTSYS;

	HOTKEY_CONFIG_CRITICAL_START
	hotkey_source_mask = t;
	HOTKEY_CONFIG_CRITICAL_END

	rc = hotkey_mask_set((hotkey_user_mask | hotkey_driver_mask) &
			~hotkey_source_mask);
	hotkey_poll_setup(true);

	/* check if events needed by the driver got disabled */
	r_ev = hotkey_driver_mask & ~(hotkey_acpi_mask & hotkey_all_mask)
		& ~hotkey_source_mask & TPACPI_HKEY_NVRAM_KNOWN_MASK;

	mutex_unlock(&hotkey_mutex);

	if (rc < 0)
		pr_err("hotkey_source_mask: failed to update the firmware event mask!\n");

	if (r_ev)
		pr_notice("hotkey_source_mask: some important events were disabled: 0x%04x\n",
			  r_ev);

	tpacpi_disclose_usertask("hotkey_source_mask", "set to 0x%08lx\n", t);

	return (rc < 0) ? rc : count;
}

static DEVICE_ATTR_RW(hotkey_source_mask);

/* sysfs hotkey hotkey_poll_freq --------------------------------------- */
static ssize_t hotkey_poll_freq_show(struct device *dev,
			   struct device_attribute *attr,
			   char *buf)
{
	return sysfs_emit(buf, "%d\n", hotkey_poll_freq);
}

static ssize_t hotkey_poll_freq_store(struct device *dev,
			    struct device_attribute *attr,
			    const char *buf, size_t count)
{
	unsigned long t;

	if (parse_strtoul(buf, 25, &t))
		return -EINVAL;

	if (mutex_lock_killable(&hotkey_mutex))
		return -ERESTARTSYS;

	hotkey_poll_set_freq(t);
	hotkey_poll_setup(true);

	mutex_unlock(&hotkey_mutex);

	tpacpi_disclose_usertask("hotkey_poll_freq", "set to %lu\n", t);

	return count;
}

static DEVICE_ATTR_RW(hotkey_poll_freq);

#endif /* CONFIG_THINKPAD_ACPI_HOTKEY_POLL */

/* sysfs hotkey radio_sw (pollable) ------------------------------------ */
static ssize_t hotkey_radio_sw_show(struct device *dev,
			   struct device_attribute *attr,
			   char *buf)
{
	int res;
	res = hotkey_get_wlsw();
	if (res < 0)
		return res;

	/* Opportunistic update */
	tpacpi_rfk_update_hwblock_state((res == TPACPI_RFK_RADIO_OFF));

	return sysfs_emit(buf, "%d\n",
			(res == TPACPI_RFK_RADIO_OFF) ? 0 : 1);
}

static DEVICE_ATTR_RO(hotkey_radio_sw);

static void hotkey_radio_sw_notify_change(void)
{
	if (tp_features.hotkey_wlsw)
		sysfs_notify(&tpacpi_pdev->dev.kobj, NULL,
			     "hotkey_radio_sw");
}

/* sysfs hotkey tablet mode (pollable) --------------------------------- */
static ssize_t hotkey_tablet_mode_show(struct device *dev,
			   struct device_attribute *attr,
			   char *buf)
{
	int res, s;
	res = hotkey_get_tablet_mode(&s);
	if (res < 0)
		return res;

	return sysfs_emit(buf, "%d\n", !!s);
}

static DEVICE_ATTR_RO(hotkey_tablet_mode);

static void hotkey_tablet_mode_notify_change(void)
{
	if (tp_features.hotkey_tablet)
		sysfs_notify(&tpacpi_pdev->dev.kobj, NULL,
			     "hotkey_tablet_mode");
}

/* sysfs wakeup reason (pollable) -------------------------------------- */
static ssize_t hotkey_wakeup_reason_show(struct device *dev,
			   struct device_attribute *attr,
			   char *buf)
{
	return sysfs_emit(buf, "%d\n", hotkey_wakeup_reason);
}

static DEVICE_ATTR(wakeup_reason, S_IRUGO, hotkey_wakeup_reason_show, NULL);

static void hotkey_wakeup_reason_notify_change(void)
{
	sysfs_notify(&tpacpi_pdev->dev.kobj, NULL,
		     "wakeup_reason");
}

/* sysfs wakeup hotunplug_complete (pollable) -------------------------- */
static ssize_t hotkey_wakeup_hotunplug_complete_show(struct device *dev,
			   struct device_attribute *attr,
			   char *buf)
{
	return sysfs_emit(buf, "%d\n", hotkey_autosleep_ack);
}

static DEVICE_ATTR(wakeup_hotunplug_complete, S_IRUGO,
		   hotkey_wakeup_hotunplug_complete_show, NULL);

static void hotkey_wakeup_hotunplug_complete_notify_change(void)
{
	sysfs_notify(&tpacpi_pdev->dev.kobj, NULL,
		     "wakeup_hotunplug_complete");
}

/* sysfs adaptive kbd mode --------------------------------------------- */

static int adaptive_keyboard_get_mode(void);
static int adaptive_keyboard_set_mode(int new_mode);

enum ADAPTIVE_KEY_MODE {
	HOME_MODE,
	WEB_BROWSER_MODE,
	WEB_CONFERENCE_MODE,
	FUNCTION_MODE,
	LAYFLAT_MODE
};

static ssize_t adaptive_kbd_mode_show(struct device *dev,
			   struct device_attribute *attr,
			   char *buf)
{
	int current_mode;

	current_mode = adaptive_keyboard_get_mode();
	if (current_mode < 0)
		return current_mode;

	return sysfs_emit(buf, "%d\n", current_mode);
}

static ssize_t adaptive_kbd_mode_store(struct device *dev,
			    struct device_attribute *attr,
			    const char *buf, size_t count)
{
	unsigned long t;
	int res;

	if (parse_strtoul(buf, LAYFLAT_MODE, &t))
		return -EINVAL;

	res = adaptive_keyboard_set_mode(t);
	return (res < 0) ? res : count;
}

static DEVICE_ATTR_RW(adaptive_kbd_mode);

static struct attribute *adaptive_kbd_attributes[] = {
	&dev_attr_adaptive_kbd_mode.attr,
	NULL
};

static umode_t hadaptive_kbd_attr_is_visible(struct kobject *kobj,
					     struct attribute *attr, int n)
{
	return tp_features.has_adaptive_kbd ? attr->mode : 0;
}

static const struct attribute_group adaptive_kbd_attr_group = {
	.is_visible = hadaptive_kbd_attr_is_visible,
	.attrs = adaptive_kbd_attributes,
};

/* --------------------------------------------------------------------- */

static struct attribute *hotkey_attributes[] = {
	&dev_attr_hotkey_enable.attr,
	&dev_attr_hotkey_bios_enabled.attr,
	&dev_attr_hotkey_bios_mask.attr,
	&dev_attr_wakeup_reason.attr,
	&dev_attr_wakeup_hotunplug_complete.attr,
	&dev_attr_hotkey_mask.attr,
	&dev_attr_hotkey_all_mask.attr,
	&dev_attr_hotkey_adaptive_all_mask.attr,
	&dev_attr_hotkey_recommended_mask.attr,
	&dev_attr_hotkey_tablet_mode.attr,
	&dev_attr_hotkey_radio_sw.attr,
#ifdef CONFIG_THINKPAD_ACPI_HOTKEY_POLL
	&dev_attr_hotkey_source_mask.attr,
	&dev_attr_hotkey_poll_freq.attr,
#endif
	NULL
};

static umode_t hotkey_attr_is_visible(struct kobject *kobj,
				      struct attribute *attr, int n)
{
	if (attr == &dev_attr_hotkey_tablet_mode.attr) {
		if (!tp_features.hotkey_tablet)
			return 0;
	} else if (attr == &dev_attr_hotkey_radio_sw.attr) {
		if (!tp_features.hotkey_wlsw)
			return 0;
	}

	return attr->mode;
}

static const struct attribute_group hotkey_attr_group = {
	.is_visible = hotkey_attr_is_visible,
	.attrs = hotkey_attributes,
};

/*
 * Sync both the hw and sw blocking state of all switches
 */
static void tpacpi_send_radiosw_update(void)
{
	int wlsw;

	/*
	 * We must sync all rfkill controllers *before* issuing any
	 * rfkill input events, or we will race the rfkill core input
	 * handler.
	 *
	 * tpacpi_inputdev_send_mutex works as a synchronization point
	 * for the above.
	 *
	 * We optimize to avoid numerous calls to hotkey_get_wlsw.
	 */

	wlsw = hotkey_get_wlsw();

	/* Sync hw blocking state first if it is hw-blocked */
	if (wlsw == TPACPI_RFK_RADIO_OFF)
		tpacpi_rfk_update_hwblock_state(true);

	/* Sync hw blocking state last if it is hw-unblocked */
	if (wlsw == TPACPI_RFK_RADIO_ON)
		tpacpi_rfk_update_hwblock_state(false);

	/* Issue rfkill input event for WLSW switch */
	if (!(wlsw < 0)) {
		mutex_lock(&tpacpi_inputdev_send_mutex);

		input_report_switch(tpacpi_inputdev,
				    SW_RFKILL_ALL, (wlsw > 0));
		input_sync(tpacpi_inputdev);

		mutex_unlock(&tpacpi_inputdev_send_mutex);
	}

	/*
	 * this can be unconditional, as we will poll state again
	 * if userspace uses the notify to read data
	 */
	hotkey_radio_sw_notify_change();
}

static void hotkey_exit(void)
{
#ifdef CONFIG_THINKPAD_ACPI_HOTKEY_POLL
	mutex_lock(&hotkey_mutex);
	hotkey_poll_stop_sync();
	mutex_unlock(&hotkey_mutex);
#endif
	dbg_printk(TPACPI_DBG_EXIT | TPACPI_DBG_HKEY,
		   "restoring original HKEY status and mask\n");
	/* yes, there is a bitwise or below, we want the
	 * functions to be called even if one of them fail */
	if (((tp_features.hotkey_mask &&
	      hotkey_mask_set(hotkey_orig_mask)) |
	     hotkey_status_set(false)) != 0)
		pr_err("failed to restore hot key mask to BIOS defaults\n");
}

static void __init hotkey_unmap(const unsigned int scancode)
{
	if (hotkey_keycode_map[scancode] != KEY_RESERVED) {
		clear_bit(hotkey_keycode_map[scancode],
			  tpacpi_inputdev->keybit);
		hotkey_keycode_map[scancode] = KEY_RESERVED;
	}
}

/*
 * HKEY quirks:
 *   TPACPI_HK_Q_INIMASK:	Supports FN+F3,FN+F4,FN+F12
 */

#define	TPACPI_HK_Q_INIMASK	0x0001

static const struct tpacpi_quirk tpacpi_hotkey_qtable[] __initconst = {
	TPACPI_Q_IBM('I', 'H', TPACPI_HK_Q_INIMASK), /* 600E */
	TPACPI_Q_IBM('I', 'N', TPACPI_HK_Q_INIMASK), /* 600E */
	TPACPI_Q_IBM('I', 'D', TPACPI_HK_Q_INIMASK), /* 770, 770E, 770ED */
	TPACPI_Q_IBM('I', 'W', TPACPI_HK_Q_INIMASK), /* A20m */
	TPACPI_Q_IBM('I', 'V', TPACPI_HK_Q_INIMASK), /* A20p */
	TPACPI_Q_IBM('1', '0', TPACPI_HK_Q_INIMASK), /* A21e, A22e */
	TPACPI_Q_IBM('K', 'U', TPACPI_HK_Q_INIMASK), /* A21e */
	TPACPI_Q_IBM('K', 'X', TPACPI_HK_Q_INIMASK), /* A21m, A22m */
	TPACPI_Q_IBM('K', 'Y', TPACPI_HK_Q_INIMASK), /* A21p, A22p */
	TPACPI_Q_IBM('1', 'B', TPACPI_HK_Q_INIMASK), /* A22e */
	TPACPI_Q_IBM('1', '3', TPACPI_HK_Q_INIMASK), /* A22m */
	TPACPI_Q_IBM('1', 'E', TPACPI_HK_Q_INIMASK), /* A30/p (0) */
	TPACPI_Q_IBM('1', 'C', TPACPI_HK_Q_INIMASK), /* R30 */
	TPACPI_Q_IBM('1', 'F', TPACPI_HK_Q_INIMASK), /* R31 */
	TPACPI_Q_IBM('I', 'Y', TPACPI_HK_Q_INIMASK), /* T20 */
	TPACPI_Q_IBM('K', 'Z', TPACPI_HK_Q_INIMASK), /* T21 */
	TPACPI_Q_IBM('1', '6', TPACPI_HK_Q_INIMASK), /* T22 */
	TPACPI_Q_IBM('I', 'Z', TPACPI_HK_Q_INIMASK), /* X20, X21 */
	TPACPI_Q_IBM('1', 'D', TPACPI_HK_Q_INIMASK), /* X22, X23, X24 */
};

typedef u16 tpacpi_keymap_entry_t;
typedef tpacpi_keymap_entry_t tpacpi_keymap_t[TPACPI_HOTKEY_MAP_LEN];

static int hotkey_init_tablet_mode(void)
{
	int in_tablet_mode = 0, res;
	char *type = NULL;

	if (acpi_evalf(hkey_handle, &res, "GMMS", "qdd", 0)) {
		int has_tablet_mode;

		in_tablet_mode = hotkey_gmms_get_tablet_mode(res,
							     &has_tablet_mode);
		/*
		 * The Yoga 11e series has 2 accelerometers described by a
		 * BOSC0200 ACPI node. This setup relies on a Windows service
		 * which calls special ACPI methods on this node to report
		 * the laptop/tent/tablet mode to the EC. The bmc150 iio driver
		 * does not support this, so skip the hotkey on these models.
		 */
		if (has_tablet_mode && !dual_accel_detect())
			tp_features.hotkey_tablet = TP_HOTKEY_TABLET_USES_GMMS;
		type = "GMMS";
	} else if (acpi_evalf(hkey_handle, &res, "MHKG", "qd")) {
		/* For X41t, X60t, X61t Tablets... */
		tp_features.hotkey_tablet = TP_HOTKEY_TABLET_USES_MHKG;
		in_tablet_mode = !!(res & TP_HOTKEY_TABLET_MASK);
		type = "MHKG";
	}

	if (!tp_features.hotkey_tablet)
		return 0;

	pr_info("Tablet mode switch found (type: %s), currently in %s mode\n",
		type, in_tablet_mode ? "tablet" : "laptop");

	return in_tablet_mode;
}

static int __init hotkey_init(struct ibm_init_struct *iibm)
{
	/* Requirements for changing the default keymaps:
	 *
	 * 1. Many of the keys are mapped to KEY_RESERVED for very
	 *    good reasons.  Do not change them unless you have deep
	 *    knowledge on the IBM and Lenovo ThinkPad firmware for
	 *    the various ThinkPad models.  The driver behaves
	 *    differently for KEY_RESERVED: such keys have their
	 *    hot key mask *unset* in mask_recommended, and also
	 *    in the initial hot key mask programmed into the
	 *    firmware at driver load time, which means the firm-
	 *    ware may react very differently if you change them to
	 *    something else;
	 *
	 * 2. You must be subscribed to the linux-thinkpad and
	 *    ibm-acpi-devel mailing lists, and you should read the
	 *    list archives since 2007 if you want to change the
	 *    keymaps.  This requirement exists so that you will
	 *    know the past history of problems with the thinkpad-
	 *    acpi driver keymaps, and also that you will be
	 *    listening to any bug reports;
	 *
	 * 3. Do not send thinkpad-acpi specific patches directly to
	 *    for merging, *ever*.  Send them to the linux-acpi
	 *    mailinglist for comments.  Merging is to be done only
	 *    through acpi-test and the ACPI maintainer.
	 *
	 * If the above is too much to ask, don't change the keymap.
	 * Ask the thinkpad-acpi maintainer to do it, instead.
	 */

	enum keymap_index {
		TPACPI_KEYMAP_IBM_GENERIC = 0,
		TPACPI_KEYMAP_LENOVO_GENERIC,
	};

	static const tpacpi_keymap_t tpacpi_keymaps[] __initconst = {
	/* Generic keymap for IBM ThinkPads */
	[TPACPI_KEYMAP_IBM_GENERIC] = {
		/* Scan Codes 0x00 to 0x0B: ACPI HKEY FN+F1..F12 */
		KEY_FN_F1,	KEY_BATTERY,	KEY_COFFEE,	KEY_SLEEP,
		KEY_WLAN,	KEY_FN_F6, KEY_SWITCHVIDEOMODE, KEY_FN_F8,
		KEY_FN_F9,	KEY_FN_F10,	KEY_FN_F11,	KEY_SUSPEND,

		/* Scan codes 0x0C to 0x1F: Other ACPI HKEY hot keys */
		KEY_UNKNOWN,	/* 0x0C: FN+BACKSPACE */
		KEY_UNKNOWN,	/* 0x0D: FN+INSERT */
		KEY_UNKNOWN,	/* 0x0E: FN+DELETE */

		/* brightness: firmware always reacts to them */
		KEY_RESERVED,	/* 0x0F: FN+HOME (brightness up) */
		KEY_RESERVED,	/* 0x10: FN+END (brightness down) */

		/* Thinklight: firmware always react to it */
		KEY_RESERVED,	/* 0x11: FN+PGUP (thinklight toggle) */

		KEY_UNKNOWN,	/* 0x12: FN+PGDOWN */
		KEY_ZOOM,	/* 0x13: FN+SPACE (zoom) */

		/* Volume: firmware always react to it and reprograms
		 * the built-in *extra* mixer.  Never map it to control
		 * another mixer by default. */
		KEY_RESERVED,	/* 0x14: VOLUME UP */
		KEY_RESERVED,	/* 0x15: VOLUME DOWN */
		KEY_RESERVED,	/* 0x16: MUTE */

		KEY_VENDOR,	/* 0x17: Thinkpad/AccessIBM/Lenovo */

		/* (assignments unknown, please report if found) */
		KEY_UNKNOWN, KEY_UNKNOWN, KEY_UNKNOWN, KEY_UNKNOWN,
		KEY_UNKNOWN, KEY_UNKNOWN, KEY_UNKNOWN, KEY_UNKNOWN,

		/* No assignments, only used for Adaptive keyboards. */
		KEY_UNKNOWN, KEY_UNKNOWN, KEY_UNKNOWN, KEY_UNKNOWN,
		KEY_UNKNOWN, KEY_UNKNOWN, KEY_UNKNOWN, KEY_UNKNOWN,
		KEY_UNKNOWN, KEY_UNKNOWN, KEY_UNKNOWN, KEY_UNKNOWN,
		KEY_UNKNOWN, KEY_UNKNOWN, KEY_UNKNOWN, KEY_UNKNOWN,
		KEY_UNKNOWN, KEY_UNKNOWN, KEY_UNKNOWN,

		/* No assignment, used for newer Lenovo models */
		KEY_UNKNOWN, KEY_UNKNOWN, KEY_UNKNOWN, KEY_UNKNOWN,
		KEY_UNKNOWN, KEY_UNKNOWN, KEY_UNKNOWN, KEY_UNKNOWN,
		KEY_UNKNOWN, KEY_UNKNOWN, KEY_UNKNOWN, KEY_UNKNOWN,
		KEY_UNKNOWN, KEY_UNKNOWN, KEY_UNKNOWN, KEY_UNKNOWN,
		KEY_UNKNOWN, KEY_UNKNOWN, KEY_UNKNOWN, KEY_UNKNOWN,
		KEY_UNKNOWN, KEY_UNKNOWN

		},

	/* Generic keymap for Lenovo ThinkPads */
	[TPACPI_KEYMAP_LENOVO_GENERIC] = {
		/* Scan Codes 0x00 to 0x0B: ACPI HKEY FN+F1..F12 */
		KEY_FN_F1,	KEY_COFFEE,	KEY_BATTERY,	KEY_SLEEP,
		KEY_WLAN,	KEY_CAMERA, KEY_SWITCHVIDEOMODE, KEY_FN_F8,
		KEY_FN_F9,	KEY_FN_F10,	KEY_FN_F11,	KEY_SUSPEND,

		/* Scan codes 0x0C to 0x1F: Other ACPI HKEY hot keys */
		KEY_UNKNOWN,	/* 0x0C: FN+BACKSPACE */
		KEY_UNKNOWN,	/* 0x0D: FN+INSERT */
		KEY_UNKNOWN,	/* 0x0E: FN+DELETE */

		/* These should be enabled --only-- when ACPI video
		 * is disabled (i.e. in "vendor" mode), and are handled
		 * in a special way by the init code */
		KEY_BRIGHTNESSUP,	/* 0x0F: FN+HOME (brightness up) */
		KEY_BRIGHTNESSDOWN,	/* 0x10: FN+END (brightness down) */

		KEY_RESERVED,	/* 0x11: FN+PGUP (thinklight toggle) */

		KEY_UNKNOWN,	/* 0x12: FN+PGDOWN */
		KEY_ZOOM,	/* 0x13: FN+SPACE (zoom) */

		/* Volume: z60/z61, T60 (BIOS version?): firmware always
		 * react to it and reprograms the built-in *extra* mixer.
		 * Never map it to control another mixer by default.
		 *
		 * T60?, T61, R60?, R61: firmware and EC tries to send
		 * these over the regular keyboard, so these are no-ops,
		 * but there are still weird bugs re. MUTE, so do not
		 * change unless you get test reports from all Lenovo
		 * models.  May cause the BIOS to interfere with the
		 * HDA mixer.
		 */
		KEY_RESERVED,	/* 0x14: VOLUME UP */
		KEY_RESERVED,	/* 0x15: VOLUME DOWN */
		KEY_RESERVED,	/* 0x16: MUTE */

		KEY_VENDOR,	/* 0x17: Thinkpad/AccessIBM/Lenovo */

		/* (assignments unknown, please report if found) */
		KEY_UNKNOWN, KEY_UNKNOWN,

		/*
		 * The mic mute button only sends 0x1a.  It does not
		 * automatically mute the mic or change the mute light.
		 */
		KEY_MICMUTE,	/* 0x1a: Mic mute (since ?400 or so) */

		/* (assignments unknown, please report if found) */
		KEY_UNKNOWN,

		/* Extra keys in use since the X240 / T440 / T540 */
		KEY_CONFIG, KEY_SEARCH, KEY_SCALE, KEY_FILE,

		/*
		 * These are the adaptive keyboard keycodes for Carbon X1 2014.
		 * The first item in this list is the Mute button which is
		 * emitted with 0x103 through
		 * adaptive_keyboard_hotkey_notify_hotkey() when the sound
		 * symbol is held.
		 * We'll need to offset those by 0x20.
		 */
		KEY_RESERVED,        /* Mute held, 0x103 */
		KEY_BRIGHTNESS_MIN,  /* Backlight off */
		KEY_RESERVED,        /* Clipping tool */
		KEY_RESERVED,        /* Cloud */
		KEY_RESERVED,
		KEY_VOICECOMMAND,    /* Voice */
		KEY_RESERVED,
		KEY_RESERVED,        /* Gestures */
		KEY_RESERVED,
		KEY_RESERVED,
		KEY_RESERVED,
		KEY_CONFIG,          /* Settings */
		KEY_RESERVED,        /* New tab */
		KEY_REFRESH,         /* Reload */
		KEY_BACK,            /* Back */
		KEY_RESERVED,        /* Microphone down */
		KEY_RESERVED,        /* Microphone up */
		KEY_RESERVED,        /* Microphone cancellation */
		KEY_RESERVED,        /* Camera mode */
		KEY_RESERVED,        /* Rotate display, 0x116 */

		/*
		 * These are found in 2017 models (e.g. T470s, X270).
		 * The lowest known value is 0x311, which according to
		 * the manual should launch a user defined favorite
		 * application.
		 *
		 * The offset for these is TP_ACPI_HOTKEYSCAN_EXTENDED_START,
		 * corresponding to 0x34.
		 */

		/* (assignments unknown, please report if found) */
		KEY_UNKNOWN, KEY_UNKNOWN, KEY_UNKNOWN, KEY_UNKNOWN,
		KEY_UNKNOWN, KEY_UNKNOWN, KEY_UNKNOWN, KEY_UNKNOWN,
		KEY_UNKNOWN, KEY_UNKNOWN, KEY_UNKNOWN, KEY_UNKNOWN,
		KEY_UNKNOWN, KEY_UNKNOWN, KEY_UNKNOWN, KEY_UNKNOWN,
		KEY_UNKNOWN,

		KEY_BOOKMARKS,			/* Favorite app, 0x311 */
		KEY_SELECTIVE_SCREENSHOT,	/* Clipping tool */
		KEY_CALC,			/* Calculator (above numpad, P52) */
		KEY_BLUETOOTH,			/* Bluetooth */
		KEY_KEYBOARD,			/* Keyboard, 0x315 */
		KEY_FN_RIGHT_SHIFT,		/* Fn + right Shift */
		KEY_NOTIFICATION_CENTER,	/* Notification Center */
		KEY_PICKUP_PHONE,		/* Answer incoming call */
		KEY_HANGUP_PHONE,		/* Decline incoming call */
		},
	};

	static const struct tpacpi_quirk tpacpi_keymap_qtable[] __initconst = {
		/* Generic maps (fallback) */
		{
		  .vendor = PCI_VENDOR_ID_IBM,
		  .bios = TPACPI_MATCH_ANY, .ec = TPACPI_MATCH_ANY,
		  .quirks = TPACPI_KEYMAP_IBM_GENERIC,
		},
		{
		  .vendor = PCI_VENDOR_ID_LENOVO,
		  .bios = TPACPI_MATCH_ANY, .ec = TPACPI_MATCH_ANY,
		  .quirks = TPACPI_KEYMAP_LENOVO_GENERIC,
		},
	};

#define TPACPI_HOTKEY_MAP_SIZE		sizeof(tpacpi_keymap_t)
#define TPACPI_HOTKEY_MAP_TYPESIZE	sizeof(tpacpi_keymap_entry_t)

	int res, i;
	int status;
	int hkeyv;
	bool radiosw_state  = false;
	bool tabletsw_state = false;

	unsigned long quirks;
	unsigned long keymap_id;

	vdbg_printk(TPACPI_DBG_INIT | TPACPI_DBG_HKEY,
			"initializing hotkey subdriver\n");

	BUG_ON(!tpacpi_inputdev);
	BUG_ON(tpacpi_inputdev->open != NULL ||
	       tpacpi_inputdev->close != NULL);

	TPACPI_ACPIHANDLE_INIT(hkey);
	mutex_init(&hotkey_mutex);

#ifdef CONFIG_THINKPAD_ACPI_HOTKEY_POLL
	mutex_init(&hotkey_thread_data_mutex);
#endif

	/* hotkey not supported on 570 */
	tp_features.hotkey = hkey_handle != NULL;

	vdbg_printk(TPACPI_DBG_INIT | TPACPI_DBG_HKEY,
		"hotkeys are %s\n",
		str_supported(tp_features.hotkey));

	if (!tp_features.hotkey)
		return -ENODEV;

	quirks = tpacpi_check_quirks(tpacpi_hotkey_qtable,
				     ARRAY_SIZE(tpacpi_hotkey_qtable));

	tpacpi_disable_brightness_delay();

	/* mask not supported on 600e/x, 770e, 770x, A21e, A2xm/p,
	   A30, R30, R31, T20-22, X20-21, X22-24.  Detected by checking
	   for HKEY interface version 0x100 */
	if (acpi_evalf(hkey_handle, &hkeyv, "MHKV", "qd")) {
		vdbg_printk(TPACPI_DBG_INIT | TPACPI_DBG_HKEY,
			    "firmware HKEY interface version: 0x%x\n",
			    hkeyv);

		switch (hkeyv >> 8) {
		case 1:
			/*
			 * MHKV 0x100 in A31, R40, R40e,
			 * T4x, X31, and later
			 */

			/* Paranoia check AND init hotkey_all_mask */
			if (!acpi_evalf(hkey_handle, &hotkey_all_mask,
					"MHKA", "qd")) {
				pr_err("missing MHKA handler, please report this to %s\n",
				       TPACPI_MAIL);
				/* Fallback: pre-init for FN+F3,F4,F12 */
				hotkey_all_mask = 0x080cU;
			} else {
				tp_features.hotkey_mask = 1;
			}
			break;

		case 2:
			/*
			 * MHKV 0x200 in X1, T460s, X260, T560, X1 Tablet (2016)
			 */

			/* Paranoia check AND init hotkey_all_mask */
			if (!acpi_evalf(hkey_handle, &hotkey_all_mask,
					"MHKA", "dd", 1)) {
				pr_err("missing MHKA handler, please report this to %s\n",
				       TPACPI_MAIL);
				/* Fallback: pre-init for FN+F3,F4,F12 */
				hotkey_all_mask = 0x080cU;
			} else {
				tp_features.hotkey_mask = 1;
			}

			/*
			 * Check if we have an adaptive keyboard, like on the
			 * Lenovo Carbon X1 2014 (2nd Gen).
			 */
			if (acpi_evalf(hkey_handle, &hotkey_adaptive_all_mask,
				       "MHKA", "dd", 2)) {
				if (hotkey_adaptive_all_mask != 0)
					tp_features.has_adaptive_kbd = true;
			} else {
				tp_features.has_adaptive_kbd = false;
				hotkey_adaptive_all_mask = 0x0U;
			}
			break;

		default:
			pr_err("unknown version of the HKEY interface: 0x%x\n",
			       hkeyv);
			pr_err("please report this to %s\n", TPACPI_MAIL);
			break;
		}
	}

	vdbg_printk(TPACPI_DBG_INIT | TPACPI_DBG_HKEY,
		"hotkey masks are %s\n",
		str_supported(tp_features.hotkey_mask));

	/* Init hotkey_all_mask if not initialized yet */
	if (!tp_features.hotkey_mask && !hotkey_all_mask &&
	    (quirks & TPACPI_HK_Q_INIMASK))
		hotkey_all_mask = 0x080cU;  /* FN+F12, FN+F4, FN+F3 */

	/* Init hotkey_acpi_mask and hotkey_orig_mask */
	if (tp_features.hotkey_mask) {
		/* hotkey_source_mask *must* be zero for
		 * the first hotkey_mask_get to return hotkey_orig_mask */
		res = hotkey_mask_get();
		if (res)
			return res;

		hotkey_orig_mask = hotkey_acpi_mask;
	} else {
		hotkey_orig_mask = hotkey_all_mask;
		hotkey_acpi_mask = hotkey_all_mask;
	}

#ifdef CONFIG_THINKPAD_ACPI_DEBUGFACILITIES
	if (dbg_wlswemul) {
		tp_features.hotkey_wlsw = 1;
		radiosw_state = !!tpacpi_wlsw_emulstate;
		pr_info("radio switch emulation enabled\n");
	} else
#endif
	/* Not all thinkpads have a hardware radio switch */
	if (acpi_evalf(hkey_handle, &status, "WLSW", "qd")) {
		tp_features.hotkey_wlsw = 1;
		radiosw_state = !!status;
		pr_info("radio switch found; radios are %s\n",
			enabled(status, 0));
	}

	tabletsw_state = hotkey_init_tablet_mode();

	/* Set up key map */
	keymap_id = tpacpi_check_quirks(tpacpi_keymap_qtable,
					ARRAY_SIZE(tpacpi_keymap_qtable));
	BUG_ON(keymap_id >= ARRAY_SIZE(tpacpi_keymaps));
	dbg_printk(TPACPI_DBG_INIT | TPACPI_DBG_HKEY,
		   "using keymap number %lu\n", keymap_id);

	hotkey_keycode_map = kmemdup(&tpacpi_keymaps[keymap_id],
			TPACPI_HOTKEY_MAP_SIZE,	GFP_KERNEL);
	if (!hotkey_keycode_map) {
		pr_err("failed to allocate memory for key map\n");
		return -ENOMEM;
	}

	input_set_capability(tpacpi_inputdev, EV_MSC, MSC_SCAN);
	tpacpi_inputdev->keycodesize = TPACPI_HOTKEY_MAP_TYPESIZE;
	tpacpi_inputdev->keycodemax = TPACPI_HOTKEY_MAP_LEN;
	tpacpi_inputdev->keycode = hotkey_keycode_map;
	for (i = 0; i < TPACPI_HOTKEY_MAP_LEN; i++) {
		if (hotkey_keycode_map[i] != KEY_RESERVED) {
			input_set_capability(tpacpi_inputdev, EV_KEY,
						hotkey_keycode_map[i]);
		} else {
			if (i < sizeof(hotkey_reserved_mask)*8)
				hotkey_reserved_mask |= 1 << i;
		}
	}

	if (tp_features.hotkey_wlsw) {
		input_set_capability(tpacpi_inputdev, EV_SW, SW_RFKILL_ALL);
		input_report_switch(tpacpi_inputdev,
				    SW_RFKILL_ALL, radiosw_state);
	}
	if (tp_features.hotkey_tablet) {
		input_set_capability(tpacpi_inputdev, EV_SW, SW_TABLET_MODE);
		input_report_switch(tpacpi_inputdev,
				    SW_TABLET_MODE, tabletsw_state);
	}

	/* Do not issue duplicate brightness change events to
	 * userspace. tpacpi_detect_brightness_capabilities() must have
	 * been called before this point  */
	if (acpi_video_get_backlight_type() != acpi_backlight_vendor) {
		pr_info("This ThinkPad has standard ACPI backlight brightness control, supported by the ACPI video driver\n");
		pr_notice("Disabling thinkpad-acpi brightness events by default...\n");

		/* Disable brightness up/down on Lenovo thinkpads when
		 * ACPI is handling them, otherwise it is plain impossible
		 * for userspace to do something even remotely sane */
		hotkey_reserved_mask |=
			(1 << TP_ACPI_HOTKEYSCAN_FNHOME)
			| (1 << TP_ACPI_HOTKEYSCAN_FNEND);
		hotkey_unmap(TP_ACPI_HOTKEYSCAN_FNHOME);
		hotkey_unmap(TP_ACPI_HOTKEYSCAN_FNEND);
	}

#ifdef CONFIG_THINKPAD_ACPI_HOTKEY_POLL
	hotkey_source_mask = TPACPI_HKEY_NVRAM_GOOD_MASK
				& ~hotkey_all_mask
				& ~hotkey_reserved_mask;

	vdbg_printk(TPACPI_DBG_INIT | TPACPI_DBG_HKEY,
		    "hotkey source mask 0x%08x, polling freq %u\n",
		    hotkey_source_mask, hotkey_poll_freq);
#endif

	dbg_printk(TPACPI_DBG_INIT | TPACPI_DBG_HKEY,
			"enabling firmware HKEY event interface...\n");
	res = hotkey_status_set(true);
	if (res) {
		hotkey_exit();
		return res;
	}
	res = hotkey_mask_set(((hotkey_all_mask & ~hotkey_reserved_mask)
			       | hotkey_driver_mask)
			      & ~hotkey_source_mask);
	if (res < 0 && res != -ENXIO) {
		hotkey_exit();
		return res;
	}
	hotkey_user_mask = (hotkey_acpi_mask | hotkey_source_mask)
				& ~hotkey_reserved_mask;
	vdbg_printk(TPACPI_DBG_INIT | TPACPI_DBG_HKEY,
		"initial masks: user=0x%08x, fw=0x%08x, poll=0x%08x\n",
		hotkey_user_mask, hotkey_acpi_mask, hotkey_source_mask);

	tpacpi_inputdev->open = &hotkey_inputdev_open;
	tpacpi_inputdev->close = &hotkey_inputdev_close;

	hotkey_poll_setup_safe(true);

	return 0;
}

/* Thinkpad X1 Carbon support 5 modes including Home mode, Web browser
 * mode, Web conference mode, Function mode and Lay-flat mode.
 * We support Home mode and Function mode currently.
 *
 * Will consider support rest of modes in future.
 *
 */
static const int adaptive_keyboard_modes[] = {
	HOME_MODE,
/*	WEB_BROWSER_MODE = 2,
	WEB_CONFERENCE_MODE = 3, */
	FUNCTION_MODE
};

#define DFR_CHANGE_ROW			0x101
#define DFR_SHOW_QUICKVIEW_ROW		0x102
#define FIRST_ADAPTIVE_KEY		0x103

/* press Fn key a while second, it will switch to Function Mode. Then
 * release Fn key, previous mode be restored.
 */
static bool adaptive_keyboard_mode_is_saved;
static int adaptive_keyboard_prev_mode;

static int adaptive_keyboard_get_mode(void)
{
	int mode = 0;

	if (!acpi_evalf(hkey_handle, &mode, "GTRW", "dd", 0)) {
		pr_err("Cannot read adaptive keyboard mode\n");
		return -EIO;
	}

	return mode;
}

static int adaptive_keyboard_set_mode(int new_mode)
{
	if (new_mode < 0 ||
		new_mode > LAYFLAT_MODE)
		return -EINVAL;

	if (!acpi_evalf(hkey_handle, NULL, "STRW", "vd", new_mode)) {
		pr_err("Cannot set adaptive keyboard mode\n");
		return -EIO;
	}

	return 0;
}

static int adaptive_keyboard_get_next_mode(int mode)
{
	size_t i;
	size_t max_mode = ARRAY_SIZE(adaptive_keyboard_modes) - 1;

	for (i = 0; i <= max_mode; i++) {
		if (adaptive_keyboard_modes[i] == mode)
			break;
	}

	if (i >= max_mode)
		i = 0;
	else
		i++;

	return adaptive_keyboard_modes[i];
}

static bool adaptive_keyboard_hotkey_notify_hotkey(unsigned int scancode)
{
	int current_mode = 0;
	int new_mode = 0;
	int keycode;

	switch (scancode) {
	case DFR_CHANGE_ROW:
		if (adaptive_keyboard_mode_is_saved) {
			new_mode = adaptive_keyboard_prev_mode;
			adaptive_keyboard_mode_is_saved = false;
		} else {
			current_mode = adaptive_keyboard_get_mode();
			if (current_mode < 0)
				return false;
			new_mode = adaptive_keyboard_get_next_mode(
					current_mode);
		}

		if (adaptive_keyboard_set_mode(new_mode) < 0)
			return false;

		return true;

	case DFR_SHOW_QUICKVIEW_ROW:
		current_mode = adaptive_keyboard_get_mode();
		if (current_mode < 0)
			return false;

		adaptive_keyboard_prev_mode = current_mode;
		adaptive_keyboard_mode_is_saved = true;

		if (adaptive_keyboard_set_mode (FUNCTION_MODE) < 0)
			return false;
		return true;

	default:
		if (scancode < FIRST_ADAPTIVE_KEY ||
		    scancode >= FIRST_ADAPTIVE_KEY +
		    TP_ACPI_HOTKEYSCAN_EXTENDED_START -
		    TP_ACPI_HOTKEYSCAN_ADAPTIVE_START) {
			pr_info("Unhandled adaptive keyboard key: 0x%x\n",
				scancode);
			return false;
		}
		keycode = hotkey_keycode_map[scancode - FIRST_ADAPTIVE_KEY +
					     TP_ACPI_HOTKEYSCAN_ADAPTIVE_START];
		if (keycode != KEY_RESERVED) {
			mutex_lock(&tpacpi_inputdev_send_mutex);

			input_report_key(tpacpi_inputdev, keycode, 1);
			input_sync(tpacpi_inputdev);

			input_report_key(tpacpi_inputdev, keycode, 0);
			input_sync(tpacpi_inputdev);

			mutex_unlock(&tpacpi_inputdev_send_mutex);
		}
		return true;
	}
}

static bool hotkey_notify_extended_hotkey(const u32 hkey)
{
	unsigned int scancode;

	switch (hkey) {
	case TP_HKEY_EV_PRIVACYGUARD_TOGGLE:
		tpacpi_driver_event(hkey);
		return true;
	}

	/* Extended keycodes start at 0x300 and our offset into the map
	 * TP_ACPI_HOTKEYSCAN_EXTENDED_START. The calculated scancode
	 * will be positive, but might not be in the correct range.
	 */
	scancode = (hkey & 0xfff) - (0x300 - TP_ACPI_HOTKEYSCAN_EXTENDED_START);
	if (scancode >= TP_ACPI_HOTKEYSCAN_EXTENDED_START &&
	    scancode < TPACPI_HOTKEY_MAP_LEN) {
		tpacpi_input_send_key(scancode);
		return true;
	}

	return false;
}

static bool hotkey_notify_hotkey(const u32 hkey,
				 bool *send_acpi_ev,
				 bool *ignore_acpi_ev)
{
	/* 0x1000-0x1FFF: key presses */
	unsigned int scancode = hkey & 0xfff;
	*send_acpi_ev = true;
	*ignore_acpi_ev = false;

	/*
	 * Original events are in the 0x10XX range, the adaptive keyboard
	 * found in 2014 X1 Carbon emits events are of 0x11XX. In 2017
	 * models, additional keys are emitted through 0x13XX.
	 */
	switch ((hkey >> 8) & 0xf) {
	case 0:
		if (scancode > 0 &&
		    scancode <= TP_ACPI_HOTKEYSCAN_ADAPTIVE_START) {
			/* HKEY event 0x1001 is scancode 0x00 */
			scancode--;
			if (!(hotkey_source_mask & (1 << scancode))) {
				tpacpi_input_send_key_masked(scancode);
				*send_acpi_ev = false;
			} else {
				*ignore_acpi_ev = true;
			}
			return true;
		}
		break;

	case 1:
		return adaptive_keyboard_hotkey_notify_hotkey(scancode);

	case 3:
		return hotkey_notify_extended_hotkey(hkey);
	}

	return false;
}

static bool hotkey_notify_wakeup(const u32 hkey,
				 bool *send_acpi_ev,
				 bool *ignore_acpi_ev)
{
	/* 0x2000-0x2FFF: Wakeup reason */
	*send_acpi_ev = true;
	*ignore_acpi_ev = false;

	switch (hkey) {
	case TP_HKEY_EV_WKUP_S3_UNDOCK: /* suspend, undock */
	case TP_HKEY_EV_WKUP_S4_UNDOCK: /* hibernation, undock */
		hotkey_wakeup_reason = TP_ACPI_WAKEUP_UNDOCK;
		*ignore_acpi_ev = true;
		break;

	case TP_HKEY_EV_WKUP_S3_BAYEJ: /* suspend, bay eject */
	case TP_HKEY_EV_WKUP_S4_BAYEJ: /* hibernation, bay eject */
		hotkey_wakeup_reason = TP_ACPI_WAKEUP_BAYEJ;
		*ignore_acpi_ev = true;
		break;

	case TP_HKEY_EV_WKUP_S3_BATLOW: /* Battery on critical low level/S3 */
	case TP_HKEY_EV_WKUP_S4_BATLOW: /* Battery on critical low level/S4 */
		pr_alert("EMERGENCY WAKEUP: battery almost empty\n");
		/* how to auto-heal: */
		/* 2313: woke up from S3, go to S4/S5 */
		/* 2413: woke up from S4, go to S5 */
		break;

	default:
		return false;
	}

	if (hotkey_wakeup_reason != TP_ACPI_WAKEUP_NONE) {
		pr_info("woke up due to a hot-unplug request...\n");
		hotkey_wakeup_reason_notify_change();
	}
	return true;
}

static bool hotkey_notify_dockevent(const u32 hkey,
				 bool *send_acpi_ev,
				 bool *ignore_acpi_ev)
{
	/* 0x4000-0x4FFF: dock-related events */
	*send_acpi_ev = true;
	*ignore_acpi_ev = false;

	switch (hkey) {
	case TP_HKEY_EV_UNDOCK_ACK:
		/* ACPI undock operation completed after wakeup */
		hotkey_autosleep_ack = 1;
		pr_info("undocked\n");
		hotkey_wakeup_hotunplug_complete_notify_change();
		return true;

	case TP_HKEY_EV_HOTPLUG_DOCK: /* docked to port replicator */
		pr_info("docked into hotplug port replicator\n");
		return true;
	case TP_HKEY_EV_HOTPLUG_UNDOCK: /* undocked from port replicator */
		pr_info("undocked from hotplug port replicator\n");
		return true;

	/*
	 * Deliberately ignore attaching and detaching the keybord cover to avoid
	 * duplicates from intel-vbtn, which already emits SW_TABLET_MODE events
	 * to userspace.
	 *
	 * Please refer to the following thread for more information and a preliminary
	 * implementation using the GTOP ("Get Tablet OPtions") interface that could be
	 * extended to other attachment options of the ThinkPad X1 Tablet series, such as
	 * the Pico cartridge dock module:
	 * https://lore.kernel.org/platform-driver-x86/38cb8265-1e30-d547-9e12-b4ae290be737@a-kobel.de/
	 */
	case TP_HKEY_EV_KBD_COVER_ATTACH:
	case TP_HKEY_EV_KBD_COVER_DETACH:
		*send_acpi_ev = false;
		*ignore_acpi_ev = true;
		return true;

	default:
		return false;
	}
}

static bool hotkey_notify_usrevent(const u32 hkey,
				 bool *send_acpi_ev,
				 bool *ignore_acpi_ev)
{
	/* 0x5000-0x5FFF: human interface helpers */
	*send_acpi_ev = true;
	*ignore_acpi_ev = false;

	switch (hkey) {
	case TP_HKEY_EV_PEN_INSERTED:  /* X61t: tablet pen inserted into bay */
	case TP_HKEY_EV_PEN_REMOVED:   /* X61t: tablet pen removed from bay */
		return true;

	case TP_HKEY_EV_TABLET_TABLET:   /* X41t-X61t: tablet mode */
	case TP_HKEY_EV_TABLET_NOTEBOOK: /* X41t-X61t: normal mode */
		tpacpi_input_send_tabletsw();
		hotkey_tablet_mode_notify_change();
		*send_acpi_ev = false;
		return true;

	case TP_HKEY_EV_LID_CLOSE:	/* Lid closed */
	case TP_HKEY_EV_LID_OPEN:	/* Lid opened */
	case TP_HKEY_EV_BRGHT_CHANGED:	/* brightness changed */
		/* do not propagate these events */
		*ignore_acpi_ev = true;
		return true;

	default:
		return false;
	}
}

static void thermal_dump_all_sensors(void);
static void palmsensor_refresh(void);

static bool hotkey_notify_6xxx(const u32 hkey,
				 bool *send_acpi_ev,
				 bool *ignore_acpi_ev)
{
	/* 0x6000-0x6FFF: thermal alarms/notices and keyboard events */
	*send_acpi_ev = true;
	*ignore_acpi_ev = false;

	switch (hkey) {
	case TP_HKEY_EV_THM_TABLE_CHANGED:
		pr_debug("EC reports: Thermal Table has changed\n");
		/* recommended action: do nothing, we don't have
		 * Lenovo ATM information */
		return true;
	case TP_HKEY_EV_THM_CSM_COMPLETED:
		pr_debug("EC reports: Thermal Control Command set completed (DYTC)\n");
		/* Thermal event - pass on to event handler */
		tpacpi_driver_event(hkey);
		return true;
	case TP_HKEY_EV_THM_TRANSFM_CHANGED:
		pr_debug("EC reports: Thermal Transformation changed (GMTS)\n");
		/* recommended action: do nothing, we don't have
		 * Lenovo ATM information */
		return true;
	case TP_HKEY_EV_ALARM_BAT_HOT:
		pr_crit("THERMAL ALARM: battery is too hot!\n");
		/* recommended action: warn user through gui */
		break;
	case TP_HKEY_EV_ALARM_BAT_XHOT:
		pr_alert("THERMAL EMERGENCY: battery is extremely hot!\n");
		/* recommended action: immediate sleep/hibernate */
		break;
	case TP_HKEY_EV_ALARM_SENSOR_HOT:
		pr_crit("THERMAL ALARM: a sensor reports something is too hot!\n");
		/* recommended action: warn user through gui, that */
		/* some internal component is too hot */
		break;
	case TP_HKEY_EV_ALARM_SENSOR_XHOT:
		pr_alert("THERMAL EMERGENCY: a sensor reports something is extremely hot!\n");
		/* recommended action: immediate sleep/hibernate */
		break;
	case TP_HKEY_EV_AC_CHANGED:
		/* X120e, X121e, X220, X220i, X220t, X230, T420, T420s, W520:
		 * AC status changed; can be triggered by plugging or
		 * unplugging AC adapter, docking or undocking. */

		fallthrough;

	case TP_HKEY_EV_KEY_NUMLOCK:
	case TP_HKEY_EV_KEY_FN:
		/* key press events, we just ignore them as long as the EC
		 * is still reporting them in the normal keyboard stream */
		*send_acpi_ev = false;
		*ignore_acpi_ev = true;
		return true;

	case TP_HKEY_EV_KEY_FN_ESC:
		/* Get the media key status to force the status LED to update */
		acpi_evalf(hkey_handle, NULL, "GMKS", "v");
		*send_acpi_ev = false;
		*ignore_acpi_ev = true;
		return true;

	case TP_HKEY_EV_TABLET_CHANGED:
		tpacpi_input_send_tabletsw();
		hotkey_tablet_mode_notify_change();
		*send_acpi_ev = false;
		return true;

	case TP_HKEY_EV_PALM_DETECTED:
	case TP_HKEY_EV_PALM_UNDETECTED:
		/* palm detected  - pass on to event handler */
		palmsensor_refresh();
		return true;

	default:
		/* report simply as unknown, no sensor dump */
		return false;
	}

	thermal_dump_all_sensors();
	return true;
}

static void hotkey_notify(struct ibm_struct *ibm, u32 event)
{
	u32 hkey;
	bool send_acpi_ev;
	bool ignore_acpi_ev;
	bool known_ev;

	if (event != 0x80) {
		pr_err("unknown HKEY notification event %d\n", event);
		/* forward it to userspace, maybe it knows how to handle it */
		acpi_bus_generate_netlink_event(
					ibm->acpi->device->pnp.device_class,
					dev_name(&ibm->acpi->device->dev),
					event, 0);
		return;
	}

	while (1) {
		if (!acpi_evalf(hkey_handle, &hkey, "MHKP", "d")) {
			pr_err("failed to retrieve HKEY event\n");
			return;
		}

		if (hkey == 0) {
			/* queue empty */
			return;
		}

		send_acpi_ev = true;
		ignore_acpi_ev = false;

		switch (hkey >> 12) {
		case 1:
			/* 0x1000-0x1FFF: key presses */
			known_ev = hotkey_notify_hotkey(hkey, &send_acpi_ev,
						 &ignore_acpi_ev);
			break;
		case 2:
			/* 0x2000-0x2FFF: Wakeup reason */
			known_ev = hotkey_notify_wakeup(hkey, &send_acpi_ev,
						 &ignore_acpi_ev);
			break;
		case 3:
			/* 0x3000-0x3FFF: bay-related wakeups */
			switch (hkey) {
			case TP_HKEY_EV_BAYEJ_ACK:
				hotkey_autosleep_ack = 1;
				pr_info("bay ejected\n");
				hotkey_wakeup_hotunplug_complete_notify_change();
				known_ev = true;
				break;
			case TP_HKEY_EV_OPTDRV_EJ:
				/* FIXME: kick libata if SATA link offline */
				known_ev = true;
				break;
			default:
				known_ev = false;
			}
			break;
		case 4:
			/* 0x4000-0x4FFF: dock-related events */
			known_ev = hotkey_notify_dockevent(hkey, &send_acpi_ev,
						&ignore_acpi_ev);
			break;
		case 5:
			/* 0x5000-0x5FFF: human interface helpers */
			known_ev = hotkey_notify_usrevent(hkey, &send_acpi_ev,
						 &ignore_acpi_ev);
			break;
		case 6:
			/* 0x6000-0x6FFF: thermal alarms/notices and
			 *                keyboard events */
			known_ev = hotkey_notify_6xxx(hkey, &send_acpi_ev,
						 &ignore_acpi_ev);
			break;
		case 7:
			/* 0x7000-0x7FFF: misc */
			if (tp_features.hotkey_wlsw &&
					hkey == TP_HKEY_EV_RFKILL_CHANGED) {
				tpacpi_send_radiosw_update();
				send_acpi_ev = 0;
				known_ev = true;
				break;
			}
			fallthrough;	/* to default */
		default:
			known_ev = false;
		}
		if (!known_ev) {
			pr_notice("unhandled HKEY event 0x%04x\n", hkey);
			pr_notice("please report the conditions when this event happened to %s\n",
				  TPACPI_MAIL);
		}

		/* netlink events */
		if (!ignore_acpi_ev && send_acpi_ev) {
			acpi_bus_generate_netlink_event(
					ibm->acpi->device->pnp.device_class,
					dev_name(&ibm->acpi->device->dev),
					event, hkey);
		}
	}
}

static void hotkey_suspend(void)
{
	/* Do these on suspend, we get the events on early resume! */
	hotkey_wakeup_reason = TP_ACPI_WAKEUP_NONE;
	hotkey_autosleep_ack = 0;

	/* save previous mode of adaptive keyboard of X1 Carbon */
	if (tp_features.has_adaptive_kbd) {
		if (!acpi_evalf(hkey_handle, &adaptive_keyboard_prev_mode,
					"GTRW", "dd", 0)) {
			pr_err("Cannot read adaptive keyboard mode.\n");
		}
	}
}

static void hotkey_resume(void)
{
	tpacpi_disable_brightness_delay();

	if (hotkey_status_set(true) < 0 ||
	    hotkey_mask_set(hotkey_acpi_mask) < 0)
		pr_err("error while attempting to reset the event firmware interface\n");

	tpacpi_send_radiosw_update();
	tpacpi_input_send_tabletsw();
	hotkey_tablet_mode_notify_change();
	hotkey_wakeup_reason_notify_change();
	hotkey_wakeup_hotunplug_complete_notify_change();
	hotkey_poll_setup_safe(false);

	/* restore previous mode of adapive keyboard of X1 Carbon */
	if (tp_features.has_adaptive_kbd) {
		if (!acpi_evalf(hkey_handle, NULL, "STRW", "vd",
					adaptive_keyboard_prev_mode)) {
			pr_err("Cannot set adaptive keyboard mode.\n");
		}
	}
}

/* procfs -------------------------------------------------------------- */
static int hotkey_read(struct seq_file *m)
{
	int res, status;

	if (!tp_features.hotkey) {
		seq_printf(m, "status:\t\tnot supported\n");
		return 0;
	}

	if (mutex_lock_killable(&hotkey_mutex))
		return -ERESTARTSYS;
	res = hotkey_status_get(&status);
	if (!res)
		res = hotkey_mask_get();
	mutex_unlock(&hotkey_mutex);
	if (res)
		return res;

	seq_printf(m, "status:\t\t%s\n", enabled(status, 0));
	if (hotkey_all_mask) {
		seq_printf(m, "mask:\t\t0x%08x\n", hotkey_user_mask);
		seq_printf(m, "commands:\tenable, disable, reset, <mask>\n");
	} else {
		seq_printf(m, "mask:\t\tnot supported\n");
		seq_printf(m, "commands:\tenable, disable, reset\n");
	}

	return 0;
}

static void hotkey_enabledisable_warn(bool enable)
{
	tpacpi_log_usertask("procfs hotkey enable/disable");
	if (!WARN((tpacpi_lifecycle == TPACPI_LIFE_RUNNING || !enable),
		  pr_fmt("hotkey enable/disable functionality has been removed from the driver.  Hotkeys are always enabled.\n")))
		pr_err("Please remove the hotkey=enable module parameter, it is deprecated.  Hotkeys are always enabled.\n");
}

static int hotkey_write(char *buf)
{
	int res;
	u32 mask;
	char *cmd;

	if (!tp_features.hotkey)
		return -ENODEV;

	if (mutex_lock_killable(&hotkey_mutex))
		return -ERESTARTSYS;

	mask = hotkey_user_mask;

	res = 0;
	while ((cmd = strsep(&buf, ","))) {
		if (strlencmp(cmd, "enable") == 0) {
			hotkey_enabledisable_warn(1);
		} else if (strlencmp(cmd, "disable") == 0) {
			hotkey_enabledisable_warn(0);
			res = -EPERM;
		} else if (strlencmp(cmd, "reset") == 0) {
			mask = (hotkey_all_mask | hotkey_source_mask)
				& ~hotkey_reserved_mask;
		} else if (sscanf(cmd, "0x%x", &mask) == 1) {
			/* mask set */
		} else if (sscanf(cmd, "%x", &mask) == 1) {
			/* mask set */
		} else {
			res = -EINVAL;
			goto errexit;
		}
	}

	if (!res) {
		tpacpi_disclose_usertask("procfs hotkey",
			"set mask to 0x%08x\n", mask);
		res = hotkey_user_mask_set(mask);
	}

errexit:
	mutex_unlock(&hotkey_mutex);
	return res;
}

static const struct acpi_device_id ibm_htk_device_ids[] = {
	{TPACPI_ACPI_IBM_HKEY_HID, 0},
	{TPACPI_ACPI_LENOVO_HKEY_HID, 0},
	{TPACPI_ACPI_LENOVO_HKEY_V2_HID, 0},
	{"", 0},
};

static struct tp_acpi_drv_struct ibm_hotkey_acpidriver = {
	.hid = ibm_htk_device_ids,
	.notify = hotkey_notify,
	.handle = &hkey_handle,
	.type = ACPI_DEVICE_NOTIFY,
};

static struct ibm_struct hotkey_driver_data = {
	.name = "hotkey",
	.read = hotkey_read,
	.write = hotkey_write,
	.exit = hotkey_exit,
	.resume = hotkey_resume,
	.suspend = hotkey_suspend,
	.acpi = &ibm_hotkey_acpidriver,
};

/*************************************************************************
 * Bluetooth subdriver
 */

enum {
	/* ACPI GBDC/SBDC bits */
	TP_ACPI_BLUETOOTH_HWPRESENT	= 0x01,	/* Bluetooth hw available */
	TP_ACPI_BLUETOOTH_RADIOSSW	= 0x02,	/* Bluetooth radio enabled */
	TP_ACPI_BLUETOOTH_RESUMECTRL	= 0x04,	/* Bluetooth state at resume:
						   0 = disable, 1 = enable */
};

enum {
	/* ACPI \BLTH commands */
	TP_ACPI_BLTH_GET_ULTRAPORT_ID	= 0x00, /* Get Ultraport BT ID */
	TP_ACPI_BLTH_GET_PWR_ON_RESUME	= 0x01, /* Get power-on-resume state */
	TP_ACPI_BLTH_PWR_ON_ON_RESUME	= 0x02, /* Resume powered on */
	TP_ACPI_BLTH_PWR_OFF_ON_RESUME	= 0x03,	/* Resume powered off */
	TP_ACPI_BLTH_SAVE_STATE		= 0x05, /* Save state for S4/S5 */
};

#define TPACPI_RFK_BLUETOOTH_SW_NAME	"tpacpi_bluetooth_sw"

static int bluetooth_get_status(void)
{
	int status;

#ifdef CONFIG_THINKPAD_ACPI_DEBUGFACILITIES
	if (dbg_bluetoothemul)
		return (tpacpi_bluetooth_emulstate) ?
		       TPACPI_RFK_RADIO_ON : TPACPI_RFK_RADIO_OFF;
#endif

	if (!acpi_evalf(hkey_handle, &status, "GBDC", "d"))
		return -EIO;

	return ((status & TP_ACPI_BLUETOOTH_RADIOSSW) != 0) ?
			TPACPI_RFK_RADIO_ON : TPACPI_RFK_RADIO_OFF;
}

static int bluetooth_set_status(enum tpacpi_rfkill_state state)
{
	int status;

	vdbg_printk(TPACPI_DBG_RFKILL,
		"will attempt to %s bluetooth\n",
		(state == TPACPI_RFK_RADIO_ON) ? "enable" : "disable");

#ifdef CONFIG_THINKPAD_ACPI_DEBUGFACILITIES
	if (dbg_bluetoothemul) {
		tpacpi_bluetooth_emulstate = (state == TPACPI_RFK_RADIO_ON);
		return 0;
	}
#endif

	if (state == TPACPI_RFK_RADIO_ON)
		status = TP_ACPI_BLUETOOTH_RADIOSSW
			  | TP_ACPI_BLUETOOTH_RESUMECTRL;
	else
		status = 0;

	if (!acpi_evalf(hkey_handle, NULL, "SBDC", "vd", status))
		return -EIO;

	return 0;
}

/* sysfs bluetooth enable ---------------------------------------------- */
static ssize_t bluetooth_enable_show(struct device *dev,
			   struct device_attribute *attr,
			   char *buf)
{
	return tpacpi_rfk_sysfs_enable_show(TPACPI_RFK_BLUETOOTH_SW_ID,
			attr, buf);
}

static ssize_t bluetooth_enable_store(struct device *dev,
			    struct device_attribute *attr,
			    const char *buf, size_t count)
{
	return tpacpi_rfk_sysfs_enable_store(TPACPI_RFK_BLUETOOTH_SW_ID,
				attr, buf, count);
}

static DEVICE_ATTR_RW(bluetooth_enable);

/* --------------------------------------------------------------------- */

static struct attribute *bluetooth_attributes[] = {
	&dev_attr_bluetooth_enable.attr,
	NULL
};

static umode_t bluetooth_attr_is_visible(struct kobject *kobj,
					 struct attribute *attr, int n)
{
	return tp_features.bluetooth ? attr->mode : 0;
}

static const struct attribute_group bluetooth_attr_group = {
	.is_visible = bluetooth_attr_is_visible,
	.attrs = bluetooth_attributes,
};

static const struct tpacpi_rfk_ops bluetooth_tprfk_ops = {
	.get_status = bluetooth_get_status,
	.set_status = bluetooth_set_status,
};

static void bluetooth_shutdown(void)
{
	/* Order firmware to save current state to NVRAM */
	if (!acpi_evalf(NULL, NULL, "\\BLTH", "vd",
			TP_ACPI_BLTH_SAVE_STATE))
		pr_notice("failed to save bluetooth state to NVRAM\n");
	else
		vdbg_printk(TPACPI_DBG_RFKILL,
			"bluetooth state saved to NVRAM\n");
}

static void bluetooth_exit(void)
{
	tpacpi_destroy_rfkill(TPACPI_RFK_BLUETOOTH_SW_ID);
	bluetooth_shutdown();
}

static const struct dmi_system_id fwbug_list[] __initconst = {
	{
		.ident = "ThinkPad E485",
		.driver_data = &quirk_btusb_bug,
		.matches = {
			DMI_MATCH(DMI_SYS_VENDOR, "LENOVO"),
			DMI_MATCH(DMI_BOARD_NAME, "20KU"),
		},
	},
	{
		.ident = "ThinkPad E585",
		.driver_data = &quirk_btusb_bug,
		.matches = {
			DMI_MATCH(DMI_SYS_VENDOR, "LENOVO"),
			DMI_MATCH(DMI_BOARD_NAME, "20KV"),
		},
	},
	{
		.ident = "ThinkPad A285 - 20MW",
		.driver_data = &quirk_btusb_bug,
		.matches = {
			DMI_MATCH(DMI_SYS_VENDOR, "LENOVO"),
			DMI_MATCH(DMI_BOARD_NAME, "20MW"),
		},
	},
	{
		.ident = "ThinkPad A285 - 20MX",
		.driver_data = &quirk_btusb_bug,
		.matches = {
			DMI_MATCH(DMI_SYS_VENDOR, "LENOVO"),
			DMI_MATCH(DMI_BOARD_NAME, "20MX"),
		},
	},
	{
		.ident = "ThinkPad A485 - 20MU",
		.driver_data = &quirk_btusb_bug,
		.matches = {
			DMI_MATCH(DMI_SYS_VENDOR, "LENOVO"),
			DMI_MATCH(DMI_BOARD_NAME, "20MU"),
		},
	},
	{
		.ident = "ThinkPad A485 - 20MV",
		.driver_data = &quirk_btusb_bug,
		.matches = {
			DMI_MATCH(DMI_SYS_VENDOR, "LENOVO"),
			DMI_MATCH(DMI_BOARD_NAME, "20MV"),
		},
	},
	{
		.ident = "L14 Gen2 AMD",
		.driver_data = &quirk_s2idle_bug,
		.matches = {
			DMI_MATCH(DMI_BOARD_VENDOR, "LENOVO"),
			DMI_MATCH(DMI_PRODUCT_NAME, "20X5"),
		}
	},
	{
		.ident = "T14s Gen2 AMD",
		.driver_data = &quirk_s2idle_bug,
		.matches = {
			DMI_MATCH(DMI_BOARD_VENDOR, "LENOVO"),
			DMI_MATCH(DMI_PRODUCT_NAME, "20XF"),
		}
	},
	{
		.ident = "X13 Gen2 AMD",
		.driver_data = &quirk_s2idle_bug,
		.matches = {
			DMI_MATCH(DMI_BOARD_VENDOR, "LENOVO"),
			DMI_MATCH(DMI_PRODUCT_NAME, "20XH"),
		}
	},
	{
		.ident = "T14 Gen2 AMD",
		.driver_data = &quirk_s2idle_bug,
		.matches = {
			DMI_MATCH(DMI_BOARD_VENDOR, "LENOVO"),
			DMI_MATCH(DMI_PRODUCT_NAME, "20XK"),
		}
	},
	{
		.ident = "T14 Gen1 AMD",
		.driver_data = &quirk_s2idle_bug,
		.matches = {
			DMI_MATCH(DMI_BOARD_VENDOR, "LENOVO"),
			DMI_MATCH(DMI_PRODUCT_NAME, "20UD"),
		}
	},
	{
		.ident = "T14 Gen1 AMD",
		.driver_data = &quirk_s2idle_bug,
		.matches = {
			DMI_MATCH(DMI_BOARD_VENDOR, "LENOVO"),
			DMI_MATCH(DMI_PRODUCT_NAME, "20UE"),
		}
	},
	{
		.ident = "T14s Gen1 AMD",
		.driver_data = &quirk_s2idle_bug,
		.matches = {
			DMI_MATCH(DMI_BOARD_VENDOR, "LENOVO"),
			DMI_MATCH(DMI_PRODUCT_NAME, "20UH"),
		}
	},
	{
		.ident = "P14s Gen1 AMD",
		.driver_data = &quirk_s2idle_bug,
		.matches = {
			DMI_MATCH(DMI_BOARD_VENDOR, "LENOVO"),
			DMI_MATCH(DMI_PRODUCT_NAME, "20Y1"),
		}
	},
	{
		.ident = "P14s Gen2 AMD",
		.driver_data = &quirk_s2idle_bug,
		.matches = {
			DMI_MATCH(DMI_BOARD_VENDOR, "LENOVO"),
			DMI_MATCH(DMI_PRODUCT_NAME, "21A0"),
		}
	},
	{}
};

#ifdef CONFIG_SUSPEND
/*
 * Lenovo laptops from a variety of generations run a SMI handler during the D3->D0
 * transition that occurs specifically when exiting suspend to idle which can cause
 * large delays during resume when the IOMMU translation layer is enabled (the default
 * behavior) for NVME devices:
 *
 * To avoid this firmware problem, skip the SMI handler on these machines before the
 * D0 transition occurs.
 */
static void thinkpad_acpi_amd_s2idle_restore(void)
{
	struct resource *res;
	void __iomem *addr;
	u8 val;

	res = request_mem_region_muxed(tp_features.quirks->s2idle_bug_mmio, 1,
					"thinkpad_acpi_pm80");
	if (!res)
		return;

	addr = ioremap(tp_features.quirks->s2idle_bug_mmio, 1);
	if (!addr)
		goto cleanup_resource;

	val = ioread8(addr);
	iowrite8(val & ~BIT(0), addr);

	iounmap(addr);
cleanup_resource:
	release_resource(res);
<<<<<<< HEAD
=======
	kfree(res);
>>>>>>> 88084a3d
}

static struct acpi_s2idle_dev_ops thinkpad_acpi_s2idle_dev_ops = {
	.restore = thinkpad_acpi_amd_s2idle_restore,
};
#endif

static const struct pci_device_id fwbug_cards_ids[] __initconst = {
	{ PCI_DEVICE(PCI_VENDOR_ID_INTEL, 0x24F3) },
	{ PCI_DEVICE(PCI_VENDOR_ID_INTEL, 0x24FD) },
	{ PCI_DEVICE(PCI_VENDOR_ID_INTEL, 0x2526) },
	{}
};


static int __init have_bt_fwbug(void)
{
	/*
	 * Some AMD based ThinkPads have a firmware bug that calling
	 * "GBDC" will cause bluetooth on Intel wireless cards blocked
	 */
	if (tp_features.quirks && tp_features.quirks->btusb_bug &&
	    pci_dev_present(fwbug_cards_ids)) {
		vdbg_printk(TPACPI_DBG_INIT | TPACPI_DBG_RFKILL,
			FW_BUG "disable bluetooth subdriver for Intel cards\n");
		return 1;
	} else
		return 0;
}

static int __init bluetooth_init(struct ibm_init_struct *iibm)
{
	int res;
	int status = 0;

	vdbg_printk(TPACPI_DBG_INIT | TPACPI_DBG_RFKILL,
			"initializing bluetooth subdriver\n");

	TPACPI_ACPIHANDLE_INIT(hkey);

	/* bluetooth not supported on 570, 600e/x, 770e, 770x, A21e, A2xm/p,
	   G4x, R30, R31, R40e, R50e, T20-22, X20-21 */
	tp_features.bluetooth = !have_bt_fwbug() && hkey_handle &&
	    acpi_evalf(hkey_handle, &status, "GBDC", "qd");

	vdbg_printk(TPACPI_DBG_INIT | TPACPI_DBG_RFKILL,
		"bluetooth is %s, status 0x%02x\n",
		str_supported(tp_features.bluetooth),
		status);

#ifdef CONFIG_THINKPAD_ACPI_DEBUGFACILITIES
	if (dbg_bluetoothemul) {
		tp_features.bluetooth = 1;
		pr_info("bluetooth switch emulation enabled\n");
	} else
#endif
	if (tp_features.bluetooth &&
	    !(status & TP_ACPI_BLUETOOTH_HWPRESENT)) {
		/* no bluetooth hardware present in system */
		tp_features.bluetooth = 0;
		dbg_printk(TPACPI_DBG_INIT | TPACPI_DBG_RFKILL,
			   "bluetooth hardware not installed\n");
	}

	if (!tp_features.bluetooth)
		return -ENODEV;

	res = tpacpi_new_rfkill(TPACPI_RFK_BLUETOOTH_SW_ID,
				&bluetooth_tprfk_ops,
				RFKILL_TYPE_BLUETOOTH,
				TPACPI_RFK_BLUETOOTH_SW_NAME,
				true);
	return res;
}

/* procfs -------------------------------------------------------------- */
static int bluetooth_read(struct seq_file *m)
{
	return tpacpi_rfk_procfs_read(TPACPI_RFK_BLUETOOTH_SW_ID, m);
}

static int bluetooth_write(char *buf)
{
	return tpacpi_rfk_procfs_write(TPACPI_RFK_BLUETOOTH_SW_ID, buf);
}

static struct ibm_struct bluetooth_driver_data = {
	.name = "bluetooth",
	.read = bluetooth_read,
	.write = bluetooth_write,
	.exit = bluetooth_exit,
	.shutdown = bluetooth_shutdown,
};

/*************************************************************************
 * Wan subdriver
 */

enum {
	/* ACPI GWAN/SWAN bits */
	TP_ACPI_WANCARD_HWPRESENT	= 0x01,	/* Wan hw available */
	TP_ACPI_WANCARD_RADIOSSW	= 0x02,	/* Wan radio enabled */
	TP_ACPI_WANCARD_RESUMECTRL	= 0x04,	/* Wan state at resume:
						   0 = disable, 1 = enable */
};

#define TPACPI_RFK_WWAN_SW_NAME		"tpacpi_wwan_sw"

static int wan_get_status(void)
{
	int status;

#ifdef CONFIG_THINKPAD_ACPI_DEBUGFACILITIES
	if (dbg_wwanemul)
		return (tpacpi_wwan_emulstate) ?
		       TPACPI_RFK_RADIO_ON : TPACPI_RFK_RADIO_OFF;
#endif

	if (!acpi_evalf(hkey_handle, &status, "GWAN", "d"))
		return -EIO;

	return ((status & TP_ACPI_WANCARD_RADIOSSW) != 0) ?
			TPACPI_RFK_RADIO_ON : TPACPI_RFK_RADIO_OFF;
}

static int wan_set_status(enum tpacpi_rfkill_state state)
{
	int status;

	vdbg_printk(TPACPI_DBG_RFKILL,
		"will attempt to %s wwan\n",
		(state == TPACPI_RFK_RADIO_ON) ? "enable" : "disable");

#ifdef CONFIG_THINKPAD_ACPI_DEBUGFACILITIES
	if (dbg_wwanemul) {
		tpacpi_wwan_emulstate = (state == TPACPI_RFK_RADIO_ON);
		return 0;
	}
#endif

	if (state == TPACPI_RFK_RADIO_ON)
		status = TP_ACPI_WANCARD_RADIOSSW
			 | TP_ACPI_WANCARD_RESUMECTRL;
	else
		status = 0;

	if (!acpi_evalf(hkey_handle, NULL, "SWAN", "vd", status))
		return -EIO;

	return 0;
}

/* sysfs wan enable ---------------------------------------------------- */
static ssize_t wan_enable_show(struct device *dev,
			   struct device_attribute *attr,
			   char *buf)
{
	return tpacpi_rfk_sysfs_enable_show(TPACPI_RFK_WWAN_SW_ID,
			attr, buf);
}

static ssize_t wan_enable_store(struct device *dev,
			    struct device_attribute *attr,
			    const char *buf, size_t count)
{
	return tpacpi_rfk_sysfs_enable_store(TPACPI_RFK_WWAN_SW_ID,
			attr, buf, count);
}

static DEVICE_ATTR(wwan_enable, S_IWUSR | S_IRUGO,
		   wan_enable_show, wan_enable_store);

/* --------------------------------------------------------------------- */

static struct attribute *wan_attributes[] = {
	&dev_attr_wwan_enable.attr,
	NULL
};

static umode_t wan_attr_is_visible(struct kobject *kobj, struct attribute *attr,
				   int n)
{
	return tp_features.wan ? attr->mode : 0;
}

static const struct attribute_group wan_attr_group = {
	.is_visible = wan_attr_is_visible,
	.attrs = wan_attributes,
};

static const struct tpacpi_rfk_ops wan_tprfk_ops = {
	.get_status = wan_get_status,
	.set_status = wan_set_status,
};

static void wan_shutdown(void)
{
	/* Order firmware to save current state to NVRAM */
	if (!acpi_evalf(NULL, NULL, "\\WGSV", "vd",
			TP_ACPI_WGSV_SAVE_STATE))
		pr_notice("failed to save WWAN state to NVRAM\n");
	else
		vdbg_printk(TPACPI_DBG_RFKILL,
			"WWAN state saved to NVRAM\n");
}

static void wan_exit(void)
{
	tpacpi_destroy_rfkill(TPACPI_RFK_WWAN_SW_ID);
	wan_shutdown();
}

static int __init wan_init(struct ibm_init_struct *iibm)
{
	int res;
	int status = 0;

	vdbg_printk(TPACPI_DBG_INIT | TPACPI_DBG_RFKILL,
			"initializing wan subdriver\n");

	TPACPI_ACPIHANDLE_INIT(hkey);

	tp_features.wan = hkey_handle &&
	    acpi_evalf(hkey_handle, &status, "GWAN", "qd");

	vdbg_printk(TPACPI_DBG_INIT | TPACPI_DBG_RFKILL,
		"wan is %s, status 0x%02x\n",
		str_supported(tp_features.wan),
		status);

#ifdef CONFIG_THINKPAD_ACPI_DEBUGFACILITIES
	if (dbg_wwanemul) {
		tp_features.wan = 1;
		pr_info("wwan switch emulation enabled\n");
	} else
#endif
	if (tp_features.wan &&
	    !(status & TP_ACPI_WANCARD_HWPRESENT)) {
		/* no wan hardware present in system */
		tp_features.wan = 0;
		dbg_printk(TPACPI_DBG_INIT | TPACPI_DBG_RFKILL,
			   "wan hardware not installed\n");
	}

	if (!tp_features.wan)
		return -ENODEV;

	res = tpacpi_new_rfkill(TPACPI_RFK_WWAN_SW_ID,
				&wan_tprfk_ops,
				RFKILL_TYPE_WWAN,
				TPACPI_RFK_WWAN_SW_NAME,
				true);
	return res;
}

/* procfs -------------------------------------------------------------- */
static int wan_read(struct seq_file *m)
{
	return tpacpi_rfk_procfs_read(TPACPI_RFK_WWAN_SW_ID, m);
}

static int wan_write(char *buf)
{
	return tpacpi_rfk_procfs_write(TPACPI_RFK_WWAN_SW_ID, buf);
}

static struct ibm_struct wan_driver_data = {
	.name = "wan",
	.read = wan_read,
	.write = wan_write,
	.exit = wan_exit,
	.shutdown = wan_shutdown,
};

/*************************************************************************
 * UWB subdriver
 */

enum {
	/* ACPI GUWB/SUWB bits */
	TP_ACPI_UWB_HWPRESENT	= 0x01,	/* UWB hw available */
	TP_ACPI_UWB_RADIOSSW	= 0x02,	/* UWB radio enabled */
};

#define TPACPI_RFK_UWB_SW_NAME	"tpacpi_uwb_sw"

static int uwb_get_status(void)
{
	int status;

#ifdef CONFIG_THINKPAD_ACPI_DEBUGFACILITIES
	if (dbg_uwbemul)
		return (tpacpi_uwb_emulstate) ?
		       TPACPI_RFK_RADIO_ON : TPACPI_RFK_RADIO_OFF;
#endif

	if (!acpi_evalf(hkey_handle, &status, "GUWB", "d"))
		return -EIO;

	return ((status & TP_ACPI_UWB_RADIOSSW) != 0) ?
			TPACPI_RFK_RADIO_ON : TPACPI_RFK_RADIO_OFF;
}

static int uwb_set_status(enum tpacpi_rfkill_state state)
{
	int status;

	vdbg_printk(TPACPI_DBG_RFKILL,
		"will attempt to %s UWB\n",
		(state == TPACPI_RFK_RADIO_ON) ? "enable" : "disable");

#ifdef CONFIG_THINKPAD_ACPI_DEBUGFACILITIES
	if (dbg_uwbemul) {
		tpacpi_uwb_emulstate = (state == TPACPI_RFK_RADIO_ON);
		return 0;
	}
#endif

	if (state == TPACPI_RFK_RADIO_ON)
		status = TP_ACPI_UWB_RADIOSSW;
	else
		status = 0;

	if (!acpi_evalf(hkey_handle, NULL, "SUWB", "vd", status))
		return -EIO;

	return 0;
}

/* --------------------------------------------------------------------- */

static const struct tpacpi_rfk_ops uwb_tprfk_ops = {
	.get_status = uwb_get_status,
	.set_status = uwb_set_status,
};

static void uwb_exit(void)
{
	tpacpi_destroy_rfkill(TPACPI_RFK_UWB_SW_ID);
}

static int __init uwb_init(struct ibm_init_struct *iibm)
{
	int res;
	int status = 0;

	vdbg_printk(TPACPI_DBG_INIT | TPACPI_DBG_RFKILL,
			"initializing uwb subdriver\n");

	TPACPI_ACPIHANDLE_INIT(hkey);

	tp_features.uwb = hkey_handle &&
	    acpi_evalf(hkey_handle, &status, "GUWB", "qd");

	vdbg_printk(TPACPI_DBG_INIT | TPACPI_DBG_RFKILL,
		"uwb is %s, status 0x%02x\n",
		str_supported(tp_features.uwb),
		status);

#ifdef CONFIG_THINKPAD_ACPI_DEBUGFACILITIES
	if (dbg_uwbemul) {
		tp_features.uwb = 1;
		pr_info("uwb switch emulation enabled\n");
	} else
#endif
	if (tp_features.uwb &&
	    !(status & TP_ACPI_UWB_HWPRESENT)) {
		/* no uwb hardware present in system */
		tp_features.uwb = 0;
		dbg_printk(TPACPI_DBG_INIT,
			   "uwb hardware not installed\n");
	}

	if (!tp_features.uwb)
		return -ENODEV;

	res = tpacpi_new_rfkill(TPACPI_RFK_UWB_SW_ID,
				&uwb_tprfk_ops,
				RFKILL_TYPE_UWB,
				TPACPI_RFK_UWB_SW_NAME,
				false);
	return res;
}

static struct ibm_struct uwb_driver_data = {
	.name = "uwb",
	.exit = uwb_exit,
	.flags.experimental = 1,
};

/*************************************************************************
 * Video subdriver
 */

#ifdef CONFIG_THINKPAD_ACPI_VIDEO

enum video_access_mode {
	TPACPI_VIDEO_NONE = 0,
	TPACPI_VIDEO_570,	/* 570 */
	TPACPI_VIDEO_770,	/* 600e/x, 770e, 770x */
	TPACPI_VIDEO_NEW,	/* all others */
};

enum {	/* video status flags, based on VIDEO_570 */
	TP_ACPI_VIDEO_S_LCD = 0x01,	/* LCD output enabled */
	TP_ACPI_VIDEO_S_CRT = 0x02,	/* CRT output enabled */
	TP_ACPI_VIDEO_S_DVI = 0x08,	/* DVI output enabled */
};

enum {  /* TPACPI_VIDEO_570 constants */
	TP_ACPI_VIDEO_570_PHSCMD = 0x87,	/* unknown magic constant :( */
	TP_ACPI_VIDEO_570_PHSMASK = 0x03,	/* PHS bits that map to
						 * video_status_flags */
	TP_ACPI_VIDEO_570_PHS2CMD = 0x8b,	/* unknown magic constant :( */
	TP_ACPI_VIDEO_570_PHS2SET = 0x80,	/* unknown magic constant :( */
};

static enum video_access_mode video_supported;
static int video_orig_autosw;

static int video_autosw_get(void);
static int video_autosw_set(int enable);

TPACPI_HANDLE(vid, root,
	      "\\_SB.PCI.AGP.VGA",	/* 570 */
	      "\\_SB.PCI0.AGP0.VID0",	/* 600e/x, 770x */
	      "\\_SB.PCI0.VID0",	/* 770e */
	      "\\_SB.PCI0.VID",		/* A21e, G4x, R50e, X30, X40 */
	      "\\_SB.PCI0.AGP.VGA",	/* X100e and a few others */
	      "\\_SB.PCI0.AGP.VID",	/* all others */
	);				/* R30, R31 */

TPACPI_HANDLE(vid2, root, "\\_SB.PCI0.AGPB.VID");	/* G41 */

static int __init video_init(struct ibm_init_struct *iibm)
{
	int ivga;

	vdbg_printk(TPACPI_DBG_INIT, "initializing video subdriver\n");

	TPACPI_ACPIHANDLE_INIT(vid);
	if (tpacpi_is_ibm())
		TPACPI_ACPIHANDLE_INIT(vid2);

	if (vid2_handle && acpi_evalf(NULL, &ivga, "\\IVGA", "d") && ivga)
		/* G41, assume IVGA doesn't change */
		vid_handle = vid2_handle;

	if (!vid_handle)
		/* video switching not supported on R30, R31 */
		video_supported = TPACPI_VIDEO_NONE;
	else if (tpacpi_is_ibm() &&
		 acpi_evalf(vid_handle, &video_orig_autosw, "SWIT", "qd"))
		/* 570 */
		video_supported = TPACPI_VIDEO_570;
	else if (tpacpi_is_ibm() &&
		 acpi_evalf(vid_handle, &video_orig_autosw, "^VADL", "qd"))
		/* 600e/x, 770e, 770x */
		video_supported = TPACPI_VIDEO_770;
	else
		/* all others */
		video_supported = TPACPI_VIDEO_NEW;

	vdbg_printk(TPACPI_DBG_INIT, "video is %s, mode %d\n",
		str_supported(video_supported != TPACPI_VIDEO_NONE),
		video_supported);

	return (video_supported != TPACPI_VIDEO_NONE) ? 0 : -ENODEV;
}

static void video_exit(void)
{
	dbg_printk(TPACPI_DBG_EXIT,
		   "restoring original video autoswitch mode\n");
	if (video_autosw_set(video_orig_autosw))
		pr_err("error while trying to restore original video autoswitch mode\n");
}

static int video_outputsw_get(void)
{
	int status = 0;
	int i;

	switch (video_supported) {
	case TPACPI_VIDEO_570:
		if (!acpi_evalf(NULL, &i, "\\_SB.PHS", "dd",
				 TP_ACPI_VIDEO_570_PHSCMD))
			return -EIO;
		status = i & TP_ACPI_VIDEO_570_PHSMASK;
		break;
	case TPACPI_VIDEO_770:
		if (!acpi_evalf(NULL, &i, "\\VCDL", "d"))
			return -EIO;
		if (i)
			status |= TP_ACPI_VIDEO_S_LCD;
		if (!acpi_evalf(NULL, &i, "\\VCDC", "d"))
			return -EIO;
		if (i)
			status |= TP_ACPI_VIDEO_S_CRT;
		break;
	case TPACPI_VIDEO_NEW:
		if (!acpi_evalf(NULL, NULL, "\\VUPS", "vd", 1) ||
		    !acpi_evalf(NULL, &i, "\\VCDC", "d"))
			return -EIO;
		if (i)
			status |= TP_ACPI_VIDEO_S_CRT;

		if (!acpi_evalf(NULL, NULL, "\\VUPS", "vd", 0) ||
		    !acpi_evalf(NULL, &i, "\\VCDL", "d"))
			return -EIO;
		if (i)
			status |= TP_ACPI_VIDEO_S_LCD;
		if (!acpi_evalf(NULL, &i, "\\VCDD", "d"))
			return -EIO;
		if (i)
			status |= TP_ACPI_VIDEO_S_DVI;
		break;
	default:
		return -ENOSYS;
	}

	return status;
}

static int video_outputsw_set(int status)
{
	int autosw;
	int res = 0;

	switch (video_supported) {
	case TPACPI_VIDEO_570:
		res = acpi_evalf(NULL, NULL,
				 "\\_SB.PHS2", "vdd",
				 TP_ACPI_VIDEO_570_PHS2CMD,
				 status | TP_ACPI_VIDEO_570_PHS2SET);
		break;
	case TPACPI_VIDEO_770:
		autosw = video_autosw_get();
		if (autosw < 0)
			return autosw;

		res = video_autosw_set(1);
		if (res)
			return res;
		res = acpi_evalf(vid_handle, NULL,
				 "ASWT", "vdd", status * 0x100, 0);
		if (!autosw && video_autosw_set(autosw)) {
			pr_err("video auto-switch left enabled due to error\n");
			return -EIO;
		}
		break;
	case TPACPI_VIDEO_NEW:
		res = acpi_evalf(NULL, NULL, "\\VUPS", "vd", 0x80) &&
		      acpi_evalf(NULL, NULL, "\\VSDS", "vdd", status, 1);
		break;
	default:
		return -ENOSYS;
	}

	return (res) ? 0 : -EIO;
}

static int video_autosw_get(void)
{
	int autosw = 0;

	switch (video_supported) {
	case TPACPI_VIDEO_570:
		if (!acpi_evalf(vid_handle, &autosw, "SWIT", "d"))
			return -EIO;
		break;
	case TPACPI_VIDEO_770:
	case TPACPI_VIDEO_NEW:
		if (!acpi_evalf(vid_handle, &autosw, "^VDEE", "d"))
			return -EIO;
		break;
	default:
		return -ENOSYS;
	}

	return autosw & 1;
}

static int video_autosw_set(int enable)
{
	if (!acpi_evalf(vid_handle, NULL, "_DOS", "vd", (enable) ? 1 : 0))
		return -EIO;
	return 0;
}

static int video_outputsw_cycle(void)
{
	int autosw = video_autosw_get();
	int res;

	if (autosw < 0)
		return autosw;

	switch (video_supported) {
	case TPACPI_VIDEO_570:
		res = video_autosw_set(1);
		if (res)
			return res;
		res = acpi_evalf(ec_handle, NULL, "_Q16", "v");
		break;
	case TPACPI_VIDEO_770:
	case TPACPI_VIDEO_NEW:
		res = video_autosw_set(1);
		if (res)
			return res;
		res = acpi_evalf(vid_handle, NULL, "VSWT", "v");
		break;
	default:
		return -ENOSYS;
	}
	if (!autosw && video_autosw_set(autosw)) {
		pr_err("video auto-switch left enabled due to error\n");
		return -EIO;
	}

	return (res) ? 0 : -EIO;
}

static int video_expand_toggle(void)
{
	switch (video_supported) {
	case TPACPI_VIDEO_570:
		return acpi_evalf(ec_handle, NULL, "_Q17", "v") ?
			0 : -EIO;
	case TPACPI_VIDEO_770:
		return acpi_evalf(vid_handle, NULL, "VEXP", "v") ?
			0 : -EIO;
	case TPACPI_VIDEO_NEW:
		return acpi_evalf(NULL, NULL, "\\VEXP", "v") ?
			0 : -EIO;
	default:
		return -ENOSYS;
	}
	/* not reached */
}

static int video_read(struct seq_file *m)
{
	int status, autosw;

	if (video_supported == TPACPI_VIDEO_NONE) {
		seq_printf(m, "status:\t\tnot supported\n");
		return 0;
	}

	/* Even reads can crash X.org, so... */
	if (!capable(CAP_SYS_ADMIN))
		return -EPERM;

	status = video_outputsw_get();
	if (status < 0)
		return status;

	autosw = video_autosw_get();
	if (autosw < 0)
		return autosw;

	seq_printf(m, "status:\t\tsupported\n");
	seq_printf(m, "lcd:\t\t%s\n", enabled(status, 0));
	seq_printf(m, "crt:\t\t%s\n", enabled(status, 1));
	if (video_supported == TPACPI_VIDEO_NEW)
		seq_printf(m, "dvi:\t\t%s\n", enabled(status, 3));
	seq_printf(m, "auto:\t\t%s\n", enabled(autosw, 0));
	seq_printf(m, "commands:\tlcd_enable, lcd_disable\n");
	seq_printf(m, "commands:\tcrt_enable, crt_disable\n");
	if (video_supported == TPACPI_VIDEO_NEW)
		seq_printf(m, "commands:\tdvi_enable, dvi_disable\n");
	seq_printf(m, "commands:\tauto_enable, auto_disable\n");
	seq_printf(m, "commands:\tvideo_switch, expand_toggle\n");

	return 0;
}

static int video_write(char *buf)
{
	char *cmd;
	int enable, disable, status;
	int res;

	if (video_supported == TPACPI_VIDEO_NONE)
		return -ENODEV;

	/* Even reads can crash X.org, let alone writes... */
	if (!capable(CAP_SYS_ADMIN))
		return -EPERM;

	enable = 0;
	disable = 0;

	while ((cmd = strsep(&buf, ","))) {
		if (strlencmp(cmd, "lcd_enable") == 0) {
			enable |= TP_ACPI_VIDEO_S_LCD;
		} else if (strlencmp(cmd, "lcd_disable") == 0) {
			disable |= TP_ACPI_VIDEO_S_LCD;
		} else if (strlencmp(cmd, "crt_enable") == 0) {
			enable |= TP_ACPI_VIDEO_S_CRT;
		} else if (strlencmp(cmd, "crt_disable") == 0) {
			disable |= TP_ACPI_VIDEO_S_CRT;
		} else if (video_supported == TPACPI_VIDEO_NEW &&
			   strlencmp(cmd, "dvi_enable") == 0) {
			enable |= TP_ACPI_VIDEO_S_DVI;
		} else if (video_supported == TPACPI_VIDEO_NEW &&
			   strlencmp(cmd, "dvi_disable") == 0) {
			disable |= TP_ACPI_VIDEO_S_DVI;
		} else if (strlencmp(cmd, "auto_enable") == 0) {
			res = video_autosw_set(1);
			if (res)
				return res;
		} else if (strlencmp(cmd, "auto_disable") == 0) {
			res = video_autosw_set(0);
			if (res)
				return res;
		} else if (strlencmp(cmd, "video_switch") == 0) {
			res = video_outputsw_cycle();
			if (res)
				return res;
		} else if (strlencmp(cmd, "expand_toggle") == 0) {
			res = video_expand_toggle();
			if (res)
				return res;
		} else
			return -EINVAL;
	}

	if (enable || disable) {
		status = video_outputsw_get();
		if (status < 0)
			return status;
		res = video_outputsw_set((status & ~disable) | enable);
		if (res)
			return res;
	}

	return 0;
}

static struct ibm_struct video_driver_data = {
	.name = "video",
	.read = video_read,
	.write = video_write,
	.exit = video_exit,
};

#endif /* CONFIG_THINKPAD_ACPI_VIDEO */

/*************************************************************************
 * Keyboard backlight subdriver
 */

static enum led_brightness kbdlight_brightness;
static DEFINE_MUTEX(kbdlight_mutex);

static int kbdlight_set_level(int level)
{
	int ret = 0;

	if (!hkey_handle)
		return -ENXIO;

	mutex_lock(&kbdlight_mutex);

	if (!acpi_evalf(hkey_handle, NULL, "MLCS", "dd", level))
		ret = -EIO;
	else
		kbdlight_brightness = level;

	mutex_unlock(&kbdlight_mutex);

	return ret;
}

static int kbdlight_get_level(void)
{
	int status = 0;

	if (!hkey_handle)
		return -ENXIO;

	if (!acpi_evalf(hkey_handle, &status, "MLCG", "dd", 0))
		return -EIO;

	if (status < 0)
		return status;

	return status & 0x3;
}

static bool kbdlight_is_supported(void)
{
	int status = 0;

	if (!hkey_handle)
		return false;

	if (!acpi_has_method(hkey_handle, "MLCG")) {
		vdbg_printk(TPACPI_DBG_INIT, "kbdlight MLCG is unavailable\n");
		return false;
	}

	if (!acpi_evalf(hkey_handle, &status, "MLCG", "qdd", 0)) {
		vdbg_printk(TPACPI_DBG_INIT, "kbdlight MLCG failed\n");
		return false;
	}

	if (status < 0) {
		vdbg_printk(TPACPI_DBG_INIT, "kbdlight MLCG err: %d\n", status);
		return false;
	}

	vdbg_printk(TPACPI_DBG_INIT, "kbdlight MLCG returned 0x%x\n", status);
	/*
	 * Guessed test for keyboard backlight:
	 *
	 * Machines with backlight keyboard return:
	 *   b010100000010000000XX - ThinkPad X1 Carbon 3rd
	 *   b110100010010000000XX - ThinkPad x230
	 *   b010100000010000000XX - ThinkPad x240
	 *   b010100000010000000XX - ThinkPad W541
	 * (XX is current backlight level)
	 *
	 * Machines without backlight keyboard return:
	 *   b10100001000000000000 - ThinkPad x230
	 *   b10110001000000000000 - ThinkPad E430
	 *   b00000000000000000000 - ThinkPad E450
	 *
	 * Candidate BITs for detection test (XOR):
	 *   b01000000001000000000
	 *              ^
	 */
	return status & BIT(9);
}

static int kbdlight_sysfs_set(struct led_classdev *led_cdev,
			enum led_brightness brightness)
{
	return kbdlight_set_level(brightness);
}

static enum led_brightness kbdlight_sysfs_get(struct led_classdev *led_cdev)
{
	int level;

	level = kbdlight_get_level();
	if (level < 0)
		return 0;

	return level;
}

static struct tpacpi_led_classdev tpacpi_led_kbdlight = {
	.led_classdev = {
		.name		= "tpacpi::kbd_backlight",
		.max_brightness	= 2,
		.flags		= LED_BRIGHT_HW_CHANGED,
		.brightness_set_blocking = &kbdlight_sysfs_set,
		.brightness_get	= &kbdlight_sysfs_get,
	}
};

static int __init kbdlight_init(struct ibm_init_struct *iibm)
{
	int rc;

	vdbg_printk(TPACPI_DBG_INIT, "initializing kbdlight subdriver\n");

	TPACPI_ACPIHANDLE_INIT(hkey);

	if (!kbdlight_is_supported()) {
		tp_features.kbdlight = 0;
		vdbg_printk(TPACPI_DBG_INIT, "kbdlight is unsupported\n");
		return -ENODEV;
	}

	kbdlight_brightness = kbdlight_sysfs_get(NULL);
	tp_features.kbdlight = 1;

	rc = led_classdev_register(&tpacpi_pdev->dev,
				   &tpacpi_led_kbdlight.led_classdev);
	if (rc < 0) {
		tp_features.kbdlight = 0;
		return rc;
	}

	tpacpi_hotkey_driver_mask_set(hotkey_driver_mask |
				      TP_ACPI_HKEY_KBD_LIGHT_MASK);
	return 0;
}

static void kbdlight_exit(void)
{
	led_classdev_unregister(&tpacpi_led_kbdlight.led_classdev);
}

static int kbdlight_set_level_and_update(int level)
{
	int ret;
	struct led_classdev *led_cdev;

	ret = kbdlight_set_level(level);
	led_cdev = &tpacpi_led_kbdlight.led_classdev;

	if (ret == 0 && !(led_cdev->flags & LED_SUSPENDED))
		led_cdev->brightness = level;

	return ret;
}

static int kbdlight_read(struct seq_file *m)
{
	int level;

	if (!tp_features.kbdlight) {
		seq_printf(m, "status:\t\tnot supported\n");
	} else {
		level = kbdlight_get_level();
		if (level < 0)
			seq_printf(m, "status:\t\terror %d\n", level);
		else
			seq_printf(m, "status:\t\t%d\n", level);
		seq_printf(m, "commands:\t0, 1, 2\n");
	}

	return 0;
}

static int kbdlight_write(char *buf)
{
	char *cmd;
	int res, level = -EINVAL;

	if (!tp_features.kbdlight)
		return -ENODEV;

	while ((cmd = strsep(&buf, ","))) {
		res = kstrtoint(cmd, 10, &level);
		if (res < 0)
			return res;
	}

	if (level >= 3 || level < 0)
		return -EINVAL;

	return kbdlight_set_level_and_update(level);
}

static void kbdlight_suspend(void)
{
	struct led_classdev *led_cdev;

	if (!tp_features.kbdlight)
		return;

	led_cdev = &tpacpi_led_kbdlight.led_classdev;
	led_update_brightness(led_cdev);
	led_classdev_suspend(led_cdev);
}

static void kbdlight_resume(void)
{
	if (!tp_features.kbdlight)
		return;

	led_classdev_resume(&tpacpi_led_kbdlight.led_classdev);
}

static struct ibm_struct kbdlight_driver_data = {
	.name = "kbdlight",
	.read = kbdlight_read,
	.write = kbdlight_write,
	.suspend = kbdlight_suspend,
	.resume = kbdlight_resume,
	.exit = kbdlight_exit,
};

/*************************************************************************
 * Light (thinklight) subdriver
 */

TPACPI_HANDLE(lght, root, "\\LGHT");	/* A21e, A2xm/p, T20-22, X20-21 */
TPACPI_HANDLE(ledb, ec, "LEDB");		/* G4x */

static int light_get_status(void)
{
	int status = 0;

	if (tp_features.light_status) {
		if (!acpi_evalf(ec_handle, &status, "KBLT", "d"))
			return -EIO;
		return (!!status);
	}

	return -ENXIO;
}

static int light_set_status(int status)
{
	int rc;

	if (tp_features.light) {
		if (cmos_handle) {
			rc = acpi_evalf(cmos_handle, NULL, NULL, "vd",
					(status) ?
						TP_CMOS_THINKLIGHT_ON :
						TP_CMOS_THINKLIGHT_OFF);
		} else {
			rc = acpi_evalf(lght_handle, NULL, NULL, "vd",
					(status) ? 1 : 0);
		}
		return (rc) ? 0 : -EIO;
	}

	return -ENXIO;
}

static int light_sysfs_set(struct led_classdev *led_cdev,
			enum led_brightness brightness)
{
	return light_set_status((brightness != LED_OFF) ?
				TPACPI_LED_ON : TPACPI_LED_OFF);
}

static enum led_brightness light_sysfs_get(struct led_classdev *led_cdev)
{
	return (light_get_status() == 1) ? LED_FULL : LED_OFF;
}

static struct tpacpi_led_classdev tpacpi_led_thinklight = {
	.led_classdev = {
		.name		= "tpacpi::thinklight",
		.brightness_set_blocking = &light_sysfs_set,
		.brightness_get	= &light_sysfs_get,
	}
};

static int __init light_init(struct ibm_init_struct *iibm)
{
	int rc;

	vdbg_printk(TPACPI_DBG_INIT, "initializing light subdriver\n");

	if (tpacpi_is_ibm()) {
		TPACPI_ACPIHANDLE_INIT(ledb);
		TPACPI_ACPIHANDLE_INIT(lght);
	}
	TPACPI_ACPIHANDLE_INIT(cmos);

	/* light not supported on 570, 600e/x, 770e, 770x, G4x, R30, R31 */
	tp_features.light = (cmos_handle || lght_handle) && !ledb_handle;

	if (tp_features.light)
		/* light status not supported on
		   570, 600e/x, 770e, 770x, G4x, R30, R31, R32, X20 */
		tp_features.light_status =
			acpi_evalf(ec_handle, NULL, "KBLT", "qv");

	vdbg_printk(TPACPI_DBG_INIT, "light is %s, light status is %s\n",
		str_supported(tp_features.light),
		str_supported(tp_features.light_status));

	if (!tp_features.light)
		return -ENODEV;

	rc = led_classdev_register(&tpacpi_pdev->dev,
				   &tpacpi_led_thinklight.led_classdev);

	if (rc < 0) {
		tp_features.light = 0;
		tp_features.light_status = 0;
	} else  {
		rc = 0;
	}

	return rc;
}

static void light_exit(void)
{
	led_classdev_unregister(&tpacpi_led_thinklight.led_classdev);
}

static int light_read(struct seq_file *m)
{
	int status;

	if (!tp_features.light) {
		seq_printf(m, "status:\t\tnot supported\n");
	} else if (!tp_features.light_status) {
		seq_printf(m, "status:\t\tunknown\n");
		seq_printf(m, "commands:\ton, off\n");
	} else {
		status = light_get_status();
		if (status < 0)
			return status;
		seq_printf(m, "status:\t\t%s\n", onoff(status, 0));
		seq_printf(m, "commands:\ton, off\n");
	}

	return 0;
}

static int light_write(char *buf)
{
	char *cmd;
	int newstatus = 0;

	if (!tp_features.light)
		return -ENODEV;

	while ((cmd = strsep(&buf, ","))) {
		if (strlencmp(cmd, "on") == 0) {
			newstatus = 1;
		} else if (strlencmp(cmd, "off") == 0) {
			newstatus = 0;
		} else
			return -EINVAL;
	}

	return light_set_status(newstatus);
}

static struct ibm_struct light_driver_data = {
	.name = "light",
	.read = light_read,
	.write = light_write,
	.exit = light_exit,
};

/*************************************************************************
 * CMOS subdriver
 */

/* sysfs cmos_command -------------------------------------------------- */
static ssize_t cmos_command_store(struct device *dev,
			    struct device_attribute *attr,
			    const char *buf, size_t count)
{
	unsigned long cmos_cmd;
	int res;

	if (parse_strtoul(buf, 21, &cmos_cmd))
		return -EINVAL;

	res = issue_thinkpad_cmos_command(cmos_cmd);
	return (res) ? res : count;
}

static DEVICE_ATTR_WO(cmos_command);

static struct attribute *cmos_attributes[] = {
	&dev_attr_cmos_command.attr,
	NULL
};

static umode_t cmos_attr_is_visible(struct kobject *kobj,
				    struct attribute *attr, int n)
{
	return cmos_handle ? attr->mode : 0;
}

static const struct attribute_group cmos_attr_group = {
	.is_visible = cmos_attr_is_visible,
	.attrs = cmos_attributes,
};

/* --------------------------------------------------------------------- */

static int __init cmos_init(struct ibm_init_struct *iibm)
{
	vdbg_printk(TPACPI_DBG_INIT,
		    "initializing cmos commands subdriver\n");

	TPACPI_ACPIHANDLE_INIT(cmos);

	vdbg_printk(TPACPI_DBG_INIT, "cmos commands are %s\n",
		    str_supported(cmos_handle != NULL));

	return cmos_handle ? 0 : -ENODEV;
}

static int cmos_read(struct seq_file *m)
{
	/* cmos not supported on 570, 600e/x, 770e, 770x, A21e, A2xm/p,
	   R30, R31, T20-22, X20-21 */
	if (!cmos_handle)
		seq_printf(m, "status:\t\tnot supported\n");
	else {
		seq_printf(m, "status:\t\tsupported\n");
		seq_printf(m, "commands:\t<cmd> (<cmd> is 0-21)\n");
	}

	return 0;
}

static int cmos_write(char *buf)
{
	char *cmd;
	int cmos_cmd, res;

	while ((cmd = strsep(&buf, ","))) {
		if (sscanf(cmd, "%u", &cmos_cmd) == 1 &&
		    cmos_cmd >= 0 && cmos_cmd <= 21) {
			/* cmos_cmd set */
		} else
			return -EINVAL;

		res = issue_thinkpad_cmos_command(cmos_cmd);
		if (res)
			return res;
	}

	return 0;
}

static struct ibm_struct cmos_driver_data = {
	.name = "cmos",
	.read = cmos_read,
	.write = cmos_write,
};

/*************************************************************************
 * LED subdriver
 */

enum led_access_mode {
	TPACPI_LED_NONE = 0,
	TPACPI_LED_570,	/* 570 */
	TPACPI_LED_OLD,	/* 600e/x, 770e, 770x, A21e, A2xm/p, T20-22, X20-21 */
	TPACPI_LED_NEW,	/* all others */
};

enum {	/* For TPACPI_LED_OLD */
	TPACPI_LED_EC_HLCL = 0x0c,	/* EC reg to get led to power on */
	TPACPI_LED_EC_HLBL = 0x0d,	/* EC reg to blink a lit led */
	TPACPI_LED_EC_HLMS = 0x0e,	/* EC reg to select led to command */
};

static enum led_access_mode led_supported;

static acpi_handle led_handle;

#define TPACPI_LED_NUMLEDS 16
static struct tpacpi_led_classdev *tpacpi_leds;
static enum led_status_t tpacpi_led_state_cache[TPACPI_LED_NUMLEDS];
static const char * const tpacpi_led_names[TPACPI_LED_NUMLEDS] = {
	/* there's a limit of 19 chars + NULL before 2.6.26 */
	"tpacpi::power",
	"tpacpi:orange:batt",
	"tpacpi:green:batt",
	"tpacpi::dock_active",
	"tpacpi::bay_active",
	"tpacpi::dock_batt",
	"tpacpi::unknown_led",
	"tpacpi::standby",
	"tpacpi::dock_status1",
	"tpacpi::dock_status2",
	"tpacpi::lid_logo_dot",
	"tpacpi::unknown_led3",
	"tpacpi::thinkvantage",
};
#define TPACPI_SAFE_LEDS	0x1481U

static inline bool tpacpi_is_led_restricted(const unsigned int led)
{
#ifdef CONFIG_THINKPAD_ACPI_UNSAFE_LEDS
	return false;
#else
	return (1U & (TPACPI_SAFE_LEDS >> led)) == 0;
#endif
}

static int led_get_status(const unsigned int led)
{
	int status;
	enum led_status_t led_s;

	switch (led_supported) {
	case TPACPI_LED_570:
		if (!acpi_evalf(ec_handle,
				&status, "GLED", "dd", 1 << led))
			return -EIO;
		led_s = (status == 0) ?
				TPACPI_LED_OFF :
				((status == 1) ?
					TPACPI_LED_ON :
					TPACPI_LED_BLINK);
		tpacpi_led_state_cache[led] = led_s;
		return led_s;
	default:
		return -ENXIO;
	}

	/* not reached */
}

static int led_set_status(const unsigned int led,
			  const enum led_status_t ledstatus)
{
	/* off, on, blink. Index is led_status_t */
	static const unsigned int led_sled_arg1[] = { 0, 1, 3 };
	static const unsigned int led_led_arg1[] = { 0, 0x80, 0xc0 };

	int rc = 0;

	switch (led_supported) {
	case TPACPI_LED_570:
		/* 570 */
		if (unlikely(led > 7))
			return -EINVAL;
		if (unlikely(tpacpi_is_led_restricted(led)))
			return -EPERM;
		if (!acpi_evalf(led_handle, NULL, NULL, "vdd",
				(1 << led), led_sled_arg1[ledstatus]))
			return -EIO;
		break;
	case TPACPI_LED_OLD:
		/* 600e/x, 770e, 770x, A21e, A2xm/p, T20-22, X20 */
		if (unlikely(led > 7))
			return -EINVAL;
		if (unlikely(tpacpi_is_led_restricted(led)))
			return -EPERM;
		rc = ec_write(TPACPI_LED_EC_HLMS, (1 << led));
		if (rc >= 0)
			rc = ec_write(TPACPI_LED_EC_HLBL,
				      (ledstatus == TPACPI_LED_BLINK) << led);
		if (rc >= 0)
			rc = ec_write(TPACPI_LED_EC_HLCL,
				      (ledstatus != TPACPI_LED_OFF) << led);
		break;
	case TPACPI_LED_NEW:
		/* all others */
		if (unlikely(led >= TPACPI_LED_NUMLEDS))
			return -EINVAL;
		if (unlikely(tpacpi_is_led_restricted(led)))
			return -EPERM;
		if (!acpi_evalf(led_handle, NULL, NULL, "vdd",
				led, led_led_arg1[ledstatus]))
			return -EIO;
		break;
	default:
		return -ENXIO;
	}

	if (!rc)
		tpacpi_led_state_cache[led] = ledstatus;

	return rc;
}

static int led_sysfs_set(struct led_classdev *led_cdev,
			enum led_brightness brightness)
{
	struct tpacpi_led_classdev *data = container_of(led_cdev,
			     struct tpacpi_led_classdev, led_classdev);
	enum led_status_t new_state;

	if (brightness == LED_OFF)
		new_state = TPACPI_LED_OFF;
	else if (tpacpi_led_state_cache[data->led] != TPACPI_LED_BLINK)
		new_state = TPACPI_LED_ON;
	else
		new_state = TPACPI_LED_BLINK;

	return led_set_status(data->led, new_state);
}

static int led_sysfs_blink_set(struct led_classdev *led_cdev,
			unsigned long *delay_on, unsigned long *delay_off)
{
	struct tpacpi_led_classdev *data = container_of(led_cdev,
			     struct tpacpi_led_classdev, led_classdev);

	/* Can we choose the flash rate? */
	if (*delay_on == 0 && *delay_off == 0) {
		/* yes. set them to the hardware blink rate (1 Hz) */
		*delay_on = 500; /* ms */
		*delay_off = 500; /* ms */
	} else if ((*delay_on != 500) || (*delay_off != 500))
		return -EINVAL;

	return led_set_status(data->led, TPACPI_LED_BLINK);
}

static enum led_brightness led_sysfs_get(struct led_classdev *led_cdev)
{
	int rc;

	struct tpacpi_led_classdev *data = container_of(led_cdev,
			     struct tpacpi_led_classdev, led_classdev);

	rc = led_get_status(data->led);

	if (rc == TPACPI_LED_OFF || rc < 0)
		rc = LED_OFF;	/* no error handling in led class :( */
	else
		rc = LED_FULL;

	return rc;
}

static void led_exit(void)
{
	unsigned int i;

	for (i = 0; i < TPACPI_LED_NUMLEDS; i++)
		led_classdev_unregister(&tpacpi_leds[i].led_classdev);

	kfree(tpacpi_leds);
}

static int __init tpacpi_init_led(unsigned int led)
{
	/* LEDs with no name don't get registered */
	if (!tpacpi_led_names[led])
		return 0;

	tpacpi_leds[led].led_classdev.brightness_set_blocking = &led_sysfs_set;
	tpacpi_leds[led].led_classdev.blink_set = &led_sysfs_blink_set;
	if (led_supported == TPACPI_LED_570)
		tpacpi_leds[led].led_classdev.brightness_get = &led_sysfs_get;

	tpacpi_leds[led].led_classdev.name = tpacpi_led_names[led];
	tpacpi_leds[led].led_classdev.flags = LED_RETAIN_AT_SHUTDOWN;
	tpacpi_leds[led].led = led;

	return led_classdev_register(&tpacpi_pdev->dev, &tpacpi_leds[led].led_classdev);
}

static const struct tpacpi_quirk led_useful_qtable[] __initconst = {
	TPACPI_Q_IBM('1', 'E', 0x009f), /* A30 */
	TPACPI_Q_IBM('1', 'N', 0x009f), /* A31 */
	TPACPI_Q_IBM('1', 'G', 0x009f), /* A31 */

	TPACPI_Q_IBM('1', 'I', 0x0097), /* T30 */
	TPACPI_Q_IBM('1', 'R', 0x0097), /* T40, T41, T42, R50, R51 */
	TPACPI_Q_IBM('7', '0', 0x0097), /* T43, R52 */
	TPACPI_Q_IBM('1', 'Y', 0x0097), /* T43 */
	TPACPI_Q_IBM('1', 'W', 0x0097), /* R50e */
	TPACPI_Q_IBM('1', 'V', 0x0097), /* R51 */
	TPACPI_Q_IBM('7', '8', 0x0097), /* R51e */
	TPACPI_Q_IBM('7', '6', 0x0097), /* R52 */

	TPACPI_Q_IBM('1', 'K', 0x00bf), /* X30 */
	TPACPI_Q_IBM('1', 'Q', 0x00bf), /* X31, X32 */
	TPACPI_Q_IBM('1', 'U', 0x00bf), /* X40 */
	TPACPI_Q_IBM('7', '4', 0x00bf), /* X41 */
	TPACPI_Q_IBM('7', '5', 0x00bf), /* X41t */

	TPACPI_Q_IBM('7', '9', 0x1f97), /* T60 (1) */
	TPACPI_Q_IBM('7', '7', 0x1f97), /* Z60* (1) */
	TPACPI_Q_IBM('7', 'F', 0x1f97), /* Z61* (1) */
	TPACPI_Q_IBM('7', 'B', 0x1fb7), /* X60 (1) */

	/* (1) - may have excess leds enabled on MSB */

	/* Defaults (order matters, keep last, don't reorder!) */
	{ /* Lenovo */
	  .vendor = PCI_VENDOR_ID_LENOVO,
	  .bios = TPACPI_MATCH_ANY, .ec = TPACPI_MATCH_ANY,
	  .quirks = 0x1fffU,
	},
	{ /* IBM ThinkPads with no EC version string */
	  .vendor = PCI_VENDOR_ID_IBM,
	  .bios = TPACPI_MATCH_ANY, .ec = TPACPI_MATCH_UNKNOWN,
	  .quirks = 0x00ffU,
	},
	{ /* IBM ThinkPads with EC version string */
	  .vendor = PCI_VENDOR_ID_IBM,
	  .bios = TPACPI_MATCH_ANY, .ec = TPACPI_MATCH_ANY,
	  .quirks = 0x00bfU,
	},
};

static enum led_access_mode __init led_init_detect_mode(void)
{
	acpi_status status;

	if (tpacpi_is_ibm()) {
		/* 570 */
		status = acpi_get_handle(ec_handle, "SLED", &led_handle);
		if (ACPI_SUCCESS(status))
			return TPACPI_LED_570;

		/* 600e/x, 770e, 770x, A21e, A2xm/p, T20-22, X20-21 */
		status = acpi_get_handle(ec_handle, "SYSL", &led_handle);
		if (ACPI_SUCCESS(status))
			return TPACPI_LED_OLD;
	}

	/* most others */
	status = acpi_get_handle(ec_handle, "LED", &led_handle);
	if (ACPI_SUCCESS(status))
		return TPACPI_LED_NEW;

	/* R30, R31, and unknown firmwares */
	led_handle = NULL;
	return TPACPI_LED_NONE;
}

static int __init led_init(struct ibm_init_struct *iibm)
{
	unsigned int i;
	int rc;
	unsigned long useful_leds;

	vdbg_printk(TPACPI_DBG_INIT, "initializing LED subdriver\n");

	led_supported = led_init_detect_mode();

	if (led_supported != TPACPI_LED_NONE) {
		useful_leds = tpacpi_check_quirks(led_useful_qtable,
				ARRAY_SIZE(led_useful_qtable));

		if (!useful_leds) {
			led_handle = NULL;
			led_supported = TPACPI_LED_NONE;
		}
	}

	vdbg_printk(TPACPI_DBG_INIT, "LED commands are %s, mode %d\n",
		str_supported(led_supported), led_supported);

	if (led_supported == TPACPI_LED_NONE)
		return -ENODEV;

	tpacpi_leds = kcalloc(TPACPI_LED_NUMLEDS, sizeof(*tpacpi_leds),
			      GFP_KERNEL);
	if (!tpacpi_leds) {
		pr_err("Out of memory for LED data\n");
		return -ENOMEM;
	}

	for (i = 0; i < TPACPI_LED_NUMLEDS; i++) {
		tpacpi_leds[i].led = -1;

		if (!tpacpi_is_led_restricted(i) && test_bit(i, &useful_leds)) {
			rc = tpacpi_init_led(i);
			if (rc < 0) {
				led_exit();
				return rc;
			}
		}
	}

#ifdef CONFIG_THINKPAD_ACPI_UNSAFE_LEDS
	pr_notice("warning: userspace override of important firmware LEDs is enabled\n");
#endif
	return 0;
}

#define str_led_status(s) \
	((s) == TPACPI_LED_OFF ? "off" : \
		((s) == TPACPI_LED_ON ? "on" : "blinking"))

static int led_read(struct seq_file *m)
{
	if (!led_supported) {
		seq_printf(m, "status:\t\tnot supported\n");
		return 0;
	}
	seq_printf(m, "status:\t\tsupported\n");

	if (led_supported == TPACPI_LED_570) {
		/* 570 */
		int i, status;
		for (i = 0; i < 8; i++) {
			status = led_get_status(i);
			if (status < 0)
				return -EIO;
			seq_printf(m, "%d:\t\t%s\n",
				       i, str_led_status(status));
		}
	}

	seq_printf(m, "commands:\t<led> on, <led> off, <led> blink (<led> is 0-15)\n");

	return 0;
}

static int led_write(char *buf)
{
	char *cmd;
	int led, rc;
	enum led_status_t s;

	if (!led_supported)
		return -ENODEV;

	while ((cmd = strsep(&buf, ","))) {
		if (sscanf(cmd, "%d", &led) != 1)
			return -EINVAL;

		if (led < 0 || led > (TPACPI_LED_NUMLEDS - 1))
			return -ENODEV;

		if (tpacpi_leds[led].led < 0)
			return -ENODEV;

		if (strstr(cmd, "off")) {
			s = TPACPI_LED_OFF;
		} else if (strstr(cmd, "on")) {
			s = TPACPI_LED_ON;
		} else if (strstr(cmd, "blink")) {
			s = TPACPI_LED_BLINK;
		} else {
			return -EINVAL;
		}

		rc = led_set_status(led, s);
		if (rc < 0)
			return rc;
	}

	return 0;
}

static struct ibm_struct led_driver_data = {
	.name = "led",
	.read = led_read,
	.write = led_write,
	.exit = led_exit,
};

/*************************************************************************
 * Beep subdriver
 */

TPACPI_HANDLE(beep, ec, "BEEP");	/* all except R30, R31 */

#define TPACPI_BEEP_Q1 0x0001

static const struct tpacpi_quirk beep_quirk_table[] __initconst = {
	TPACPI_Q_IBM('I', 'M', TPACPI_BEEP_Q1), /* 570 */
	TPACPI_Q_IBM('I', 'U', TPACPI_BEEP_Q1), /* 570E - unverified */
};

static int __init beep_init(struct ibm_init_struct *iibm)
{
	unsigned long quirks;

	vdbg_printk(TPACPI_DBG_INIT, "initializing beep subdriver\n");

	TPACPI_ACPIHANDLE_INIT(beep);

	vdbg_printk(TPACPI_DBG_INIT, "beep is %s\n",
		str_supported(beep_handle != NULL));

	quirks = tpacpi_check_quirks(beep_quirk_table,
				     ARRAY_SIZE(beep_quirk_table));

	tp_features.beep_needs_two_args = !!(quirks & TPACPI_BEEP_Q1);

	return (beep_handle) ? 0 : -ENODEV;
}

static int beep_read(struct seq_file *m)
{
	if (!beep_handle)
		seq_printf(m, "status:\t\tnot supported\n");
	else {
		seq_printf(m, "status:\t\tsupported\n");
		seq_printf(m, "commands:\t<cmd> (<cmd> is 0-17)\n");
	}

	return 0;
}

static int beep_write(char *buf)
{
	char *cmd;
	int beep_cmd;

	if (!beep_handle)
		return -ENODEV;

	while ((cmd = strsep(&buf, ","))) {
		if (sscanf(cmd, "%u", &beep_cmd) == 1 &&
		    beep_cmd >= 0 && beep_cmd <= 17) {
			/* beep_cmd set */
		} else
			return -EINVAL;
		if (tp_features.beep_needs_two_args) {
			if (!acpi_evalf(beep_handle, NULL, NULL, "vdd",
					beep_cmd, 0))
				return -EIO;
		} else {
			if (!acpi_evalf(beep_handle, NULL, NULL, "vd",
					beep_cmd))
				return -EIO;
		}
	}

	return 0;
}

static struct ibm_struct beep_driver_data = {
	.name = "beep",
	.read = beep_read,
	.write = beep_write,
};

/*************************************************************************
 * Thermal subdriver
 */

enum thermal_access_mode {
	TPACPI_THERMAL_NONE = 0,	/* No thermal support */
	TPACPI_THERMAL_ACPI_TMP07,	/* Use ACPI TMP0-7 */
	TPACPI_THERMAL_ACPI_UPDT,	/* Use ACPI TMP0-7 with UPDT */
	TPACPI_THERMAL_TPEC_8,		/* Use ACPI EC regs, 8 sensors */
	TPACPI_THERMAL_TPEC_16,		/* Use ACPI EC regs, 16 sensors */
};

enum { /* TPACPI_THERMAL_TPEC_* */
	TP_EC_THERMAL_TMP0 = 0x78,	/* ACPI EC regs TMP 0..7 */
	TP_EC_THERMAL_TMP8 = 0xC0,	/* ACPI EC regs TMP 8..15 */
	TP_EC_FUNCREV      = 0xEF,      /* ACPI EC Functional revision */
	TP_EC_THERMAL_TMP_NA = -128,	/* ACPI EC sensor not available */

	TPACPI_THERMAL_SENSOR_NA = -128000, /* Sensor not available */
};


#define TPACPI_MAX_THERMAL_SENSORS 16	/* Max thermal sensors supported */
struct ibm_thermal_sensors_struct {
	s32 temp[TPACPI_MAX_THERMAL_SENSORS];
};

static enum thermal_access_mode thermal_read_mode;
static bool thermal_use_labels;

/* idx is zero-based */
static int thermal_get_sensor(int idx, s32 *value)
{
	int t;
	s8 tmp;
	char tmpi[5];

	t = TP_EC_THERMAL_TMP0;

	switch (thermal_read_mode) {
#if TPACPI_MAX_THERMAL_SENSORS >= 16
	case TPACPI_THERMAL_TPEC_16:
		if (idx >= 8 && idx <= 15) {
			t = TP_EC_THERMAL_TMP8;
			idx -= 8;
		}
#endif
		fallthrough;
	case TPACPI_THERMAL_TPEC_8:
		if (idx <= 7) {
			if (!acpi_ec_read(t + idx, &tmp))
				return -EIO;
			*value = tmp * 1000;
			return 0;
		}
		break;

	case TPACPI_THERMAL_ACPI_UPDT:
		if (idx <= 7) {
			snprintf(tmpi, sizeof(tmpi), "TMP%c", '0' + idx);
			if (!acpi_evalf(ec_handle, NULL, "UPDT", "v"))
				return -EIO;
			if (!acpi_evalf(ec_handle, &t, tmpi, "d"))
				return -EIO;
			*value = (t - 2732) * 100;
			return 0;
		}
		break;

	case TPACPI_THERMAL_ACPI_TMP07:
		if (idx <= 7) {
			snprintf(tmpi, sizeof(tmpi), "TMP%c", '0' + idx);
			if (!acpi_evalf(ec_handle, &t, tmpi, "d"))
				return -EIO;
			if (t > 127 || t < -127)
				t = TP_EC_THERMAL_TMP_NA;
			*value = t * 1000;
			return 0;
		}
		break;

	case TPACPI_THERMAL_NONE:
	default:
		return -ENOSYS;
	}

	return -EINVAL;
}

static int thermal_get_sensors(struct ibm_thermal_sensors_struct *s)
{
	int res, i;
	int n;

	n = 8;
	i = 0;

	if (!s)
		return -EINVAL;

	if (thermal_read_mode == TPACPI_THERMAL_TPEC_16)
		n = 16;

	for (i = 0 ; i < n; i++) {
		res = thermal_get_sensor(i, &s->temp[i]);
		if (res)
			return res;
	}

	return n;
}

static void thermal_dump_all_sensors(void)
{
	int n, i;
	struct ibm_thermal_sensors_struct t;

	n = thermal_get_sensors(&t);
	if (n <= 0)
		return;

	pr_notice("temperatures (Celsius):");

	for (i = 0; i < n; i++) {
		if (t.temp[i] != TPACPI_THERMAL_SENSOR_NA)
			pr_cont(" %d", (int)(t.temp[i] / 1000));
		else
			pr_cont(" N/A");
	}

	pr_cont("\n");
}

/* sysfs temp##_input -------------------------------------------------- */

static ssize_t thermal_temp_input_show(struct device *dev,
			   struct device_attribute *attr,
			   char *buf)
{
	struct sensor_device_attribute *sensor_attr =
					to_sensor_dev_attr(attr);
	int idx = sensor_attr->index;
	s32 value;
	int res;

	res = thermal_get_sensor(idx, &value);
	if (res)
		return res;
	if (value == TPACPI_THERMAL_SENSOR_NA)
		return -ENXIO;

	return sysfs_emit(buf, "%d\n", value);
}

#define THERMAL_SENSOR_ATTR_TEMP(_idxA, _idxB) \
	 SENSOR_ATTR(temp##_idxA##_input, S_IRUGO, \
		     thermal_temp_input_show, NULL, _idxB)

static struct sensor_device_attribute sensor_dev_attr_thermal_temp_input[] = {
	THERMAL_SENSOR_ATTR_TEMP(1, 0),
	THERMAL_SENSOR_ATTR_TEMP(2, 1),
	THERMAL_SENSOR_ATTR_TEMP(3, 2),
	THERMAL_SENSOR_ATTR_TEMP(4, 3),
	THERMAL_SENSOR_ATTR_TEMP(5, 4),
	THERMAL_SENSOR_ATTR_TEMP(6, 5),
	THERMAL_SENSOR_ATTR_TEMP(7, 6),
	THERMAL_SENSOR_ATTR_TEMP(8, 7),
	THERMAL_SENSOR_ATTR_TEMP(9, 8),
	THERMAL_SENSOR_ATTR_TEMP(10, 9),
	THERMAL_SENSOR_ATTR_TEMP(11, 10),
	THERMAL_SENSOR_ATTR_TEMP(12, 11),
	THERMAL_SENSOR_ATTR_TEMP(13, 12),
	THERMAL_SENSOR_ATTR_TEMP(14, 13),
	THERMAL_SENSOR_ATTR_TEMP(15, 14),
	THERMAL_SENSOR_ATTR_TEMP(16, 15),
};

#define THERMAL_ATTRS(X) \
	&sensor_dev_attr_thermal_temp_input[X].dev_attr.attr

static struct attribute *thermal_temp_input_attr[] = {
	THERMAL_ATTRS(0),
	THERMAL_ATTRS(1),
	THERMAL_ATTRS(2),
	THERMAL_ATTRS(3),
	THERMAL_ATTRS(4),
	THERMAL_ATTRS(5),
	THERMAL_ATTRS(6),
	THERMAL_ATTRS(7),
	THERMAL_ATTRS(8),
	THERMAL_ATTRS(9),
	THERMAL_ATTRS(10),
	THERMAL_ATTRS(11),
	THERMAL_ATTRS(12),
	THERMAL_ATTRS(13),
	THERMAL_ATTRS(14),
	THERMAL_ATTRS(15),
	NULL
};

static umode_t thermal_attr_is_visible(struct kobject *kobj,
				       struct attribute *attr, int n)
{
	if (thermal_read_mode == TPACPI_THERMAL_NONE)
		return 0;

	if (attr == THERMAL_ATTRS(8) || attr == THERMAL_ATTRS(9) ||
	    attr == THERMAL_ATTRS(10) || attr == THERMAL_ATTRS(11) ||
	    attr == THERMAL_ATTRS(12) || attr == THERMAL_ATTRS(13) ||
	    attr == THERMAL_ATTRS(14) || attr == THERMAL_ATTRS(15)) {
		if (thermal_read_mode != TPACPI_THERMAL_TPEC_16)
			return 0;
	}

	return attr->mode;
}

static const struct attribute_group thermal_attr_group = {
	.is_visible = thermal_attr_is_visible,
	.attrs = thermal_temp_input_attr,
};

#undef THERMAL_SENSOR_ATTR_TEMP
#undef THERMAL_ATTRS

static ssize_t temp1_label_show(struct device *dev, struct device_attribute *attr, char *buf)
{
	return sysfs_emit(buf, "CPU\n");
}
static DEVICE_ATTR_RO(temp1_label);

static ssize_t temp2_label_show(struct device *dev, struct device_attribute *attr, char *buf)
{
	return sysfs_emit(buf, "GPU\n");
}
static DEVICE_ATTR_RO(temp2_label);

static struct attribute *temp_label_attributes[] = {
	&dev_attr_temp1_label.attr,
	&dev_attr_temp2_label.attr,
	NULL
};

static umode_t temp_label_attr_is_visible(struct kobject *kobj,
					  struct attribute *attr, int n)
{
	return thermal_use_labels ? attr->mode : 0;
}

static const struct attribute_group temp_label_attr_group = {
	.is_visible = temp_label_attr_is_visible,
	.attrs = temp_label_attributes,
};

/* --------------------------------------------------------------------- */

static int __init thermal_init(struct ibm_init_struct *iibm)
{
	u8 t, ta1, ta2, ver = 0;
	int i;
	int acpi_tmp7;

	vdbg_printk(TPACPI_DBG_INIT, "initializing thermal subdriver\n");

	acpi_tmp7 = acpi_evalf(ec_handle, NULL, "TMP7", "qv");

	if (thinkpad_id.ec_model) {
		/*
		 * Direct EC access mode: sensors at registers
		 * 0x78-0x7F, 0xC0-0xC7.  Registers return 0x00 for
		 * non-implemented, thermal sensors return 0x80 when
		 * not available
		 * The above rule is unfortunately flawed. This has been seen with
		 * 0xC2 (power supply ID) causing thermal control problems.
		 * The EC version can be determined by offset 0xEF and at least for
		 * version 3 the Lenovo firmware team confirmed that registers 0xC0-0xC7
		 * are not thermal registers.
		 */
		if (!acpi_ec_read(TP_EC_FUNCREV, &ver))
			pr_warn("Thinkpad ACPI EC unable to access EC version\n");

		ta1 = ta2 = 0;
		for (i = 0; i < 8; i++) {
			if (acpi_ec_read(TP_EC_THERMAL_TMP0 + i, &t)) {
				ta1 |= t;
			} else {
				ta1 = 0;
				break;
			}
			if (ver < 3) {
				if (acpi_ec_read(TP_EC_THERMAL_TMP8 + i, &t)) {
					ta2 |= t;
				} else {
					ta1 = 0;
					break;
				}
			}
		}
		if (ta1 == 0) {
			/* This is sheer paranoia, but we handle it anyway */
			if (acpi_tmp7) {
				pr_err("ThinkPad ACPI EC access misbehaving, falling back to ACPI TMPx access mode\n");
				thermal_read_mode = TPACPI_THERMAL_ACPI_TMP07;
			} else {
				pr_err("ThinkPad ACPI EC access misbehaving, disabling thermal sensors access\n");
				thermal_read_mode = TPACPI_THERMAL_NONE;
			}
		} else {
			if (ver >= 3) {
				thermal_read_mode = TPACPI_THERMAL_TPEC_8;
				thermal_use_labels = true;
			} else {
				thermal_read_mode =
					(ta2 != 0) ?
					TPACPI_THERMAL_TPEC_16 : TPACPI_THERMAL_TPEC_8;
			}
		}
	} else if (acpi_tmp7) {
		if (tpacpi_is_ibm() &&
		    acpi_evalf(ec_handle, NULL, "UPDT", "qv")) {
			/* 600e/x, 770e, 770x */
			thermal_read_mode = TPACPI_THERMAL_ACPI_UPDT;
		} else {
			/* IBM/LENOVO DSDT EC.TMPx access, max 8 sensors */
			thermal_read_mode = TPACPI_THERMAL_ACPI_TMP07;
		}
	} else {
		/* temperatures not supported on 570, G4x, R30, R31, R32 */
		thermal_read_mode = TPACPI_THERMAL_NONE;
	}

	vdbg_printk(TPACPI_DBG_INIT, "thermal is %s, mode %d\n",
		str_supported(thermal_read_mode != TPACPI_THERMAL_NONE),
		thermal_read_mode);

	return thermal_read_mode != TPACPI_THERMAL_NONE ? 0 : -ENODEV;
}

static int thermal_read(struct seq_file *m)
{
	int n, i;
	struct ibm_thermal_sensors_struct t;

	n = thermal_get_sensors(&t);
	if (unlikely(n < 0))
		return n;

	seq_printf(m, "temperatures:\t");

	if (n > 0) {
		for (i = 0; i < (n - 1); i++)
			seq_printf(m, "%d ", t.temp[i] / 1000);
		seq_printf(m, "%d\n", t.temp[i] / 1000);
	} else
		seq_printf(m, "not supported\n");

	return 0;
}

static struct ibm_struct thermal_driver_data = {
	.name = "thermal",
	.read = thermal_read,
};

/*************************************************************************
 * Backlight/brightness subdriver
 */

#define TPACPI_BACKLIGHT_DEV_NAME "thinkpad_screen"

/*
 * ThinkPads can read brightness from two places: EC HBRV (0x31), or
 * CMOS NVRAM byte 0x5E, bits 0-3.
 *
 * EC HBRV (0x31) has the following layout
 *   Bit 7: unknown function
 *   Bit 6: unknown function
 *   Bit 5: Z: honour scale changes, NZ: ignore scale changes
 *   Bit 4: must be set to zero to avoid problems
 *   Bit 3-0: backlight brightness level
 *
 * brightness_get_raw returns status data in the HBRV layout
 *
 * WARNING: The X61 has been verified to use HBRV for something else, so
 * this should be used _only_ on IBM ThinkPads, and maybe with some careful
 * testing on the very early *60 Lenovo models...
 */

enum {
	TP_EC_BACKLIGHT = 0x31,

	/* TP_EC_BACKLIGHT bitmasks */
	TP_EC_BACKLIGHT_LVLMSK = 0x1F,
	TP_EC_BACKLIGHT_CMDMSK = 0xE0,
	TP_EC_BACKLIGHT_MAPSW = 0x20,
};

enum tpacpi_brightness_access_mode {
	TPACPI_BRGHT_MODE_AUTO = 0,	/* Not implemented yet */
	TPACPI_BRGHT_MODE_EC,		/* EC control */
	TPACPI_BRGHT_MODE_UCMS_STEP,	/* UCMS step-based control */
	TPACPI_BRGHT_MODE_ECNVRAM,	/* EC control w/ NVRAM store */
	TPACPI_BRGHT_MODE_MAX
};

static struct backlight_device *ibm_backlight_device;

static enum tpacpi_brightness_access_mode brightness_mode =
		TPACPI_BRGHT_MODE_MAX;

static unsigned int brightness_enable = 2; /* 2 = auto, 0 = no, 1 = yes */

static struct mutex brightness_mutex;

/* NVRAM brightness access,
 * call with brightness_mutex held! */
static unsigned int tpacpi_brightness_nvram_get(void)
{
	u8 lnvram;

	lnvram = (nvram_read_byte(TP_NVRAM_ADDR_BRIGHTNESS)
		  & TP_NVRAM_MASK_LEVEL_BRIGHTNESS)
		  >> TP_NVRAM_POS_LEVEL_BRIGHTNESS;
	lnvram &= bright_maxlvl;

	return lnvram;
}

static void tpacpi_brightness_checkpoint_nvram(void)
{
	u8 lec = 0;
	u8 b_nvram;

	if (brightness_mode != TPACPI_BRGHT_MODE_ECNVRAM)
		return;

	vdbg_printk(TPACPI_DBG_BRGHT,
		"trying to checkpoint backlight level to NVRAM...\n");

	if (mutex_lock_killable(&brightness_mutex) < 0)
		return;

	if (unlikely(!acpi_ec_read(TP_EC_BACKLIGHT, &lec)))
		goto unlock;
	lec &= TP_EC_BACKLIGHT_LVLMSK;
	b_nvram = nvram_read_byte(TP_NVRAM_ADDR_BRIGHTNESS);

	if (lec != ((b_nvram & TP_NVRAM_MASK_LEVEL_BRIGHTNESS)
			     >> TP_NVRAM_POS_LEVEL_BRIGHTNESS)) {
		/* NVRAM needs update */
		b_nvram &= ~(TP_NVRAM_MASK_LEVEL_BRIGHTNESS <<
				TP_NVRAM_POS_LEVEL_BRIGHTNESS);
		b_nvram |= lec;
		nvram_write_byte(b_nvram, TP_NVRAM_ADDR_BRIGHTNESS);
		dbg_printk(TPACPI_DBG_BRGHT,
			   "updated NVRAM backlight level to %u (0x%02x)\n",
			   (unsigned int) lec, (unsigned int) b_nvram);
	} else
		vdbg_printk(TPACPI_DBG_BRGHT,
			   "NVRAM backlight level already is %u (0x%02x)\n",
			   (unsigned int) lec, (unsigned int) b_nvram);

unlock:
	mutex_unlock(&brightness_mutex);
}


/* call with brightness_mutex held! */
static int tpacpi_brightness_get_raw(int *status)
{
	u8 lec = 0;

	switch (brightness_mode) {
	case TPACPI_BRGHT_MODE_UCMS_STEP:
		*status = tpacpi_brightness_nvram_get();
		return 0;
	case TPACPI_BRGHT_MODE_EC:
	case TPACPI_BRGHT_MODE_ECNVRAM:
		if (unlikely(!acpi_ec_read(TP_EC_BACKLIGHT, &lec)))
			return -EIO;
		*status = lec;
		return 0;
	default:
		return -ENXIO;
	}
}

/* call with brightness_mutex held! */
/* do NOT call with illegal backlight level value */
static int tpacpi_brightness_set_ec(unsigned int value)
{
	u8 lec = 0;

	if (unlikely(!acpi_ec_read(TP_EC_BACKLIGHT, &lec)))
		return -EIO;

	if (unlikely(!acpi_ec_write(TP_EC_BACKLIGHT,
				(lec & TP_EC_BACKLIGHT_CMDMSK) |
				(value & TP_EC_BACKLIGHT_LVLMSK))))
		return -EIO;

	return 0;
}

/* call with brightness_mutex held! */
static int tpacpi_brightness_set_ucmsstep(unsigned int value)
{
	int cmos_cmd, inc;
	unsigned int current_value, i;

	current_value = tpacpi_brightness_nvram_get();

	if (value == current_value)
		return 0;

	cmos_cmd = (value > current_value) ?
			TP_CMOS_BRIGHTNESS_UP :
			TP_CMOS_BRIGHTNESS_DOWN;
	inc = (value > current_value) ? 1 : -1;

	for (i = current_value; i != value; i += inc)
		if (issue_thinkpad_cmos_command(cmos_cmd))
			return -EIO;

	return 0;
}

/* May return EINTR which can always be mapped to ERESTARTSYS */
static int brightness_set(unsigned int value)
{
	int res;

	if (value > bright_maxlvl)
		return -EINVAL;

	vdbg_printk(TPACPI_DBG_BRGHT,
			"set backlight level to %d\n", value);

	res = mutex_lock_killable(&brightness_mutex);
	if (res < 0)
		return res;

	switch (brightness_mode) {
	case TPACPI_BRGHT_MODE_EC:
	case TPACPI_BRGHT_MODE_ECNVRAM:
		res = tpacpi_brightness_set_ec(value);
		break;
	case TPACPI_BRGHT_MODE_UCMS_STEP:
		res = tpacpi_brightness_set_ucmsstep(value);
		break;
	default:
		res = -ENXIO;
	}

	mutex_unlock(&brightness_mutex);
	return res;
}

/* sysfs backlight class ----------------------------------------------- */

static int brightness_update_status(struct backlight_device *bd)
{
	unsigned int level =
		(bd->props.fb_blank == FB_BLANK_UNBLANK &&
		 bd->props.power == FB_BLANK_UNBLANK) ?
				bd->props.brightness : 0;

	dbg_printk(TPACPI_DBG_BRGHT,
			"backlight: attempt to set level to %d\n",
			level);

	/* it is the backlight class's job (caller) to handle
	 * EINTR and other errors properly */
	return brightness_set(level);
}

static int brightness_get(struct backlight_device *bd)
{
	int status, res;

	res = mutex_lock_killable(&brightness_mutex);
	if (res < 0)
		return 0;

	res = tpacpi_brightness_get_raw(&status);

	mutex_unlock(&brightness_mutex);

	if (res < 0)
		return 0;

	return status & TP_EC_BACKLIGHT_LVLMSK;
}

static void tpacpi_brightness_notify_change(void)
{
	backlight_force_update(ibm_backlight_device,
			       BACKLIGHT_UPDATE_HOTKEY);
}

static const struct backlight_ops ibm_backlight_data = {
	.get_brightness = brightness_get,
	.update_status  = brightness_update_status,
};

/* --------------------------------------------------------------------- */

/*
 * Call _BCL method of video device.  On some ThinkPads this will
 * switch the firmware to the ACPI brightness control mode.
 */

static int __init tpacpi_query_bcl_levels(acpi_handle handle)
{
	struct acpi_buffer buffer = { ACPI_ALLOCATE_BUFFER, NULL };
	union acpi_object *obj;
	struct acpi_device *device, *child;
	int rc;

	device = acpi_fetch_acpi_dev(handle);
	if (!device)
		return 0;

	rc = 0;
	list_for_each_entry(child, &device->children, node) {
		acpi_status status = acpi_evaluate_object(child->handle, "_BCL",
							  NULL, &buffer);
		if (ACPI_FAILURE(status)) {
			buffer.length = ACPI_ALLOCATE_BUFFER;
			continue;
		}

		obj = (union acpi_object *)buffer.pointer;
		if (!obj || (obj->type != ACPI_TYPE_PACKAGE)) {
			pr_err("Unknown _BCL data, please report this to %s\n",
				TPACPI_MAIL);
			rc = 0;
		} else {
			rc = obj->package.count;
		}
		break;
	}

	kfree(buffer.pointer);
	return rc;
}


/*
 * Returns 0 (no ACPI _BCL or _BCL invalid), or size of brightness map
 */
static unsigned int __init tpacpi_check_std_acpi_brightness_support(void)
{
	acpi_handle video_device;
	int bcl_levels = 0;

	tpacpi_acpi_handle_locate("video", NULL, &video_device);
	if (video_device)
		bcl_levels = tpacpi_query_bcl_levels(video_device);

	tp_features.bright_acpimode = (bcl_levels > 0);

	return (bcl_levels > 2) ? (bcl_levels - 2) : 0;
}

/*
 * These are only useful for models that have only one possibility
 * of GPU.  If the BIOS model handles both ATI and Intel, don't use
 * these quirks.
 */
#define TPACPI_BRGHT_Q_NOEC	0x0001	/* Must NOT use EC HBRV */
#define TPACPI_BRGHT_Q_EC	0x0002  /* Should or must use EC HBRV */
#define TPACPI_BRGHT_Q_ASK	0x8000	/* Ask for user report */

static const struct tpacpi_quirk brightness_quirk_table[] __initconst = {
	/* Models with ATI GPUs known to require ECNVRAM mode */
	TPACPI_Q_IBM('1', 'Y', TPACPI_BRGHT_Q_EC),	/* T43/p ATI */

	/* Models with ATI GPUs that can use ECNVRAM */
	TPACPI_Q_IBM('1', 'R', TPACPI_BRGHT_Q_EC),	/* R50,51 T40-42 */
	TPACPI_Q_IBM('1', 'Q', TPACPI_BRGHT_Q_ASK|TPACPI_BRGHT_Q_EC),
	TPACPI_Q_IBM('7', '6', TPACPI_BRGHT_Q_EC),	/* R52 */
	TPACPI_Q_IBM('7', '8', TPACPI_BRGHT_Q_ASK|TPACPI_BRGHT_Q_EC),

	/* Models with Intel Extreme Graphics 2 */
	TPACPI_Q_IBM('1', 'U', TPACPI_BRGHT_Q_NOEC),	/* X40 */
	TPACPI_Q_IBM('1', 'V', TPACPI_BRGHT_Q_ASK|TPACPI_BRGHT_Q_EC),
	TPACPI_Q_IBM('1', 'W', TPACPI_BRGHT_Q_ASK|TPACPI_BRGHT_Q_EC),

	/* Models with Intel GMA900 */
	TPACPI_Q_IBM('7', '0', TPACPI_BRGHT_Q_NOEC),	/* T43, R52 */
	TPACPI_Q_IBM('7', '4', TPACPI_BRGHT_Q_NOEC),	/* X41 */
	TPACPI_Q_IBM('7', '5', TPACPI_BRGHT_Q_NOEC),	/* X41 Tablet */
};

/*
 * Returns < 0 for error, otherwise sets tp_features.bright_*
 * and bright_maxlvl.
 */
static void __init tpacpi_detect_brightness_capabilities(void)
{
	unsigned int b;

	vdbg_printk(TPACPI_DBG_INIT,
		    "detecting firmware brightness interface capabilities\n");

	/* we could run a quirks check here (same table used by
	 * brightness_init) if needed */

	/*
	 * We always attempt to detect acpi support, so as to switch
	 * Lenovo Vista BIOS to ACPI brightness mode even if we are not
	 * going to publish a backlight interface
	 */
	b = tpacpi_check_std_acpi_brightness_support();
	switch (b) {
	case 16:
		bright_maxlvl = 15;
		break;
	case 8:
	case 0:
		bright_maxlvl = 7;
		break;
	default:
		tp_features.bright_unkfw = 1;
		bright_maxlvl = b - 1;
	}
	pr_debug("detected %u brightness levels\n", bright_maxlvl + 1);
}

static int __init brightness_init(struct ibm_init_struct *iibm)
{
	struct backlight_properties props;
	int b;
	unsigned long quirks;

	vdbg_printk(TPACPI_DBG_INIT, "initializing brightness subdriver\n");

	mutex_init(&brightness_mutex);

	quirks = tpacpi_check_quirks(brightness_quirk_table,
				ARRAY_SIZE(brightness_quirk_table));

	/* tpacpi_detect_brightness_capabilities() must have run already */

	/* if it is unknown, we don't handle it: it wouldn't be safe */
	if (tp_features.bright_unkfw)
		return -ENODEV;

	if (!brightness_enable) {
		dbg_printk(TPACPI_DBG_INIT | TPACPI_DBG_BRGHT,
			   "brightness support disabled by module parameter\n");
		return -ENODEV;
	}

	if (acpi_video_get_backlight_type() != acpi_backlight_vendor) {
		if (brightness_enable > 1) {
			pr_info("Standard ACPI backlight interface available, not loading native one\n");
			return -ENODEV;
		} else if (brightness_enable == 1) {
			pr_warn("Cannot enable backlight brightness support, ACPI is already handling it.  Refer to the acpi_backlight kernel parameter.\n");
			return -ENODEV;
		}
	} else if (!tp_features.bright_acpimode) {
		pr_notice("ACPI backlight interface not available\n");
		return -ENODEV;
	}

	pr_notice("ACPI native brightness control enabled\n");

	/*
	 * Check for module parameter bogosity, note that we
	 * init brightness_mode to TPACPI_BRGHT_MODE_MAX in order to be
	 * able to detect "unspecified"
	 */
	if (brightness_mode > TPACPI_BRGHT_MODE_MAX)
		return -EINVAL;

	/* TPACPI_BRGHT_MODE_AUTO not implemented yet, just use default */
	if (brightness_mode == TPACPI_BRGHT_MODE_AUTO ||
	    brightness_mode == TPACPI_BRGHT_MODE_MAX) {
		if (quirks & TPACPI_BRGHT_Q_EC)
			brightness_mode = TPACPI_BRGHT_MODE_ECNVRAM;
		else
			brightness_mode = TPACPI_BRGHT_MODE_UCMS_STEP;

		dbg_printk(TPACPI_DBG_BRGHT,
			   "driver auto-selected brightness_mode=%d\n",
			   brightness_mode);
	}

	/* Safety */
	if (!tpacpi_is_ibm() &&
	    (brightness_mode == TPACPI_BRGHT_MODE_ECNVRAM ||
	     brightness_mode == TPACPI_BRGHT_MODE_EC))
		return -EINVAL;

	if (tpacpi_brightness_get_raw(&b) < 0)
		return -ENODEV;

	memset(&props, 0, sizeof(struct backlight_properties));
	props.type = BACKLIGHT_PLATFORM;
	props.max_brightness = bright_maxlvl;
	props.brightness = b & TP_EC_BACKLIGHT_LVLMSK;
	ibm_backlight_device = backlight_device_register(TPACPI_BACKLIGHT_DEV_NAME,
							 NULL, NULL,
							 &ibm_backlight_data,
							 &props);
	if (IS_ERR(ibm_backlight_device)) {
		int rc = PTR_ERR(ibm_backlight_device);
		ibm_backlight_device = NULL;
		pr_err("Could not register backlight device\n");
		return rc;
	}
	vdbg_printk(TPACPI_DBG_INIT | TPACPI_DBG_BRGHT,
			"brightness is supported\n");

	if (quirks & TPACPI_BRGHT_Q_ASK) {
		pr_notice("brightness: will use unverified default: brightness_mode=%d\n",
			  brightness_mode);
		pr_notice("brightness: please report to %s whether it works well or not on your ThinkPad\n",
			  TPACPI_MAIL);
	}

	/* Added by mistake in early 2007.  Probably useless, but it could
	 * be working around some unknown firmware problem where the value
	 * read at startup doesn't match the real hardware state... so leave
	 * it in place just in case */
	backlight_update_status(ibm_backlight_device);

	vdbg_printk(TPACPI_DBG_INIT | TPACPI_DBG_BRGHT,
		    "brightness: registering brightness hotkeys as change notification\n");
	tpacpi_hotkey_driver_mask_set(hotkey_driver_mask
				| TP_ACPI_HKEY_BRGHTUP_MASK
				| TP_ACPI_HKEY_BRGHTDWN_MASK);
	return 0;
}

static void brightness_suspend(void)
{
	tpacpi_brightness_checkpoint_nvram();
}

static void brightness_shutdown(void)
{
	tpacpi_brightness_checkpoint_nvram();
}

static void brightness_exit(void)
{
	if (ibm_backlight_device) {
		vdbg_printk(TPACPI_DBG_EXIT | TPACPI_DBG_BRGHT,
			    "calling backlight_device_unregister()\n");
		backlight_device_unregister(ibm_backlight_device);
	}

	tpacpi_brightness_checkpoint_nvram();
}

static int brightness_read(struct seq_file *m)
{
	int level;

	level = brightness_get(NULL);
	if (level < 0) {
		seq_printf(m, "level:\t\tunreadable\n");
	} else {
		seq_printf(m, "level:\t\t%d\n", level);
		seq_printf(m, "commands:\tup, down\n");
		seq_printf(m, "commands:\tlevel <level> (<level> is 0-%d)\n",
			       bright_maxlvl);
	}

	return 0;
}

static int brightness_write(char *buf)
{
	int level;
	int rc;
	char *cmd;

	level = brightness_get(NULL);
	if (level < 0)
		return level;

	while ((cmd = strsep(&buf, ","))) {
		if (strlencmp(cmd, "up") == 0) {
			if (level < bright_maxlvl)
				level++;
		} else if (strlencmp(cmd, "down") == 0) {
			if (level > 0)
				level--;
		} else if (sscanf(cmd, "level %d", &level) == 1 &&
			   level >= 0 && level <= bright_maxlvl) {
			/* new level set */
		} else
			return -EINVAL;
	}

	tpacpi_disclose_usertask("procfs brightness",
			"set level to %d\n", level);

	/*
	 * Now we know what the final level should be, so we try to set it.
	 * Doing it this way makes the syscall restartable in case of EINTR
	 */
	rc = brightness_set(level);
	if (!rc && ibm_backlight_device)
		backlight_force_update(ibm_backlight_device,
					BACKLIGHT_UPDATE_SYSFS);
	return (rc == -EINTR) ? -ERESTARTSYS : rc;
}

static struct ibm_struct brightness_driver_data = {
	.name = "brightness",
	.read = brightness_read,
	.write = brightness_write,
	.exit = brightness_exit,
	.suspend = brightness_suspend,
	.shutdown = brightness_shutdown,
};

/*************************************************************************
 * Volume subdriver
 */

/*
 * IBM ThinkPads have a simple volume controller with MUTE gating.
 * Very early Lenovo ThinkPads follow the IBM ThinkPad spec.
 *
 * Since the *61 series (and probably also the later *60 series), Lenovo
 * ThinkPads only implement the MUTE gate.
 *
 * EC register 0x30
 *   Bit 6: MUTE (1 mutes sound)
 *   Bit 3-0: Volume
 *   Other bits should be zero as far as we know.
 *
 * This is also stored in CMOS NVRAM, byte 0x60, bit 6 (MUTE), and
 * bits 3-0 (volume).  Other bits in NVRAM may have other functions,
 * such as bit 7 which is used to detect repeated presses of MUTE,
 * and we leave them unchanged.
 *
 * On newer Lenovo ThinkPads, the EC can automatically change the volume
 * in response to user input.  Unfortunately, this rarely works well.
 * The laptop changes the state of its internal MUTE gate and, on some
 * models, sends KEY_MUTE, causing any user code that responds to the
 * mute button to get confused.  The hardware MUTE gate is also
 * unnecessary, since user code can handle the mute button without
 * kernel or EC help.
 *
 * To avoid confusing userspace, we simply disable all EC-based mute
 * and volume controls when possible.
 */

#ifdef CONFIG_THINKPAD_ACPI_ALSA_SUPPORT

#define TPACPI_ALSA_DRVNAME  "ThinkPad EC"
#define TPACPI_ALSA_SHRTNAME "ThinkPad Console Audio Control"
#define TPACPI_ALSA_MIXERNAME TPACPI_ALSA_SHRTNAME

#if SNDRV_CARDS <= 32
#define DEFAULT_ALSA_IDX		~((1 << (SNDRV_CARDS - 3)) - 1)
#else
#define DEFAULT_ALSA_IDX		~((1 << (32 - 3)) - 1)
#endif
static int alsa_index = DEFAULT_ALSA_IDX; /* last three slots */
static char *alsa_id = "ThinkPadEC";
static bool alsa_enable = SNDRV_DEFAULT_ENABLE1;

struct tpacpi_alsa_data {
	struct snd_card *card;
	struct snd_ctl_elem_id *ctl_mute_id;
	struct snd_ctl_elem_id *ctl_vol_id;
};

static struct snd_card *alsa_card;

enum {
	TP_EC_AUDIO = 0x30,

	/* TP_EC_AUDIO bits */
	TP_EC_AUDIO_MUTESW = 6,

	/* TP_EC_AUDIO bitmasks */
	TP_EC_AUDIO_LVL_MSK = 0x0F,
	TP_EC_AUDIO_MUTESW_MSK = (1 << TP_EC_AUDIO_MUTESW),

	/* Maximum volume */
	TP_EC_VOLUME_MAX = 14,
};

enum tpacpi_volume_access_mode {
	TPACPI_VOL_MODE_AUTO = 0,	/* Not implemented yet */
	TPACPI_VOL_MODE_EC,		/* Pure EC control */
	TPACPI_VOL_MODE_UCMS_STEP,	/* UCMS step-based control: N/A */
	TPACPI_VOL_MODE_ECNVRAM,	/* EC control w/ NVRAM store */
	TPACPI_VOL_MODE_MAX
};

enum tpacpi_volume_capabilities {
	TPACPI_VOL_CAP_AUTO = 0,	/* Use white/blacklist */
	TPACPI_VOL_CAP_VOLMUTE,		/* Output vol and mute */
	TPACPI_VOL_CAP_MUTEONLY,	/* Output mute only */
	TPACPI_VOL_CAP_MAX
};

enum tpacpi_mute_btn_mode {
	TP_EC_MUTE_BTN_LATCH  = 0,	/* Mute mutes; up/down unmutes */
	/* We don't know what mode 1 is. */
	TP_EC_MUTE_BTN_NONE   = 2,	/* Mute and up/down are just keys */
	TP_EC_MUTE_BTN_TOGGLE = 3,	/* Mute toggles; up/down unmutes */
};

static enum tpacpi_volume_access_mode volume_mode =
	TPACPI_VOL_MODE_MAX;

static enum tpacpi_volume_capabilities volume_capabilities;
static bool volume_control_allowed;
static bool software_mute_requested = true;
static bool software_mute_active;
static int software_mute_orig_mode;

/*
 * Used to syncronize writers to TP_EC_AUDIO and
 * TP_NVRAM_ADDR_MIXER, as we need to do read-modify-write
 */
static struct mutex volume_mutex;

static void tpacpi_volume_checkpoint_nvram(void)
{
	u8 lec = 0;
	u8 b_nvram;
	u8 ec_mask;

	if (volume_mode != TPACPI_VOL_MODE_ECNVRAM)
		return;
	if (!volume_control_allowed)
		return;
	if (software_mute_active)
		return;

	vdbg_printk(TPACPI_DBG_MIXER,
		"trying to checkpoint mixer state to NVRAM...\n");

	if (tp_features.mixer_no_level_control)
		ec_mask = TP_EC_AUDIO_MUTESW_MSK;
	else
		ec_mask = TP_EC_AUDIO_MUTESW_MSK | TP_EC_AUDIO_LVL_MSK;

	if (mutex_lock_killable(&volume_mutex) < 0)
		return;

	if (unlikely(!acpi_ec_read(TP_EC_AUDIO, &lec)))
		goto unlock;
	lec &= ec_mask;
	b_nvram = nvram_read_byte(TP_NVRAM_ADDR_MIXER);

	if (lec != (b_nvram & ec_mask)) {
		/* NVRAM needs update */
		b_nvram &= ~ec_mask;
		b_nvram |= lec;
		nvram_write_byte(b_nvram, TP_NVRAM_ADDR_MIXER);
		dbg_printk(TPACPI_DBG_MIXER,
			   "updated NVRAM mixer status to 0x%02x (0x%02x)\n",
			   (unsigned int) lec, (unsigned int) b_nvram);
	} else {
		vdbg_printk(TPACPI_DBG_MIXER,
			   "NVRAM mixer status already is 0x%02x (0x%02x)\n",
			   (unsigned int) lec, (unsigned int) b_nvram);
	}

unlock:
	mutex_unlock(&volume_mutex);
}

static int volume_get_status_ec(u8 *status)
{
	u8 s;

	if (!acpi_ec_read(TP_EC_AUDIO, &s))
		return -EIO;

	*status = s;

	dbg_printk(TPACPI_DBG_MIXER, "status 0x%02x\n", s);

	return 0;
}

static int volume_get_status(u8 *status)
{
	return volume_get_status_ec(status);
}

static int volume_set_status_ec(const u8 status)
{
	if (!acpi_ec_write(TP_EC_AUDIO, status))
		return -EIO;

	dbg_printk(TPACPI_DBG_MIXER, "set EC mixer to 0x%02x\n", status);

	/*
	 * On X200s, and possibly on others, it can take a while for
	 * reads to become correct.
	 */
	msleep(1);

	return 0;
}

static int volume_set_status(const u8 status)
{
	return volume_set_status_ec(status);
}

/* returns < 0 on error, 0 on no change, 1 on change */
static int __volume_set_mute_ec(const bool mute)
{
	int rc;
	u8 s, n;

	if (mutex_lock_killable(&volume_mutex) < 0)
		return -EINTR;

	rc = volume_get_status_ec(&s);
	if (rc)
		goto unlock;

	n = (mute) ? s | TP_EC_AUDIO_MUTESW_MSK :
		     s & ~TP_EC_AUDIO_MUTESW_MSK;

	if (n != s) {
		rc = volume_set_status_ec(n);
		if (!rc)
			rc = 1;
	}

unlock:
	mutex_unlock(&volume_mutex);
	return rc;
}

static int volume_alsa_set_mute(const bool mute)
{
	dbg_printk(TPACPI_DBG_MIXER, "ALSA: trying to %smute\n",
		   (mute) ? "" : "un");
	return __volume_set_mute_ec(mute);
}

static int volume_set_mute(const bool mute)
{
	int rc;

	dbg_printk(TPACPI_DBG_MIXER, "trying to %smute\n",
		   (mute) ? "" : "un");

	rc = __volume_set_mute_ec(mute);
	return (rc < 0) ? rc : 0;
}

/* returns < 0 on error, 0 on no change, 1 on change */
static int __volume_set_volume_ec(const u8 vol)
{
	int rc;
	u8 s, n;

	if (vol > TP_EC_VOLUME_MAX)
		return -EINVAL;

	if (mutex_lock_killable(&volume_mutex) < 0)
		return -EINTR;

	rc = volume_get_status_ec(&s);
	if (rc)
		goto unlock;

	n = (s & ~TP_EC_AUDIO_LVL_MSK) | vol;

	if (n != s) {
		rc = volume_set_status_ec(n);
		if (!rc)
			rc = 1;
	}

unlock:
	mutex_unlock(&volume_mutex);
	return rc;
}

static int volume_set_software_mute(bool startup)
{
	int result;

	if (!tpacpi_is_lenovo())
		return -ENODEV;

	if (startup) {
		if (!acpi_evalf(ec_handle, &software_mute_orig_mode,
				"HAUM", "qd"))
			return -EIO;

		dbg_printk(TPACPI_DBG_INIT | TPACPI_DBG_MIXER,
			    "Initial HAUM setting was %d\n",
			    software_mute_orig_mode);
	}

	if (!acpi_evalf(ec_handle, &result, "SAUM", "qdd",
			(int)TP_EC_MUTE_BTN_NONE))
		return -EIO;

	if (result != TP_EC_MUTE_BTN_NONE)
		pr_warn("Unexpected SAUM result %d\n",
			result);

	/*
	 * In software mute mode, the standard codec controls take
	 * precendence, so we unmute the ThinkPad HW switch at
	 * startup.  Just on case there are SAUM-capable ThinkPads
	 * with level controls, set max HW volume as well.
	 */
	if (tp_features.mixer_no_level_control)
		result = volume_set_mute(false);
	else
		result = volume_set_status(TP_EC_VOLUME_MAX);

	if (result != 0)
		pr_warn("Failed to unmute the HW mute switch\n");

	return 0;
}

static void volume_exit_software_mute(void)
{
	int r;

	if (!acpi_evalf(ec_handle, &r, "SAUM", "qdd", software_mute_orig_mode)
	    || r != software_mute_orig_mode)
		pr_warn("Failed to restore mute mode\n");
}

static int volume_alsa_set_volume(const u8 vol)
{
	dbg_printk(TPACPI_DBG_MIXER,
		   "ALSA: trying to set volume level to %hu\n", vol);
	return __volume_set_volume_ec(vol);
}

static void volume_alsa_notify_change(void)
{
	struct tpacpi_alsa_data *d;

	if (alsa_card && alsa_card->private_data) {
		d = alsa_card->private_data;
		if (d->ctl_mute_id)
			snd_ctl_notify(alsa_card,
					SNDRV_CTL_EVENT_MASK_VALUE,
					d->ctl_mute_id);
		if (d->ctl_vol_id)
			snd_ctl_notify(alsa_card,
					SNDRV_CTL_EVENT_MASK_VALUE,
					d->ctl_vol_id);
	}
}

static int volume_alsa_vol_info(struct snd_kcontrol *kcontrol,
				struct snd_ctl_elem_info *uinfo)
{
	uinfo->type = SNDRV_CTL_ELEM_TYPE_INTEGER;
	uinfo->count = 1;
	uinfo->value.integer.min = 0;
	uinfo->value.integer.max = TP_EC_VOLUME_MAX;
	return 0;
}

static int volume_alsa_vol_get(struct snd_kcontrol *kcontrol,
				struct snd_ctl_elem_value *ucontrol)
{
	u8 s;
	int rc;

	rc = volume_get_status(&s);
	if (rc < 0)
		return rc;

	ucontrol->value.integer.value[0] = s & TP_EC_AUDIO_LVL_MSK;
	return 0;
}

static int volume_alsa_vol_put(struct snd_kcontrol *kcontrol,
				struct snd_ctl_elem_value *ucontrol)
{
	tpacpi_disclose_usertask("ALSA", "set volume to %ld\n",
				 ucontrol->value.integer.value[0]);
	return volume_alsa_set_volume(ucontrol->value.integer.value[0]);
}

#define volume_alsa_mute_info snd_ctl_boolean_mono_info

static int volume_alsa_mute_get(struct snd_kcontrol *kcontrol,
				struct snd_ctl_elem_value *ucontrol)
{
	u8 s;
	int rc;

	rc = volume_get_status(&s);
	if (rc < 0)
		return rc;

	ucontrol->value.integer.value[0] =
				(s & TP_EC_AUDIO_MUTESW_MSK) ? 0 : 1;
	return 0;
}

static int volume_alsa_mute_put(struct snd_kcontrol *kcontrol,
				struct snd_ctl_elem_value *ucontrol)
{
	tpacpi_disclose_usertask("ALSA", "%smute\n",
				 ucontrol->value.integer.value[0] ?
					"un" : "");
	return volume_alsa_set_mute(!ucontrol->value.integer.value[0]);
}

static struct snd_kcontrol_new volume_alsa_control_vol __initdata = {
	.iface = SNDRV_CTL_ELEM_IFACE_MIXER,
	.name = "Console Playback Volume",
	.index = 0,
	.access = SNDRV_CTL_ELEM_ACCESS_READ,
	.info = volume_alsa_vol_info,
	.get = volume_alsa_vol_get,
};

static struct snd_kcontrol_new volume_alsa_control_mute __initdata = {
	.iface = SNDRV_CTL_ELEM_IFACE_MIXER,
	.name = "Console Playback Switch",
	.index = 0,
	.access = SNDRV_CTL_ELEM_ACCESS_READ,
	.info = volume_alsa_mute_info,
	.get = volume_alsa_mute_get,
};

static void volume_suspend(void)
{
	tpacpi_volume_checkpoint_nvram();
}

static void volume_resume(void)
{
	if (software_mute_active) {
		if (volume_set_software_mute(false) < 0)
			pr_warn("Failed to restore software mute\n");
	} else {
		volume_alsa_notify_change();
	}
}

static void volume_shutdown(void)
{
	tpacpi_volume_checkpoint_nvram();
}

static void volume_exit(void)
{
	if (alsa_card) {
		snd_card_free(alsa_card);
		alsa_card = NULL;
	}

	tpacpi_volume_checkpoint_nvram();

	if (software_mute_active)
		volume_exit_software_mute();
}

static int __init volume_create_alsa_mixer(void)
{
	struct snd_card *card;
	struct tpacpi_alsa_data *data;
	struct snd_kcontrol *ctl_vol;
	struct snd_kcontrol *ctl_mute;
	int rc;

	rc = snd_card_new(&tpacpi_pdev->dev,
			  alsa_index, alsa_id, THIS_MODULE,
			  sizeof(struct tpacpi_alsa_data), &card);
	if (rc < 0 || !card) {
		pr_err("Failed to create ALSA card structures: %d\n", rc);
		return -ENODEV;
	}

	BUG_ON(!card->private_data);
	data = card->private_data;
	data->card = card;

	strlcpy(card->driver, TPACPI_ALSA_DRVNAME,
		sizeof(card->driver));
	strlcpy(card->shortname, TPACPI_ALSA_SHRTNAME,
		sizeof(card->shortname));
	snprintf(card->mixername, sizeof(card->mixername), "ThinkPad EC %s",
		 (thinkpad_id.ec_version_str) ?
			thinkpad_id.ec_version_str : "(unknown)");
	snprintf(card->longname, sizeof(card->longname),
		 "%s at EC reg 0x%02x, fw %s", card->shortname, TP_EC_AUDIO,
		 (thinkpad_id.ec_version_str) ?
			thinkpad_id.ec_version_str : "unknown");

	if (volume_control_allowed) {
		volume_alsa_control_vol.put = volume_alsa_vol_put;
		volume_alsa_control_vol.access =
				SNDRV_CTL_ELEM_ACCESS_READWRITE;

		volume_alsa_control_mute.put = volume_alsa_mute_put;
		volume_alsa_control_mute.access =
				SNDRV_CTL_ELEM_ACCESS_READWRITE;
	}

	if (!tp_features.mixer_no_level_control) {
		ctl_vol = snd_ctl_new1(&volume_alsa_control_vol, NULL);
		rc = snd_ctl_add(card, ctl_vol);
		if (rc < 0) {
			pr_err("Failed to create ALSA volume control: %d\n",
			       rc);
			goto err_exit;
		}
		data->ctl_vol_id = &ctl_vol->id;
	}

	ctl_mute = snd_ctl_new1(&volume_alsa_control_mute, NULL);
	rc = snd_ctl_add(card, ctl_mute);
	if (rc < 0) {
		pr_err("Failed to create ALSA mute control: %d\n", rc);
		goto err_exit;
	}
	data->ctl_mute_id = &ctl_mute->id;

	rc = snd_card_register(card);
	if (rc < 0) {
		pr_err("Failed to register ALSA card: %d\n", rc);
		goto err_exit;
	}

	alsa_card = card;
	return 0;

err_exit:
	snd_card_free(card);
	return -ENODEV;
}

#define TPACPI_VOL_Q_MUTEONLY	0x0001	/* Mute-only control available */
#define TPACPI_VOL_Q_LEVEL	0x0002  /* Volume control available */

static const struct tpacpi_quirk volume_quirk_table[] __initconst = {
	/* Whitelist volume level on all IBM by default */
	{ .vendor = PCI_VENDOR_ID_IBM,
	  .bios   = TPACPI_MATCH_ANY,
	  .ec     = TPACPI_MATCH_ANY,
	  .quirks = TPACPI_VOL_Q_LEVEL },

	/* Lenovo models with volume control (needs confirmation) */
	TPACPI_QEC_LNV('7', 'C', TPACPI_VOL_Q_LEVEL), /* R60/i */
	TPACPI_QEC_LNV('7', 'E', TPACPI_VOL_Q_LEVEL), /* R60e/i */
	TPACPI_QEC_LNV('7', '9', TPACPI_VOL_Q_LEVEL), /* T60/p */
	TPACPI_QEC_LNV('7', 'B', TPACPI_VOL_Q_LEVEL), /* X60/s */
	TPACPI_QEC_LNV('7', 'J', TPACPI_VOL_Q_LEVEL), /* X60t */
	TPACPI_QEC_LNV('7', '7', TPACPI_VOL_Q_LEVEL), /* Z60 */
	TPACPI_QEC_LNV('7', 'F', TPACPI_VOL_Q_LEVEL), /* Z61 */

	/* Whitelist mute-only on all Lenovo by default */
	{ .vendor = PCI_VENDOR_ID_LENOVO,
	  .bios   = TPACPI_MATCH_ANY,
	  .ec	  = TPACPI_MATCH_ANY,
	  .quirks = TPACPI_VOL_Q_MUTEONLY }
};

static int __init volume_init(struct ibm_init_struct *iibm)
{
	unsigned long quirks;
	int rc;

	vdbg_printk(TPACPI_DBG_INIT, "initializing volume subdriver\n");

	mutex_init(&volume_mutex);

	/*
	 * Check for module parameter bogosity, note that we
	 * init volume_mode to TPACPI_VOL_MODE_MAX in order to be
	 * able to detect "unspecified"
	 */
	if (volume_mode > TPACPI_VOL_MODE_MAX)
		return -EINVAL;

	if (volume_mode == TPACPI_VOL_MODE_UCMS_STEP) {
		pr_err("UCMS step volume mode not implemented, please contact %s\n",
		       TPACPI_MAIL);
		return -ENODEV;
	}

	if (volume_capabilities >= TPACPI_VOL_CAP_MAX)
		return -EINVAL;

	/*
	 * The ALSA mixer is our primary interface.
	 * When disabled, don't install the subdriver at all
	 */
	if (!alsa_enable) {
		vdbg_printk(TPACPI_DBG_INIT | TPACPI_DBG_MIXER,
			    "ALSA mixer disabled by parameter, not loading volume subdriver...\n");
		return -ENODEV;
	}

	quirks = tpacpi_check_quirks(volume_quirk_table,
				     ARRAY_SIZE(volume_quirk_table));

	switch (volume_capabilities) {
	case TPACPI_VOL_CAP_AUTO:
		if (quirks & TPACPI_VOL_Q_MUTEONLY)
			tp_features.mixer_no_level_control = 1;
		else if (quirks & TPACPI_VOL_Q_LEVEL)
			tp_features.mixer_no_level_control = 0;
		else
			return -ENODEV; /* no mixer */
		break;
	case TPACPI_VOL_CAP_VOLMUTE:
		tp_features.mixer_no_level_control = 0;
		break;
	case TPACPI_VOL_CAP_MUTEONLY:
		tp_features.mixer_no_level_control = 1;
		break;
	default:
		return -ENODEV;
	}

	if (volume_capabilities != TPACPI_VOL_CAP_AUTO)
		dbg_printk(TPACPI_DBG_INIT | TPACPI_DBG_MIXER,
				"using user-supplied volume_capabilities=%d\n",
				volume_capabilities);

	if (volume_mode == TPACPI_VOL_MODE_AUTO ||
	    volume_mode == TPACPI_VOL_MODE_MAX) {
		volume_mode = TPACPI_VOL_MODE_ECNVRAM;

		dbg_printk(TPACPI_DBG_INIT | TPACPI_DBG_MIXER,
				"driver auto-selected volume_mode=%d\n",
				volume_mode);
	} else {
		dbg_printk(TPACPI_DBG_INIT | TPACPI_DBG_MIXER,
				"using user-supplied volume_mode=%d\n",
				volume_mode);
	}

	vdbg_printk(TPACPI_DBG_INIT | TPACPI_DBG_MIXER,
			"mute is supported, volume control is %s\n",
			str_supported(!tp_features.mixer_no_level_control));

	if (software_mute_requested && volume_set_software_mute(true) == 0) {
		software_mute_active = true;
	} else {
		rc = volume_create_alsa_mixer();
		if (rc) {
			pr_err("Could not create the ALSA mixer interface\n");
			return rc;
		}

		pr_info("Console audio control enabled, mode: %s\n",
			(volume_control_allowed) ?
				"override (read/write)" :
				"monitor (read only)");
	}

	vdbg_printk(TPACPI_DBG_INIT | TPACPI_DBG_MIXER,
		"registering volume hotkeys as change notification\n");
	tpacpi_hotkey_driver_mask_set(hotkey_driver_mask
			| TP_ACPI_HKEY_VOLUP_MASK
			| TP_ACPI_HKEY_VOLDWN_MASK
			| TP_ACPI_HKEY_MUTE_MASK);

	return 0;
}

static int volume_read(struct seq_file *m)
{
	u8 status;

	if (volume_get_status(&status) < 0) {
		seq_printf(m, "level:\t\tunreadable\n");
	} else {
		if (tp_features.mixer_no_level_control)
			seq_printf(m, "level:\t\tunsupported\n");
		else
			seq_printf(m, "level:\t\t%d\n",
					status & TP_EC_AUDIO_LVL_MSK);

		seq_printf(m, "mute:\t\t%s\n",
				onoff(status, TP_EC_AUDIO_MUTESW));

		if (volume_control_allowed) {
			seq_printf(m, "commands:\tunmute, mute\n");
			if (!tp_features.mixer_no_level_control) {
				seq_printf(m, "commands:\tup, down\n");
				seq_printf(m, "commands:\tlevel <level> (<level> is 0-%d)\n",
					      TP_EC_VOLUME_MAX);
			}
		}
	}

	return 0;
}

static int volume_write(char *buf)
{
	u8 s;
	u8 new_level, new_mute;
	int l;
	char *cmd;
	int rc;

	/*
	 * We do allow volume control at driver startup, so that the
	 * user can set initial state through the volume=... parameter hack.
	 */
	if (!volume_control_allowed && tpacpi_lifecycle != TPACPI_LIFE_INIT) {
		if (unlikely(!tp_warned.volume_ctrl_forbidden)) {
			tp_warned.volume_ctrl_forbidden = 1;
			pr_notice("Console audio control in monitor mode, changes are not allowed\n");
			pr_notice("Use the volume_control=1 module parameter to enable volume control\n");
		}
		return -EPERM;
	}

	rc = volume_get_status(&s);
	if (rc < 0)
		return rc;

	new_level = s & TP_EC_AUDIO_LVL_MSK;
	new_mute  = s & TP_EC_AUDIO_MUTESW_MSK;

	while ((cmd = strsep(&buf, ","))) {
		if (!tp_features.mixer_no_level_control) {
			if (strlencmp(cmd, "up") == 0) {
				if (new_mute)
					new_mute = 0;
				else if (new_level < TP_EC_VOLUME_MAX)
					new_level++;
				continue;
			} else if (strlencmp(cmd, "down") == 0) {
				if (new_mute)
					new_mute = 0;
				else if (new_level > 0)
					new_level--;
				continue;
			} else if (sscanf(cmd, "level %u", &l) == 1 &&
				   l >= 0 && l <= TP_EC_VOLUME_MAX) {
				new_level = l;
				continue;
			}
		}
		if (strlencmp(cmd, "mute") == 0)
			new_mute = TP_EC_AUDIO_MUTESW_MSK;
		else if (strlencmp(cmd, "unmute") == 0)
			new_mute = 0;
		else
			return -EINVAL;
	}

	if (tp_features.mixer_no_level_control) {
		tpacpi_disclose_usertask("procfs volume", "%smute\n",
					new_mute ? "" : "un");
		rc = volume_set_mute(!!new_mute);
	} else {
		tpacpi_disclose_usertask("procfs volume",
					"%smute and set level to %d\n",
					new_mute ? "" : "un", new_level);
		rc = volume_set_status(new_mute | new_level);
	}
	volume_alsa_notify_change();

	return (rc == -EINTR) ? -ERESTARTSYS : rc;
}

static struct ibm_struct volume_driver_data = {
	.name = "volume",
	.read = volume_read,
	.write = volume_write,
	.exit = volume_exit,
	.suspend = volume_suspend,
	.resume = volume_resume,
	.shutdown = volume_shutdown,
};

#else /* !CONFIG_THINKPAD_ACPI_ALSA_SUPPORT */

#define alsa_card NULL

static inline void volume_alsa_notify_change(void)
{
}

static int __init volume_init(struct ibm_init_struct *iibm)
{
	pr_info("volume: disabled as there is no ALSA support in this kernel\n");

	return -ENODEV;
}

static struct ibm_struct volume_driver_data = {
	.name = "volume",
};

#endif /* CONFIG_THINKPAD_ACPI_ALSA_SUPPORT */

/*************************************************************************
 * Fan subdriver
 */

/*
 * FAN ACCESS MODES
 *
 * TPACPI_FAN_RD_ACPI_GFAN:
 * 	ACPI GFAN method: returns fan level
 *
 * 	see TPACPI_FAN_WR_ACPI_SFAN
 * 	EC 0x2f (HFSP) not available if GFAN exists
 *
 * TPACPI_FAN_WR_ACPI_SFAN:
 * 	ACPI SFAN method: sets fan level, 0 (stop) to 7 (max)
 *
 * 	EC 0x2f (HFSP) might be available *for reading*, but do not use
 * 	it for writing.
 *
 * TPACPI_FAN_WR_TPEC:
 * 	ThinkPad EC register 0x2f (HFSP): fan control loop mode
 * 	Supported on almost all ThinkPads
 *
 * 	Fan speed changes of any sort (including those caused by the
 * 	disengaged mode) are usually done slowly by the firmware as the
 * 	maximum amount of fan duty cycle change per second seems to be
 * 	limited.
 *
 * 	Reading is not available if GFAN exists.
 * 	Writing is not available if SFAN exists.
 *
 * 	Bits
 *	 7	automatic mode engaged;
 *  		(default operation mode of the ThinkPad)
 * 		fan level is ignored in this mode.
 *	 6	full speed mode (takes precedence over bit 7);
 *		not available on all thinkpads.  May disable
 *		the tachometer while the fan controller ramps up
 *		the speed (which can take up to a few *minutes*).
 *		Speeds up fan to 100% duty-cycle, which is far above
 *		the standard RPM levels.  It is not impossible that
 *		it could cause hardware damage.
 *	5-3	unused in some models.  Extra bits for fan level
 *		in others, but still useless as all values above
 *		7 map to the same speed as level 7 in these models.
 *	2-0	fan level (0..7 usually)
 *			0x00 = stop
 * 			0x07 = max (set when temperatures critical)
 * 		Some ThinkPads may have other levels, see
 * 		TPACPI_FAN_WR_ACPI_FANS (X31/X40/X41)
 *
 *	FIRMWARE BUG: on some models, EC 0x2f might not be initialized at
 *	boot. Apparently the EC does not initialize it, so unless ACPI DSDT
 *	does so, its initial value is meaningless (0x07).
 *
 *	For firmware bugs, refer to:
 *	https://thinkwiki.org/wiki/Embedded_Controller_Firmware#Firmware_Issues
 *
 * 	----
 *
 *	ThinkPad EC register 0x84 (LSB), 0x85 (MSB):
 *	Main fan tachometer reading (in RPM)
 *
 *	This register is present on all ThinkPads with a new-style EC, and
 *	it is known not to be present on the A21m/e, and T22, as there is
 *	something else in offset 0x84 according to the ACPI DSDT.  Other
 *	ThinkPads from this same time period (and earlier) probably lack the
 *	tachometer as well.
 *
 *	Unfortunately a lot of ThinkPads with new-style ECs but whose firmware
 *	was never fixed by IBM to report the EC firmware version string
 *	probably support the tachometer (like the early X models), so
 *	detecting it is quite hard.  We need more data to know for sure.
 *
 *	FIRMWARE BUG: always read 0x84 first, otherwise incorrect readings
 *	might result.
 *
 *	FIRMWARE BUG: may go stale while the EC is switching to full speed
 *	mode.
 *
 *	For firmware bugs, refer to:
 *	https://thinkwiki.org/wiki/Embedded_Controller_Firmware#Firmware_Issues
 *
 *	----
 *
 *	ThinkPad EC register 0x31 bit 0 (only on select models)
 *
 *	When bit 0 of EC register 0x31 is zero, the tachometer registers
 *	show the speed of the main fan.  When bit 0 of EC register 0x31
 *	is one, the tachometer registers show the speed of the auxiliary
 *	fan.
 *
 *	Fan control seems to affect both fans, regardless of the state
 *	of this bit.
 *
 *	So far, only the firmware for the X60/X61 non-tablet versions
 *	seem to support this (firmware TP-7M).
 *
 * TPACPI_FAN_WR_ACPI_FANS:
 *	ThinkPad X31, X40, X41.  Not available in the X60.
 *
 *	FANS ACPI handle: takes three arguments: low speed, medium speed,
 *	high speed.  ACPI DSDT seems to map these three speeds to levels
 *	as follows: STOP LOW LOW MED MED HIGH HIGH HIGH HIGH
 *	(this map is stored on FAN0..FAN8 as "0,1,1,2,2,3,3,3,3")
 *
 * 	The speeds are stored on handles
 * 	(FANA:FAN9), (FANC:FANB), (FANE:FAND).
 *
 * 	There are three default speed sets, accessible as handles:
 * 	FS1L,FS1M,FS1H; FS2L,FS2M,FS2H; FS3L,FS3M,FS3H
 *
 * 	ACPI DSDT switches which set is in use depending on various
 * 	factors.
 *
 * 	TPACPI_FAN_WR_TPEC is also available and should be used to
 * 	command the fan.  The X31/X40/X41 seems to have 8 fan levels,
 * 	but the ACPI tables just mention level 7.
 */

enum {					/* Fan control constants */
	fan_status_offset = 0x2f,	/* EC register 0x2f */
	fan_rpm_offset = 0x84,		/* EC register 0x84: LSB, 0x85 MSB (RPM)
					 * 0x84 must be read before 0x85 */
	fan_select_offset = 0x31,	/* EC register 0x31 (Firmware 7M)
					   bit 0 selects which fan is active */

	TP_EC_FAN_FULLSPEED = 0x40,	/* EC fan mode: full speed */
	TP_EC_FAN_AUTO	    = 0x80,	/* EC fan mode: auto fan control */

	TPACPI_FAN_LAST_LEVEL = 0x100,	/* Use cached last-seen fan level */
};

enum fan_status_access_mode {
	TPACPI_FAN_NONE = 0,		/* No fan status or control */
	TPACPI_FAN_RD_ACPI_GFAN,	/* Use ACPI GFAN */
	TPACPI_FAN_RD_TPEC,		/* Use ACPI EC regs 0x2f, 0x84-0x85 */
};

enum fan_control_access_mode {
	TPACPI_FAN_WR_NONE = 0,		/* No fan control */
	TPACPI_FAN_WR_ACPI_SFAN,	/* Use ACPI SFAN */
	TPACPI_FAN_WR_TPEC,		/* Use ACPI EC reg 0x2f */
	TPACPI_FAN_WR_ACPI_FANS,	/* Use ACPI FANS and EC reg 0x2f */
};

enum fan_control_commands {
	TPACPI_FAN_CMD_SPEED 	= 0x0001,	/* speed command */
	TPACPI_FAN_CMD_LEVEL 	= 0x0002,	/* level command  */
	TPACPI_FAN_CMD_ENABLE	= 0x0004,	/* enable/disable cmd,
						 * and also watchdog cmd */
};

static bool fan_control_allowed;

static enum fan_status_access_mode fan_status_access_mode;
static enum fan_control_access_mode fan_control_access_mode;
static enum fan_control_commands fan_control_commands;

static u8 fan_control_initial_status;
static u8 fan_control_desired_level;
static u8 fan_control_resume_level;
static int fan_watchdog_maxinterval;

static struct mutex fan_mutex;

static void fan_watchdog_fire(struct work_struct *ignored);
static DECLARE_DELAYED_WORK(fan_watchdog_task, fan_watchdog_fire);

TPACPI_HANDLE(fans, ec, "FANS");	/* X31, X40, X41 */
TPACPI_HANDLE(gfan, ec, "GFAN",	/* 570 */
	   "\\FSPD",		/* 600e/x, 770e, 770x */
	   );			/* all others */
TPACPI_HANDLE(sfan, ec, "SFAN",	/* 570 */
	   "JFNS",		/* 770x-JL */
	   );			/* all others */

/*
 * Unitialized HFSP quirk: ACPI DSDT and EC fail to initialize the
 * HFSP register at boot, so it contains 0x07 but the Thinkpad could
 * be in auto mode (0x80).
 *
 * This is corrected by any write to HFSP either by the driver, or
 * by the firmware.
 *
 * We assume 0x07 really means auto mode while this quirk is active,
 * as this is far more likely than the ThinkPad being in level 7,
 * which is only used by the firmware during thermal emergencies.
 *
 * Enable for TP-1Y (T43), TP-78 (R51e), TP-76 (R52),
 * TP-70 (T43, R52), which are known to be buggy.
 */

static void fan_quirk1_setup(void)
{
	if (fan_control_initial_status == 0x07) {
		pr_notice("fan_init: initial fan status is unknown, assuming it is in auto mode\n");
		tp_features.fan_ctrl_status_undef = 1;
	}
}

static void fan_quirk1_handle(u8 *fan_status)
{
	if (unlikely(tp_features.fan_ctrl_status_undef)) {
		if (*fan_status != fan_control_initial_status) {
			/* something changed the HFSP regisnter since
			 * driver init time, so it is not undefined
			 * anymore */
			tp_features.fan_ctrl_status_undef = 0;
		} else {
			/* Return most likely status. In fact, it
			 * might be the only possible status */
			*fan_status = TP_EC_FAN_AUTO;
		}
	}
}

/* Select main fan on X60/X61, NOOP on others */
static bool fan_select_fan1(void)
{
	if (tp_features.second_fan) {
		u8 val;

		if (ec_read(fan_select_offset, &val) < 0)
			return false;
		val &= 0xFEU;
		if (ec_write(fan_select_offset, val) < 0)
			return false;
	}
	return true;
}

/* Select secondary fan on X60/X61 */
static bool fan_select_fan2(void)
{
	u8 val;

	if (!tp_features.second_fan)
		return false;

	if (ec_read(fan_select_offset, &val) < 0)
		return false;
	val |= 0x01U;
	if (ec_write(fan_select_offset, val) < 0)
		return false;

	return true;
}

/*
 * Call with fan_mutex held
 */
static void fan_update_desired_level(u8 status)
{
	if ((status &
	     (TP_EC_FAN_AUTO | TP_EC_FAN_FULLSPEED)) == 0) {
		if (status > 7)
			fan_control_desired_level = 7;
		else
			fan_control_desired_level = status;
	}
}

static int fan_get_status(u8 *status)
{
	u8 s;

	/* TODO:
	 * Add TPACPI_FAN_RD_ACPI_FANS ? */

	switch (fan_status_access_mode) {
	case TPACPI_FAN_RD_ACPI_GFAN: {
		/* 570, 600e/x, 770e, 770x */
		int res;

		if (unlikely(!acpi_evalf(gfan_handle, &res, NULL, "d")))
			return -EIO;

		if (likely(status))
			*status = res & 0x07;

		break;
	}
	case TPACPI_FAN_RD_TPEC:
		/* all except 570, 600e/x, 770e, 770x */
		if (unlikely(!acpi_ec_read(fan_status_offset, &s)))
			return -EIO;

		if (likely(status)) {
			*status = s;
			fan_quirk1_handle(status);
		}

		break;

	default:
		return -ENXIO;
	}

	return 0;
}

static int fan_get_status_safe(u8 *status)
{
	int rc;
	u8 s;

	if (mutex_lock_killable(&fan_mutex))
		return -ERESTARTSYS;
	rc = fan_get_status(&s);
	if (!rc)
		fan_update_desired_level(s);
	mutex_unlock(&fan_mutex);

	if (rc)
		return rc;
	if (status)
		*status = s;

	return 0;
}

static int fan_get_speed(unsigned int *speed)
{
	u8 hi, lo;

	switch (fan_status_access_mode) {
	case TPACPI_FAN_RD_TPEC:
		/* all except 570, 600e/x, 770e, 770x */
		if (unlikely(!fan_select_fan1()))
			return -EIO;
		if (unlikely(!acpi_ec_read(fan_rpm_offset, &lo) ||
			     !acpi_ec_read(fan_rpm_offset + 1, &hi)))
			return -EIO;

		if (likely(speed))
			*speed = (hi << 8) | lo;

		break;

	default:
		return -ENXIO;
	}

	return 0;
}

static int fan2_get_speed(unsigned int *speed)
{
	u8 hi, lo;
	bool rc;

	switch (fan_status_access_mode) {
	case TPACPI_FAN_RD_TPEC:
		/* all except 570, 600e/x, 770e, 770x */
		if (unlikely(!fan_select_fan2()))
			return -EIO;
		rc = !acpi_ec_read(fan_rpm_offset, &lo) ||
			     !acpi_ec_read(fan_rpm_offset + 1, &hi);
		fan_select_fan1(); /* play it safe */
		if (rc)
			return -EIO;

		if (likely(speed))
			*speed = (hi << 8) | lo;

		break;

	default:
		return -ENXIO;
	}

	return 0;
}

static int fan_set_level(int level)
{
	if (!fan_control_allowed)
		return -EPERM;

	switch (fan_control_access_mode) {
	case TPACPI_FAN_WR_ACPI_SFAN:
		if ((level < 0) || (level > 7))
			return -EINVAL;

		if (tp_features.second_fan_ctl) {
			if (!fan_select_fan2() ||
			    !acpi_evalf(sfan_handle, NULL, NULL, "vd", level)) {
				pr_warn("Couldn't set 2nd fan level, disabling support\n");
				tp_features.second_fan_ctl = 0;
			}
			fan_select_fan1();
		}
		if (!acpi_evalf(sfan_handle, NULL, NULL, "vd", level))
			return -EIO;
		break;

	case TPACPI_FAN_WR_ACPI_FANS:
	case TPACPI_FAN_WR_TPEC:
		if (!(level & TP_EC_FAN_AUTO) &&
		    !(level & TP_EC_FAN_FULLSPEED) &&
		    ((level < 0) || (level > 7)))
			return -EINVAL;

		/* safety net should the EC not support AUTO
		 * or FULLSPEED mode bits and just ignore them */
		if (level & TP_EC_FAN_FULLSPEED)
			level |= 7;	/* safety min speed 7 */
		else if (level & TP_EC_FAN_AUTO)
			level |= 4;	/* safety min speed 4 */

		if (tp_features.second_fan_ctl) {
			if (!fan_select_fan2() ||
			    !acpi_ec_write(fan_status_offset, level)) {
				pr_warn("Couldn't set 2nd fan level, disabling support\n");
				tp_features.second_fan_ctl = 0;
			}
			fan_select_fan1();

		}
		if (!acpi_ec_write(fan_status_offset, level))
			return -EIO;
		else
			tp_features.fan_ctrl_status_undef = 0;
		break;

	default:
		return -ENXIO;
	}

	vdbg_printk(TPACPI_DBG_FAN,
		"fan control: set fan control register to 0x%02x\n", level);
	return 0;
}

static int fan_set_level_safe(int level)
{
	int rc;

	if (!fan_control_allowed)
		return -EPERM;

	if (mutex_lock_killable(&fan_mutex))
		return -ERESTARTSYS;

	if (level == TPACPI_FAN_LAST_LEVEL)
		level = fan_control_desired_level;

	rc = fan_set_level(level);
	if (!rc)
		fan_update_desired_level(level);

	mutex_unlock(&fan_mutex);
	return rc;
}

static int fan_set_enable(void)
{
	u8 s;
	int rc;

	if (!fan_control_allowed)
		return -EPERM;

	if (mutex_lock_killable(&fan_mutex))
		return -ERESTARTSYS;

	switch (fan_control_access_mode) {
	case TPACPI_FAN_WR_ACPI_FANS:
	case TPACPI_FAN_WR_TPEC:
		rc = fan_get_status(&s);
		if (rc)
			break;

		/* Don't go out of emergency fan mode */
		if (s != 7) {
			s &= 0x07;
			s |= TP_EC_FAN_AUTO | 4; /* min fan speed 4 */
		}

		if (!acpi_ec_write(fan_status_offset, s))
			rc = -EIO;
		else {
			tp_features.fan_ctrl_status_undef = 0;
			rc = 0;
		}
		break;

	case TPACPI_FAN_WR_ACPI_SFAN:
		rc = fan_get_status(&s);
		if (rc)
			break;

		s &= 0x07;

		/* Set fan to at least level 4 */
		s |= 4;

		if (!acpi_evalf(sfan_handle, NULL, NULL, "vd", s))
			rc = -EIO;
		else
			rc = 0;
		break;

	default:
		rc = -ENXIO;
	}

	mutex_unlock(&fan_mutex);

	if (!rc)
		vdbg_printk(TPACPI_DBG_FAN,
			"fan control: set fan control register to 0x%02x\n",
			s);
	return rc;
}

static int fan_set_disable(void)
{
	int rc;

	if (!fan_control_allowed)
		return -EPERM;

	if (mutex_lock_killable(&fan_mutex))
		return -ERESTARTSYS;

	rc = 0;
	switch (fan_control_access_mode) {
	case TPACPI_FAN_WR_ACPI_FANS:
	case TPACPI_FAN_WR_TPEC:
		if (!acpi_ec_write(fan_status_offset, 0x00))
			rc = -EIO;
		else {
			fan_control_desired_level = 0;
			tp_features.fan_ctrl_status_undef = 0;
		}
		break;

	case TPACPI_FAN_WR_ACPI_SFAN:
		if (!acpi_evalf(sfan_handle, NULL, NULL, "vd", 0x00))
			rc = -EIO;
		else
			fan_control_desired_level = 0;
		break;

	default:
		rc = -ENXIO;
	}

	if (!rc)
		vdbg_printk(TPACPI_DBG_FAN,
			"fan control: set fan control register to 0\n");

	mutex_unlock(&fan_mutex);
	return rc;
}

static int fan_set_speed(int speed)
{
	int rc;

	if (!fan_control_allowed)
		return -EPERM;

	if (mutex_lock_killable(&fan_mutex))
		return -ERESTARTSYS;

	rc = 0;
	switch (fan_control_access_mode) {
	case TPACPI_FAN_WR_ACPI_FANS:
		if (speed >= 0 && speed <= 65535) {
			if (!acpi_evalf(fans_handle, NULL, NULL, "vddd",
					speed, speed, speed))
				rc = -EIO;
		} else
			rc = -EINVAL;
		break;

	default:
		rc = -ENXIO;
	}

	mutex_unlock(&fan_mutex);
	return rc;
}

static void fan_watchdog_reset(void)
{
	if (fan_control_access_mode == TPACPI_FAN_WR_NONE)
		return;

	if (fan_watchdog_maxinterval > 0 &&
	    tpacpi_lifecycle != TPACPI_LIFE_EXITING)
		mod_delayed_work(tpacpi_wq, &fan_watchdog_task,
			msecs_to_jiffies(fan_watchdog_maxinterval * 1000));
	else
		cancel_delayed_work(&fan_watchdog_task);
}

static void fan_watchdog_fire(struct work_struct *ignored)
{
	int rc;

	if (tpacpi_lifecycle != TPACPI_LIFE_RUNNING)
		return;

	pr_notice("fan watchdog: enabling fan\n");
	rc = fan_set_enable();
	if (rc < 0) {
		pr_err("fan watchdog: error %d while enabling fan, will try again later...\n",
		       rc);
		/* reschedule for later */
		fan_watchdog_reset();
	}
}

/*
 * SYSFS fan layout: hwmon compatible (device)
 *
 * pwm*_enable:
 * 	0: "disengaged" mode
 * 	1: manual mode
 * 	2: native EC "auto" mode (recommended, hardware default)
 *
 * pwm*: set speed in manual mode, ignored otherwise.
 * 	0 is level 0; 255 is level 7. Intermediate points done with linear
 * 	interpolation.
 *
 * fan*_input: tachometer reading, RPM
 *
 *
 * SYSFS fan layout: extensions
 *
 * fan_watchdog (driver):
 * 	fan watchdog interval in seconds, 0 disables (default), max 120
 */

/* sysfs fan pwm1_enable ----------------------------------------------- */
static ssize_t fan_pwm1_enable_show(struct device *dev,
				    struct device_attribute *attr,
				    char *buf)
{
	int res, mode;
	u8 status;

	res = fan_get_status_safe(&status);
	if (res)
		return res;

	if (status & TP_EC_FAN_FULLSPEED) {
		mode = 0;
	} else if (status & TP_EC_FAN_AUTO) {
		mode = 2;
	} else
		mode = 1;

	return sysfs_emit(buf, "%d\n", mode);
}

static ssize_t fan_pwm1_enable_store(struct device *dev,
				     struct device_attribute *attr,
				     const char *buf, size_t count)
{
	unsigned long t;
	int res, level;

	if (parse_strtoul(buf, 2, &t))
		return -EINVAL;

	tpacpi_disclose_usertask("hwmon pwm1_enable",
			"set fan mode to %lu\n", t);

	switch (t) {
	case 0:
		level = TP_EC_FAN_FULLSPEED;
		break;
	case 1:
		level = TPACPI_FAN_LAST_LEVEL;
		break;
	case 2:
		level = TP_EC_FAN_AUTO;
		break;
	case 3:
		/* reserved for software-controlled auto mode */
		return -ENOSYS;
	default:
		return -EINVAL;
	}

	res = fan_set_level_safe(level);
	if (res == -ENXIO)
		return -EINVAL;
	else if (res < 0)
		return res;

	fan_watchdog_reset();

	return count;
}

static DEVICE_ATTR(pwm1_enable, S_IWUSR | S_IRUGO,
		   fan_pwm1_enable_show, fan_pwm1_enable_store);

/* sysfs fan pwm1 ------------------------------------------------------ */
static ssize_t fan_pwm1_show(struct device *dev,
			     struct device_attribute *attr,
			     char *buf)
{
	int res;
	u8 status;

	res = fan_get_status_safe(&status);
	if (res)
		return res;

	if ((status &
	     (TP_EC_FAN_AUTO | TP_EC_FAN_FULLSPEED)) != 0)
		status = fan_control_desired_level;

	if (status > 7)
		status = 7;

	return sysfs_emit(buf, "%u\n", (status * 255) / 7);
}

static ssize_t fan_pwm1_store(struct device *dev,
			      struct device_attribute *attr,
			      const char *buf, size_t count)
{
	unsigned long s;
	int rc;
	u8 status, newlevel;

	if (parse_strtoul(buf, 255, &s))
		return -EINVAL;

	tpacpi_disclose_usertask("hwmon pwm1",
			"set fan speed to %lu\n", s);

	/* scale down from 0-255 to 0-7 */
	newlevel = (s >> 5) & 0x07;

	if (mutex_lock_killable(&fan_mutex))
		return -ERESTARTSYS;

	rc = fan_get_status(&status);
	if (!rc && (status &
		    (TP_EC_FAN_AUTO | TP_EC_FAN_FULLSPEED)) == 0) {
		rc = fan_set_level(newlevel);
		if (rc == -ENXIO)
			rc = -EINVAL;
		else if (!rc) {
			fan_update_desired_level(newlevel);
			fan_watchdog_reset();
		}
	}

	mutex_unlock(&fan_mutex);
	return (rc) ? rc : count;
}

static DEVICE_ATTR(pwm1, S_IWUSR | S_IRUGO, fan_pwm1_show, fan_pwm1_store);

/* sysfs fan fan1_input ------------------------------------------------ */
static ssize_t fan_fan1_input_show(struct device *dev,
			   struct device_attribute *attr,
			   char *buf)
{
	int res;
	unsigned int speed;

	res = fan_get_speed(&speed);
	if (res < 0)
		return res;

	return sysfs_emit(buf, "%u\n", speed);
}

static DEVICE_ATTR(fan1_input, S_IRUGO, fan_fan1_input_show, NULL);

/* sysfs fan fan2_input ------------------------------------------------ */
static ssize_t fan_fan2_input_show(struct device *dev,
			   struct device_attribute *attr,
			   char *buf)
{
	int res;
	unsigned int speed;

	res = fan2_get_speed(&speed);
	if (res < 0)
		return res;

	return sysfs_emit(buf, "%u\n", speed);
}

static DEVICE_ATTR(fan2_input, S_IRUGO, fan_fan2_input_show, NULL);

/* sysfs fan fan_watchdog (hwmon driver) ------------------------------- */
static ssize_t fan_watchdog_show(struct device_driver *drv, char *buf)
{
	return sysfs_emit(buf, "%u\n", fan_watchdog_maxinterval);
}

static ssize_t fan_watchdog_store(struct device_driver *drv, const char *buf,
				  size_t count)
{
	unsigned long t;

	if (parse_strtoul(buf, 120, &t))
		return -EINVAL;

	if (!fan_control_allowed)
		return -EPERM;

	fan_watchdog_maxinterval = t;
	fan_watchdog_reset();

	tpacpi_disclose_usertask("fan_watchdog", "set to %lu\n", t);

	return count;
}
static DRIVER_ATTR_RW(fan_watchdog);

/* --------------------------------------------------------------------- */

static struct attribute *fan_attributes[] = {
	&dev_attr_pwm1_enable.attr,
	&dev_attr_pwm1.attr,
	&dev_attr_fan1_input.attr,
	&dev_attr_fan2_input.attr,
	NULL
};

static umode_t fan_attr_is_visible(struct kobject *kobj, struct attribute *attr,
				   int n)
{
	if (fan_status_access_mode == TPACPI_FAN_NONE &&
	    fan_control_access_mode == TPACPI_FAN_WR_NONE)
		return 0;

	if (attr == &dev_attr_fan2_input.attr) {
		if (!tp_features.second_fan)
			return 0;
	}

	return attr->mode;
}

static const struct attribute_group fan_attr_group = {
	.is_visible = fan_attr_is_visible,
	.attrs = fan_attributes,
};

static struct attribute *fan_driver_attributes[] = {
	&driver_attr_fan_watchdog.attr,
	NULL
};

static const struct attribute_group fan_driver_attr_group = {
	.is_visible = fan_attr_is_visible,
	.attrs = fan_driver_attributes,
};

#define TPACPI_FAN_Q1		0x0001		/* Uninitialized HFSP */
#define TPACPI_FAN_2FAN		0x0002		/* EC 0x31 bit 0 selects fan2 */
#define TPACPI_FAN_2CTL		0x0004		/* selects fan2 control */
#define TPACPI_FAN_NOFAN	0x0008		/* no fan available */

static const struct tpacpi_quirk fan_quirk_table[] __initconst = {
	TPACPI_QEC_IBM('1', 'Y', TPACPI_FAN_Q1),
	TPACPI_QEC_IBM('7', '8', TPACPI_FAN_Q1),
	TPACPI_QEC_IBM('7', '6', TPACPI_FAN_Q1),
	TPACPI_QEC_IBM('7', '0', TPACPI_FAN_Q1),
	TPACPI_QEC_LNV('7', 'M', TPACPI_FAN_2FAN),
	TPACPI_Q_LNV('N', '1', TPACPI_FAN_2FAN),
	TPACPI_Q_LNV3('N', '1', 'D', TPACPI_FAN_2CTL),	/* P70 */
	TPACPI_Q_LNV3('N', '1', 'E', TPACPI_FAN_2CTL),	/* P50 */
	TPACPI_Q_LNV3('N', '1', 'T', TPACPI_FAN_2CTL),	/* P71 */
	TPACPI_Q_LNV3('N', '1', 'U', TPACPI_FAN_2CTL),	/* P51 */
	TPACPI_Q_LNV3('N', '2', 'C', TPACPI_FAN_2CTL),	/* P52 / P72 */
	TPACPI_Q_LNV3('N', '2', 'N', TPACPI_FAN_2CTL),	/* P53 / P73 */
	TPACPI_Q_LNV3('N', '2', 'E', TPACPI_FAN_2CTL),	/* P1 / X1 Extreme (1st gen) */
	TPACPI_Q_LNV3('N', '2', 'O', TPACPI_FAN_2CTL),	/* P1 / X1 Extreme (2nd gen) */
	TPACPI_Q_LNV3('N', '3', '0', TPACPI_FAN_2CTL),	/* P15 (1st gen) / P15v (1st gen) */
	TPACPI_Q_LNV3('N', '3', '7', TPACPI_FAN_2CTL),  /* T15g (2nd gen) */
	TPACPI_Q_LNV3('N', '1', 'O', TPACPI_FAN_NOFAN),	/* X1 Tablet (2nd gen) */
};

static int __init fan_init(struct ibm_init_struct *iibm)
{
	unsigned long quirks;

	vdbg_printk(TPACPI_DBG_INIT | TPACPI_DBG_FAN,
			"initializing fan subdriver\n");

	mutex_init(&fan_mutex);
	fan_status_access_mode = TPACPI_FAN_NONE;
	fan_control_access_mode = TPACPI_FAN_WR_NONE;
	fan_control_commands = 0;
	fan_watchdog_maxinterval = 0;
	tp_features.fan_ctrl_status_undef = 0;
	tp_features.second_fan = 0;
	tp_features.second_fan_ctl = 0;
	fan_control_desired_level = 7;

	if (tpacpi_is_ibm()) {
		TPACPI_ACPIHANDLE_INIT(fans);
		TPACPI_ACPIHANDLE_INIT(gfan);
		TPACPI_ACPIHANDLE_INIT(sfan);
	}

	quirks = tpacpi_check_quirks(fan_quirk_table,
				     ARRAY_SIZE(fan_quirk_table));

	if (quirks & TPACPI_FAN_NOFAN) {
		pr_info("No integrated ThinkPad fan available\n");
		return -ENODEV;
	}

	if (gfan_handle) {
		/* 570, 600e/x, 770e, 770x */
		fan_status_access_mode = TPACPI_FAN_RD_ACPI_GFAN;
	} else {
		/* all other ThinkPads: note that even old-style
		 * ThinkPad ECs supports the fan control register */
		if (likely(acpi_ec_read(fan_status_offset,
					&fan_control_initial_status))) {
			int res;
			unsigned int speed;

			fan_status_access_mode = TPACPI_FAN_RD_TPEC;
			if (quirks & TPACPI_FAN_Q1)
				fan_quirk1_setup();
			/* Try and probe the 2nd fan */
			tp_features.second_fan = 1; /* needed for get_speed to work */
			res = fan2_get_speed(&speed);
			if (res >= 0) {
				/* It responded - so let's assume it's there */
				tp_features.second_fan = 1;
				tp_features.second_fan_ctl = 1;
				pr_info("secondary fan control detected & enabled\n");
			} else {
				/* Fan not auto-detected */
				tp_features.second_fan = 0;
				if (quirks & TPACPI_FAN_2FAN) {
					tp_features.second_fan = 1;
					pr_info("secondary fan support enabled\n");
				}
				if (quirks & TPACPI_FAN_2CTL) {
					tp_features.second_fan = 1;
					tp_features.second_fan_ctl = 1;
					pr_info("secondary fan control enabled\n");
				}
			}
		} else {
			pr_err("ThinkPad ACPI EC access misbehaving, fan status and control unavailable\n");
			return -ENODEV;
		}
	}

	if (sfan_handle) {
		/* 570, 770x-JL */
		fan_control_access_mode = TPACPI_FAN_WR_ACPI_SFAN;
		fan_control_commands |=
		    TPACPI_FAN_CMD_LEVEL | TPACPI_FAN_CMD_ENABLE;
	} else {
		if (!gfan_handle) {
			/* gfan without sfan means no fan control */
			/* all other models implement TP EC 0x2f control */

			if (fans_handle) {
				/* X31, X40, X41 */
				fan_control_access_mode =
				    TPACPI_FAN_WR_ACPI_FANS;
				fan_control_commands |=
				    TPACPI_FAN_CMD_SPEED |
				    TPACPI_FAN_CMD_LEVEL |
				    TPACPI_FAN_CMD_ENABLE;
			} else {
				fan_control_access_mode = TPACPI_FAN_WR_TPEC;
				fan_control_commands |=
				    TPACPI_FAN_CMD_LEVEL |
				    TPACPI_FAN_CMD_ENABLE;
			}
		}
	}

	vdbg_printk(TPACPI_DBG_INIT | TPACPI_DBG_FAN,
		"fan is %s, modes %d, %d\n",
		str_supported(fan_status_access_mode != TPACPI_FAN_NONE ||
		  fan_control_access_mode != TPACPI_FAN_WR_NONE),
		fan_status_access_mode, fan_control_access_mode);

	/* fan control master switch */
	if (!fan_control_allowed) {
		fan_control_access_mode = TPACPI_FAN_WR_NONE;
		fan_control_commands = 0;
		dbg_printk(TPACPI_DBG_INIT | TPACPI_DBG_FAN,
			   "fan control features disabled by parameter\n");
	}

	/* update fan_control_desired_level */
	if (fan_status_access_mode != TPACPI_FAN_NONE)
		fan_get_status_safe(NULL);

	if (fan_status_access_mode == TPACPI_FAN_NONE &&
	    fan_control_access_mode == TPACPI_FAN_WR_NONE)
		return -ENODEV;

	return 0;
}

static void fan_exit(void)
{
	vdbg_printk(TPACPI_DBG_EXIT | TPACPI_DBG_FAN,
		    "cancelling any pending fan watchdog tasks\n");

	cancel_delayed_work(&fan_watchdog_task);
	flush_workqueue(tpacpi_wq);
}

static void fan_suspend(void)
{
	int rc;

	if (!fan_control_allowed)
		return;

	/* Store fan status in cache */
	fan_control_resume_level = 0;
	rc = fan_get_status_safe(&fan_control_resume_level);
	if (rc)
		pr_notice("failed to read fan level for later restore during resume: %d\n",
			  rc);

	/* if it is undefined, don't attempt to restore it.
	 * KEEP THIS LAST */
	if (tp_features.fan_ctrl_status_undef)
		fan_control_resume_level = 0;
}

static void fan_resume(void)
{
	u8 current_level = 7;
	bool do_set = false;
	int rc;

	/* DSDT *always* updates status on resume */
	tp_features.fan_ctrl_status_undef = 0;

	if (!fan_control_allowed ||
	    !fan_control_resume_level ||
	    fan_get_status_safe(&current_level))
		return;

	switch (fan_control_access_mode) {
	case TPACPI_FAN_WR_ACPI_SFAN:
		/* never decrease fan level */
		do_set = (fan_control_resume_level > current_level);
		break;
	case TPACPI_FAN_WR_ACPI_FANS:
	case TPACPI_FAN_WR_TPEC:
		/* never decrease fan level, scale is:
		 * TP_EC_FAN_FULLSPEED > 7 >= TP_EC_FAN_AUTO
		 *
		 * We expect the firmware to set either 7 or AUTO, but we
		 * handle FULLSPEED out of paranoia.
		 *
		 * So, we can safely only restore FULLSPEED or 7, anything
		 * else could slow the fan.  Restoring AUTO is useless, at
		 * best that's exactly what the DSDT already set (it is the
		 * slower it uses).
		 *
		 * Always keep in mind that the DSDT *will* have set the
		 * fans to what the vendor supposes is the best level.  We
		 * muck with it only to speed the fan up.
		 */
		if (fan_control_resume_level != 7 &&
		    !(fan_control_resume_level & TP_EC_FAN_FULLSPEED))
			return;
		else
			do_set = !(current_level & TP_EC_FAN_FULLSPEED) &&
				 (current_level != fan_control_resume_level);
		break;
	default:
		return;
	}
	if (do_set) {
		pr_notice("restoring fan level to 0x%02x\n",
			  fan_control_resume_level);
		rc = fan_set_level_safe(fan_control_resume_level);
		if (rc < 0)
			pr_notice("failed to restore fan level: %d\n", rc);
	}
}

static int fan_read(struct seq_file *m)
{
	int rc;
	u8 status;
	unsigned int speed = 0;

	switch (fan_status_access_mode) {
	case TPACPI_FAN_RD_ACPI_GFAN:
		/* 570, 600e/x, 770e, 770x */
		rc = fan_get_status_safe(&status);
		if (rc)
			return rc;

		seq_printf(m, "status:\t\t%s\n"
			       "level:\t\t%d\n",
			       (status != 0) ? "enabled" : "disabled", status);
		break;

	case TPACPI_FAN_RD_TPEC:
		/* all except 570, 600e/x, 770e, 770x */
		rc = fan_get_status_safe(&status);
		if (rc)
			return rc;

		seq_printf(m, "status:\t\t%s\n",
			       (status != 0) ? "enabled" : "disabled");

		rc = fan_get_speed(&speed);
		if (rc < 0)
			return rc;

		seq_printf(m, "speed:\t\t%d\n", speed);

		if (status & TP_EC_FAN_FULLSPEED)
			/* Disengaged mode takes precedence */
			seq_printf(m, "level:\t\tdisengaged\n");
		else if (status & TP_EC_FAN_AUTO)
			seq_printf(m, "level:\t\tauto\n");
		else
			seq_printf(m, "level:\t\t%d\n", status);
		break;

	case TPACPI_FAN_NONE:
	default:
		seq_printf(m, "status:\t\tnot supported\n");
	}

	if (fan_control_commands & TPACPI_FAN_CMD_LEVEL) {
		seq_printf(m, "commands:\tlevel <level>");

		switch (fan_control_access_mode) {
		case TPACPI_FAN_WR_ACPI_SFAN:
			seq_printf(m, " (<level> is 0-7)\n");
			break;

		default:
			seq_printf(m, " (<level> is 0-7, auto, disengaged, full-speed)\n");
			break;
		}
	}

	if (fan_control_commands & TPACPI_FAN_CMD_ENABLE)
		seq_printf(m, "commands:\tenable, disable\n"
			       "commands:\twatchdog <timeout> (<timeout> is 0 (off), 1-120 (seconds))\n");

	if (fan_control_commands & TPACPI_FAN_CMD_SPEED)
		seq_printf(m, "commands:\tspeed <speed> (<speed> is 0-65535)\n");

	return 0;
}

static int fan_write_cmd_level(const char *cmd, int *rc)
{
	int level;

	if (strlencmp(cmd, "level auto") == 0)
		level = TP_EC_FAN_AUTO;
	else if ((strlencmp(cmd, "level disengaged") == 0) ||
			(strlencmp(cmd, "level full-speed") == 0))
		level = TP_EC_FAN_FULLSPEED;
	else if (sscanf(cmd, "level %d", &level) != 1)
		return 0;

	*rc = fan_set_level_safe(level);
	if (*rc == -ENXIO)
		pr_err("level command accepted for unsupported access mode %d\n",
		       fan_control_access_mode);
	else if (!*rc)
		tpacpi_disclose_usertask("procfs fan",
			"set level to %d\n", level);

	return 1;
}

static int fan_write_cmd_enable(const char *cmd, int *rc)
{
	if (strlencmp(cmd, "enable") != 0)
		return 0;

	*rc = fan_set_enable();
	if (*rc == -ENXIO)
		pr_err("enable command accepted for unsupported access mode %d\n",
		       fan_control_access_mode);
	else if (!*rc)
		tpacpi_disclose_usertask("procfs fan", "enable\n");

	return 1;
}

static int fan_write_cmd_disable(const char *cmd, int *rc)
{
	if (strlencmp(cmd, "disable") != 0)
		return 0;

	*rc = fan_set_disable();
	if (*rc == -ENXIO)
		pr_err("disable command accepted for unsupported access mode %d\n",
		       fan_control_access_mode);
	else if (!*rc)
		tpacpi_disclose_usertask("procfs fan", "disable\n");

	return 1;
}

static int fan_write_cmd_speed(const char *cmd, int *rc)
{
	int speed;

	/* TODO:
	 * Support speed <low> <medium> <high> ? */

	if (sscanf(cmd, "speed %d", &speed) != 1)
		return 0;

	*rc = fan_set_speed(speed);
	if (*rc == -ENXIO)
		pr_err("speed command accepted for unsupported access mode %d\n",
		       fan_control_access_mode);
	else if (!*rc)
		tpacpi_disclose_usertask("procfs fan",
			"set speed to %d\n", speed);

	return 1;
}

static int fan_write_cmd_watchdog(const char *cmd, int *rc)
{
	int interval;

	if (sscanf(cmd, "watchdog %d", &interval) != 1)
		return 0;

	if (interval < 0 || interval > 120)
		*rc = -EINVAL;
	else {
		fan_watchdog_maxinterval = interval;
		tpacpi_disclose_usertask("procfs fan",
			"set watchdog timer to %d\n",
			interval);
	}

	return 1;
}

static int fan_write(char *buf)
{
	char *cmd;
	int rc = 0;

	while (!rc && (cmd = strsep(&buf, ","))) {
		if (!((fan_control_commands & TPACPI_FAN_CMD_LEVEL) &&
		      fan_write_cmd_level(cmd, &rc)) &&
		    !((fan_control_commands & TPACPI_FAN_CMD_ENABLE) &&
		      (fan_write_cmd_enable(cmd, &rc) ||
		       fan_write_cmd_disable(cmd, &rc) ||
		       fan_write_cmd_watchdog(cmd, &rc))) &&
		    !((fan_control_commands & TPACPI_FAN_CMD_SPEED) &&
		      fan_write_cmd_speed(cmd, &rc))
		    )
			rc = -EINVAL;
		else if (!rc)
			fan_watchdog_reset();
	}

	return rc;
}

static struct ibm_struct fan_driver_data = {
	.name = "fan",
	.read = fan_read,
	.write = fan_write,
	.exit = fan_exit,
	.suspend = fan_suspend,
	.resume = fan_resume,
};

/*************************************************************************
 * Mute LED subdriver
 */

#define TPACPI_LED_MAX		2

struct tp_led_table {
	acpi_string name;
	int on_value;
	int off_value;
	int state;
};

static struct tp_led_table led_tables[TPACPI_LED_MAX] = {
	[LED_AUDIO_MUTE] = {
		.name = "SSMS",
		.on_value = 1,
		.off_value = 0,
	},
	[LED_AUDIO_MICMUTE] = {
		.name = "MMTS",
		.on_value = 2,
		.off_value = 0,
	},
};

static int mute_led_on_off(struct tp_led_table *t, bool state)
{
	acpi_handle temp;
	int output;

	if (ACPI_FAILURE(acpi_get_handle(hkey_handle, t->name, &temp))) {
		pr_warn("Thinkpad ACPI has no %s interface.\n", t->name);
		return -EIO;
	}

	if (!acpi_evalf(hkey_handle, &output, t->name, "dd",
			state ? t->on_value : t->off_value))
		return -EIO;

	t->state = state;
	return state;
}

static int tpacpi_led_set(int whichled, bool on)
{
	struct tp_led_table *t;

	t = &led_tables[whichled];
	if (t->state < 0 || t->state == on)
		return t->state;
	return mute_led_on_off(t, on);
}

static int tpacpi_led_mute_set(struct led_classdev *led_cdev,
			       enum led_brightness brightness)
{
	return tpacpi_led_set(LED_AUDIO_MUTE, brightness != LED_OFF);
}

static int tpacpi_led_micmute_set(struct led_classdev *led_cdev,
				  enum led_brightness brightness)
{
	return tpacpi_led_set(LED_AUDIO_MICMUTE, brightness != LED_OFF);
}

static struct led_classdev mute_led_cdev[TPACPI_LED_MAX] = {
	[LED_AUDIO_MUTE] = {
		.name		= "platform::mute",
		.max_brightness = 1,
		.brightness_set_blocking = tpacpi_led_mute_set,
		.default_trigger = "audio-mute",
	},
	[LED_AUDIO_MICMUTE] = {
		.name		= "platform::micmute",
		.max_brightness = 1,
		.brightness_set_blocking = tpacpi_led_micmute_set,
		.default_trigger = "audio-micmute",
	},
};

static int mute_led_init(struct ibm_init_struct *iibm)
{
	acpi_handle temp;
	int i, err;

	for (i = 0; i < TPACPI_LED_MAX; i++) {
		struct tp_led_table *t = &led_tables[i];
		if (ACPI_FAILURE(acpi_get_handle(hkey_handle, t->name, &temp))) {
			t->state = -ENODEV;
			continue;
		}

		mute_led_cdev[i].brightness = ledtrig_audio_get(i);
		err = led_classdev_register(&tpacpi_pdev->dev, &mute_led_cdev[i]);
		if (err < 0) {
			while (i--)
				led_classdev_unregister(&mute_led_cdev[i]);
			return err;
		}
	}
	return 0;
}

static void mute_led_exit(void)
{
	int i;

	for (i = 0; i < TPACPI_LED_MAX; i++) {
		led_classdev_unregister(&mute_led_cdev[i]);
		tpacpi_led_set(i, false);
	}
}

static void mute_led_resume(void)
{
	int i;

	for (i = 0; i < TPACPI_LED_MAX; i++) {
		struct tp_led_table *t = &led_tables[i];
		if (t->state >= 0)
			mute_led_on_off(t, t->state);
	}
}

static struct ibm_struct mute_led_driver_data = {
	.name = "mute_led",
	.exit = mute_led_exit,
	.resume = mute_led_resume,
};

/*
 * Battery Wear Control Driver
 * Contact: Ognjen Galic <smclt30p@gmail.com>
 */

/* Metadata */

#define GET_START	"BCTG"
#define SET_START	"BCCS"
#define GET_STOP	"BCSG"
#define SET_STOP	"BCSS"
#define GET_DISCHARGE	"BDSG"
#define SET_DISCHARGE	"BDSS"
#define GET_INHIBIT	"BICG"
#define SET_INHIBIT	"BICS"

enum {
	BAT_ANY = 0,
	BAT_PRIMARY = 1,
	BAT_SECONDARY = 2
};

enum {
	/* Error condition bit */
	METHOD_ERR = BIT(31),
};

enum {
	/* This is used in the get/set helpers */
	THRESHOLD_START,
	THRESHOLD_STOP,
	FORCE_DISCHARGE,
	INHIBIT_CHARGE,
};

struct tpacpi_battery_data {
	int charge_start;
	int start_support;
	int charge_stop;
	int stop_support;
	unsigned int charge_behaviours;
};

struct tpacpi_battery_driver_data {
	struct tpacpi_battery_data batteries[3];
	int individual_addressing;
};

static struct tpacpi_battery_driver_data battery_info;

/* ACPI helpers/functions/probes */

/**
 * This evaluates a ACPI method call specific to the battery
 * ACPI extension. The specifics are that an error is marked
 * in the 32rd bit of the response, so we just check that here.
 */
static acpi_status tpacpi_battery_acpi_eval(char *method, int *ret, int param)
{
	int response;

	if (!acpi_evalf(hkey_handle, &response, method, "dd", param)) {
		acpi_handle_err(hkey_handle, "%s: evaluate failed", method);
		return AE_ERROR;
	}
	if (response & METHOD_ERR) {
		acpi_handle_err(hkey_handle,
				"%s evaluated but flagged as error", method);
		return AE_ERROR;
	}
	*ret = response;
	return AE_OK;
}

static int tpacpi_battery_get(int what, int battery, int *ret)
{
	switch (what) {
	case THRESHOLD_START:
		if ACPI_FAILURE(tpacpi_battery_acpi_eval(GET_START, ret, battery))
			return -ENODEV;

		/* The value is in the low 8 bits of the response */
		*ret = *ret & 0xFF;
		return 0;
	case THRESHOLD_STOP:
		if ACPI_FAILURE(tpacpi_battery_acpi_eval(GET_STOP, ret, battery))
			return -ENODEV;
		/* Value is in lower 8 bits */
		*ret = *ret & 0xFF;
		/*
		 * On the stop value, if we return 0 that
		 * does not make any sense. 0 means Default, which
		 * means that charging stops at 100%, so we return
		 * that.
		 */
		if (*ret == 0)
			*ret = 100;
		return 0;
	case FORCE_DISCHARGE:
		if ACPI_FAILURE(tpacpi_battery_acpi_eval(GET_DISCHARGE, ret, battery))
			return -ENODEV;
		/* The force discharge status is in bit 0 */
		*ret = *ret & 0x01;
		return 0;
	case INHIBIT_CHARGE:
		if ACPI_FAILURE(tpacpi_battery_acpi_eval(GET_INHIBIT, ret, battery))
			return -ENODEV;
		/* The inhibit charge status is in bit 0 */
		*ret = *ret & 0x01;
		return 0;
	default:
		pr_crit("wrong parameter: %d", what);
		return -EINVAL;
	}
}

static int tpacpi_battery_set(int what, int battery, int value)
{
	int param, ret;
	/* The first 8 bits are the value of the threshold */
	param = value;
	/* The battery ID is in bits 8-9, 2 bits */
	param |= battery << 8;

	switch (what) {
	case THRESHOLD_START:
		if ACPI_FAILURE(tpacpi_battery_acpi_eval(SET_START, &ret, param)) {
			pr_err("failed to set charge threshold on battery %d",
					battery);
			return -ENODEV;
		}
		return 0;
	case THRESHOLD_STOP:
		if ACPI_FAILURE(tpacpi_battery_acpi_eval(SET_STOP, &ret, param)) {
			pr_err("failed to set stop threshold: %d", battery);
			return -ENODEV;
		}
		return 0;
	case FORCE_DISCHARGE:
		/* Force discharge is in bit 0,
		 * break on AC attach is in bit 1 (won't work on some ThinkPads),
		 * battery ID is in bits 8-9, 2 bits.
		 */
		if (ACPI_FAILURE(tpacpi_battery_acpi_eval(SET_DISCHARGE, &ret, param))) {
			pr_err("failed to set force discharge on %d", battery);
			return -ENODEV;
		}
		return 0;
	case INHIBIT_CHARGE:
		/* When setting inhibit charge, we set a default value of
		 * always breaking on AC detach and the effective time is set to
		 * be permanent.
		 * The battery ID is in bits 4-5, 2 bits,
		 * the effective time is in bits 8-23, 2 bytes.
		 * A time of FFFF indicates forever.
		 */
		param = value;
		param |= battery << 4;
		param |= 0xFFFF << 8;
		if (ACPI_FAILURE(tpacpi_battery_acpi_eval(SET_INHIBIT, &ret, param))) {
			pr_err("failed to set inhibit charge on %d", battery);
			return -ENODEV;
		}
		return 0;
	default:
		pr_crit("wrong parameter: %d", what);
		return -EINVAL;
	}
}

static int tpacpi_battery_set_validate(int what, int battery, int value)
{
	int ret, v;

	ret = tpacpi_battery_set(what, battery, value);
	if (ret < 0)
		return ret;

	ret = tpacpi_battery_get(what, battery, &v);
	if (ret < 0)
		return ret;

	if (v == value)
		return 0;

	msleep(500);

	ret = tpacpi_battery_get(what, battery, &v);
	if (ret < 0)
		return ret;

	if (v == value)
		return 0;

	return -EIO;
}

static int tpacpi_battery_probe(int battery)
{
	int ret = 0;

	memset(&battery_info.batteries[battery], 0,
		sizeof(battery_info.batteries[battery]));

	/*
	 * 1) Get the current start threshold
	 * 2) Check for support
	 * 3) Get the current stop threshold
	 * 4) Check for support
	 * 5) Get the current force discharge status
	 * 6) Check for support
	 * 7) Get the current inhibit charge status
	 * 8) Check for support
	 */
	if (acpi_has_method(hkey_handle, GET_START)) {
		if ACPI_FAILURE(tpacpi_battery_acpi_eval(GET_START, &ret, battery)) {
			pr_err("Error probing battery %d\n", battery);
			return -ENODEV;
		}
		/* Individual addressing is in bit 9 */
		if (ret & BIT(9))
			battery_info.individual_addressing = true;
		/* Support is marked in bit 8 */
		if (ret & BIT(8))
			battery_info.batteries[battery].start_support = 1;
		else
			return -ENODEV;
		if (tpacpi_battery_get(THRESHOLD_START, battery,
			&battery_info.batteries[battery].charge_start)) {
			pr_err("Error probing battery %d\n", battery);
			return -ENODEV;
		}
	}
	if (acpi_has_method(hkey_handle, GET_STOP)) {
		if ACPI_FAILURE(tpacpi_battery_acpi_eval(GET_STOP, &ret, battery)) {
			pr_err("Error probing battery stop; %d\n", battery);
			return -ENODEV;
		}
		/* Support is marked in bit 8 */
		if (ret & BIT(8))
			battery_info.batteries[battery].stop_support = 1;
		else
			return -ENODEV;
		if (tpacpi_battery_get(THRESHOLD_STOP, battery,
			&battery_info.batteries[battery].charge_stop)) {
			pr_err("Error probing battery stop: %d\n", battery);
			return -ENODEV;
		}
	}
	if (acpi_has_method(hkey_handle, GET_DISCHARGE)) {
		if (ACPI_FAILURE(tpacpi_battery_acpi_eval(GET_DISCHARGE, &ret, battery))) {
			pr_err("Error probing battery discharge; %d\n", battery);
			return -ENODEV;
		}
		/* Support is marked in bit 8 */
		if (ret & BIT(8))
			battery_info.batteries[battery].charge_behaviours |=
				BIT(POWER_SUPPLY_CHARGE_BEHAVIOUR_FORCE_DISCHARGE);
	}
	if (acpi_has_method(hkey_handle, GET_INHIBIT)) {
		if (ACPI_FAILURE(tpacpi_battery_acpi_eval(GET_INHIBIT, &ret, battery))) {
			pr_err("Error probing battery inhibit charge; %d\n", battery);
			return -ENODEV;
		}
		/* Support is marked in bit 5 */
		if (ret & BIT(5))
			battery_info.batteries[battery].charge_behaviours |=
				BIT(POWER_SUPPLY_CHARGE_BEHAVIOUR_INHIBIT_CHARGE);
	}

	battery_info.batteries[battery].charge_behaviours |=
		BIT(POWER_SUPPLY_CHARGE_BEHAVIOUR_AUTO);

	pr_info("battery %d registered (start %d, stop %d, behaviours: 0x%x)\n",
		battery,
		battery_info.batteries[battery].charge_start,
		battery_info.batteries[battery].charge_stop,
		battery_info.batteries[battery].charge_behaviours);

	return 0;
}

/* General helper functions */

static int tpacpi_battery_get_id(const char *battery_name)
{

	if (strcmp(battery_name, "BAT0") == 0 ||
	    tp_features.battery_force_primary)
		return BAT_PRIMARY;
	if (strcmp(battery_name, "BAT1") == 0)
		return BAT_SECONDARY;
	/*
	 * If for some reason the battery is not BAT0 nor is it
	 * BAT1, we will assume it's the default, first battery,
	 * AKA primary.
	 */
	pr_warn("unknown battery %s, assuming primary", battery_name);
	return BAT_PRIMARY;
}

/* sysfs interface */

static ssize_t tpacpi_battery_store(int what,
				    struct device *dev,
				    const char *buf, size_t count)
{
	struct power_supply *supply = to_power_supply(dev);
	unsigned long value;
	int battery, rval;
	/*
	 * Some systems have support for more than
	 * one battery. If that is the case,
	 * tpacpi_battery_probe marked that addressing
	 * them individually is supported, so we do that
	 * based on the device struct.
	 *
	 * On systems that are not supported, we assume
	 * the primary as most of the ACPI calls fail
	 * with "Any Battery" as the parameter.
	 */
	if (battery_info.individual_addressing)
		/* BAT_PRIMARY or BAT_SECONDARY */
		battery = tpacpi_battery_get_id(supply->desc->name);
	else
		battery = BAT_PRIMARY;

	rval = kstrtoul(buf, 10, &value);
	if (rval)
		return rval;

	switch (what) {
	case THRESHOLD_START:
		if (!battery_info.batteries[battery].start_support)
			return -ENODEV;
		/* valid values are [0, 99] */
		if (value > 99)
			return -EINVAL;
		if (value > battery_info.batteries[battery].charge_stop)
			return -EINVAL;
		if (tpacpi_battery_set(THRESHOLD_START, battery, value))
			return -ENODEV;
		battery_info.batteries[battery].charge_start = value;
		return count;

	case THRESHOLD_STOP:
		if (!battery_info.batteries[battery].stop_support)
			return -ENODEV;
		/* valid values are [1, 100] */
		if (value < 1 || value > 100)
			return -EINVAL;
		if (value < battery_info.batteries[battery].charge_start)
			return -EINVAL;
		battery_info.batteries[battery].charge_stop = value;
		/*
		 * When 100 is passed to stop, we need to flip
		 * it to 0 as that the EC understands that as
		 * "Default", which will charge to 100%
		 */
		if (value == 100)
			value = 0;
		if (tpacpi_battery_set(THRESHOLD_STOP, battery, value))
			return -EINVAL;
		return count;
	default:
		pr_crit("Wrong parameter: %d", what);
		return -EINVAL;
	}
	return count;
}

static ssize_t tpacpi_battery_show(int what,
				   struct device *dev,
				   char *buf)
{
	struct power_supply *supply = to_power_supply(dev);
	int ret, battery;
	/*
	 * Some systems have support for more than
	 * one battery. If that is the case,
	 * tpacpi_battery_probe marked that addressing
	 * them individually is supported, so we;
	 * based on the device struct.
	 *
	 * On systems that are not supported, we assume
	 * the primary as most of the ACPI calls fail
	 * with "Any Battery" as the parameter.
	 */
	if (battery_info.individual_addressing)
		/* BAT_PRIMARY or BAT_SECONDARY */
		battery = tpacpi_battery_get_id(supply->desc->name);
	else
		battery = BAT_PRIMARY;
	if (tpacpi_battery_get(what, battery, &ret))
		return -ENODEV;
	return sprintf(buf, "%d\n", ret);
}

static ssize_t charge_control_start_threshold_show(struct device *device,
				struct device_attribute *attr,
				char *buf)
{
	return tpacpi_battery_show(THRESHOLD_START, device, buf);
}

static ssize_t charge_control_end_threshold_show(struct device *device,
				struct device_attribute *attr,
				char *buf)
{
	return tpacpi_battery_show(THRESHOLD_STOP, device, buf);
}

static ssize_t charge_behaviour_show(struct device *dev,
				     struct device_attribute *attr,
				     char *buf)
{
	enum power_supply_charge_behaviour active = POWER_SUPPLY_CHARGE_BEHAVIOUR_AUTO;
	struct power_supply *supply = to_power_supply(dev);
	unsigned int available;
	int ret, battery;

	battery = tpacpi_battery_get_id(supply->desc->name);
	available = battery_info.batteries[battery].charge_behaviours;

	if (available & BIT(POWER_SUPPLY_CHARGE_BEHAVIOUR_FORCE_DISCHARGE)) {
		if (tpacpi_battery_get(FORCE_DISCHARGE, battery, &ret))
			return -ENODEV;
		if (ret) {
			active = POWER_SUPPLY_CHARGE_BEHAVIOUR_FORCE_DISCHARGE;
			goto out;
		}
	}

	if (available & BIT(POWER_SUPPLY_CHARGE_BEHAVIOUR_INHIBIT_CHARGE)) {
		if (tpacpi_battery_get(INHIBIT_CHARGE, battery, &ret))
			return -ENODEV;
		if (ret) {
			active = POWER_SUPPLY_CHARGE_BEHAVIOUR_INHIBIT_CHARGE;
			goto out;
		}
	}

out:
	return power_supply_charge_behaviour_show(dev, available, active, buf);
}

static ssize_t charge_control_start_threshold_store(struct device *dev,
				struct device_attribute *attr,
				const char *buf, size_t count)
{
	return tpacpi_battery_store(THRESHOLD_START, dev, buf, count);
}

static ssize_t charge_control_end_threshold_store(struct device *dev,
				struct device_attribute *attr,
				const char *buf, size_t count)
{
	return tpacpi_battery_store(THRESHOLD_STOP, dev, buf, count);
}

static ssize_t charge_behaviour_store(struct device *dev,
				      struct device_attribute *attr,
				      const char *buf, size_t count)
{
	struct power_supply *supply = to_power_supply(dev);
	int selected, battery, ret = 0;
	unsigned int available;

	battery = tpacpi_battery_get_id(supply->desc->name);
	available = battery_info.batteries[battery].charge_behaviours;
	selected = power_supply_charge_behaviour_parse(available, buf);

	if (selected < 0)
		return selected;

	switch (selected) {
	case POWER_SUPPLY_CHARGE_BEHAVIOUR_AUTO:
		if (available & BIT(POWER_SUPPLY_CHARGE_BEHAVIOUR_FORCE_DISCHARGE))
			ret = tpacpi_battery_set_validate(FORCE_DISCHARGE, battery, 0);
		if (available & BIT(POWER_SUPPLY_CHARGE_BEHAVIOUR_INHIBIT_CHARGE))
			ret = min(ret, tpacpi_battery_set_validate(INHIBIT_CHARGE, battery, 0));
		if (ret < 0)
			return ret;
		break;
	case POWER_SUPPLY_CHARGE_BEHAVIOUR_FORCE_DISCHARGE:
		if (available & BIT(POWER_SUPPLY_CHARGE_BEHAVIOUR_INHIBIT_CHARGE))
			ret = tpacpi_battery_set_validate(INHIBIT_CHARGE, battery, 0);
		ret = min(ret, tpacpi_battery_set_validate(FORCE_DISCHARGE, battery, 1));
		if (ret < 0)
			return ret;
		break;
	case POWER_SUPPLY_CHARGE_BEHAVIOUR_INHIBIT_CHARGE:
		if (available & BIT(POWER_SUPPLY_CHARGE_BEHAVIOUR_FORCE_DISCHARGE))
			ret = tpacpi_battery_set_validate(FORCE_DISCHARGE, battery, 0);
		ret = min(ret, tpacpi_battery_set_validate(INHIBIT_CHARGE, battery, 1));
		if (ret < 0)
			return ret;
		break;
	default:
		dev_err(dev, "Unexpected charge behaviour: %d\n", selected);
		return -EINVAL;
	}

	return count;
}

static DEVICE_ATTR_RW(charge_control_start_threshold);
static DEVICE_ATTR_RW(charge_control_end_threshold);
static DEVICE_ATTR_RW(charge_behaviour);
static struct device_attribute dev_attr_charge_start_threshold = __ATTR(
	charge_start_threshold,
	0644,
	charge_control_start_threshold_show,
	charge_control_start_threshold_store
);
static struct device_attribute dev_attr_charge_stop_threshold = __ATTR(
	charge_stop_threshold,
	0644,
	charge_control_end_threshold_show,
	charge_control_end_threshold_store
);

static struct attribute *tpacpi_battery_attrs[] = {
	&dev_attr_charge_control_start_threshold.attr,
	&dev_attr_charge_control_end_threshold.attr,
	&dev_attr_charge_start_threshold.attr,
	&dev_attr_charge_stop_threshold.attr,
	&dev_attr_charge_behaviour.attr,
	NULL,
};

ATTRIBUTE_GROUPS(tpacpi_battery);

/* ACPI battery hooking */

static int tpacpi_battery_add(struct power_supply *battery)
{
	int batteryid = tpacpi_battery_get_id(battery->desc->name);

	if (tpacpi_battery_probe(batteryid))
		return -ENODEV;
	if (device_add_groups(&battery->dev, tpacpi_battery_groups))
		return -ENODEV;
	return 0;
}

static int tpacpi_battery_remove(struct power_supply *battery)
{
	device_remove_groups(&battery->dev, tpacpi_battery_groups);
	return 0;
}

static struct acpi_battery_hook battery_hook = {
	.add_battery = tpacpi_battery_add,
	.remove_battery = tpacpi_battery_remove,
	.name = "ThinkPad Battery Extension",
};

/* Subdriver init/exit */

static const struct tpacpi_quirk battery_quirk_table[] __initconst = {
	/*
	 * Individual addressing is broken on models that expose the
	 * primary battery as BAT1.
	 */
	TPACPI_Q_LNV('J', '7', true),       /* B5400 */
	TPACPI_Q_LNV('J', 'I', true),       /* Thinkpad 11e */
	TPACPI_Q_LNV3('R', '0', 'B', true), /* Thinkpad 11e gen 3 */
	TPACPI_Q_LNV3('R', '0', 'C', true), /* Thinkpad 13 */
	TPACPI_Q_LNV3('R', '0', 'J', true), /* Thinkpad 13 gen 2 */
	TPACPI_Q_LNV3('R', '0', 'K', true), /* Thinkpad 11e gen 4 celeron BIOS */
};

static int __init tpacpi_battery_init(struct ibm_init_struct *ibm)
{
	memset(&battery_info, 0, sizeof(battery_info));

	tp_features.battery_force_primary = tpacpi_check_quirks(
					battery_quirk_table,
					ARRAY_SIZE(battery_quirk_table));

	battery_hook_register(&battery_hook);
	return 0;
}

static void tpacpi_battery_exit(void)
{
	battery_hook_unregister(&battery_hook);
}

static struct ibm_struct battery_driver_data = {
	.name = "battery",
	.exit = tpacpi_battery_exit,
};

/*************************************************************************
 * LCD Shadow subdriver, for the Lenovo PrivacyGuard feature
 */

static struct drm_privacy_screen *lcdshadow_dev;
static acpi_handle lcdshadow_get_handle;
static acpi_handle lcdshadow_set_handle;

static int lcdshadow_set_sw_state(struct drm_privacy_screen *priv,
				  enum drm_privacy_screen_status state)
{
	int output;

	if (WARN_ON(!mutex_is_locked(&priv->lock)))
		return -EIO;

	if (!acpi_evalf(lcdshadow_set_handle, &output, NULL, "dd", (int)state))
		return -EIO;

	priv->hw_state = priv->sw_state = state;
	return 0;
}

static void lcdshadow_get_hw_state(struct drm_privacy_screen *priv)
{
	int output;

	if (!acpi_evalf(lcdshadow_get_handle, &output, NULL, "dd", 0))
		return;

	priv->hw_state = priv->sw_state = output & 0x1;
}

static const struct drm_privacy_screen_ops lcdshadow_ops = {
	.set_sw_state = lcdshadow_set_sw_state,
	.get_hw_state = lcdshadow_get_hw_state,
};

static int tpacpi_lcdshadow_init(struct ibm_init_struct *iibm)
{
	acpi_status status1, status2;
	int output;

	status1 = acpi_get_handle(hkey_handle, "GSSS", &lcdshadow_get_handle);
	status2 = acpi_get_handle(hkey_handle, "SSSS", &lcdshadow_set_handle);
	if (ACPI_FAILURE(status1) || ACPI_FAILURE(status2))
		return 0;

	if (!acpi_evalf(lcdshadow_get_handle, &output, NULL, "dd", 0))
		return -EIO;

	if (!(output & 0x10000))
		return 0;

	lcdshadow_dev = drm_privacy_screen_register(&tpacpi_pdev->dev,
						    &lcdshadow_ops, NULL);
	if (IS_ERR(lcdshadow_dev))
		return PTR_ERR(lcdshadow_dev);

	return 0;
}

static void lcdshadow_exit(void)
{
	drm_privacy_screen_unregister(lcdshadow_dev);
}

static void lcdshadow_resume(void)
{
	if (!lcdshadow_dev)
		return;

	mutex_lock(&lcdshadow_dev->lock);
	lcdshadow_set_sw_state(lcdshadow_dev, lcdshadow_dev->sw_state);
	mutex_unlock(&lcdshadow_dev->lock);
}

static int lcdshadow_read(struct seq_file *m)
{
	if (!lcdshadow_dev) {
		seq_puts(m, "status:\t\tnot supported\n");
	} else {
		seq_printf(m, "status:\t\t%d\n", lcdshadow_dev->hw_state);
		seq_puts(m, "commands:\t0, 1\n");
	}

	return 0;
}

static int lcdshadow_write(char *buf)
{
	char *cmd;
	int res, state = -EINVAL;

	if (!lcdshadow_dev)
		return -ENODEV;

	while ((cmd = strsep(&buf, ","))) {
		res = kstrtoint(cmd, 10, &state);
		if (res < 0)
			return res;
	}

	if (state >= 2 || state < 0)
		return -EINVAL;

	mutex_lock(&lcdshadow_dev->lock);
	res = lcdshadow_set_sw_state(lcdshadow_dev, state);
	mutex_unlock(&lcdshadow_dev->lock);

	drm_privacy_screen_call_notifier_chain(lcdshadow_dev);

	return res;
}

static struct ibm_struct lcdshadow_driver_data = {
	.name = "lcdshadow",
	.exit = lcdshadow_exit,
	.resume = lcdshadow_resume,
	.read = lcdshadow_read,
	.write = lcdshadow_write,
};

/*************************************************************************
 * Thinkpad sensor interfaces
 */

#define DYTC_CMD_QUERY        0 /* To get DYTC status - enable/revision */
#define DYTC_QUERY_ENABLE_BIT 8  /* Bit        8 - 0 = disabled, 1 = enabled */
#define DYTC_QUERY_SUBREV_BIT 16 /* Bits 16 - 27 - sub revision */
#define DYTC_QUERY_REV_BIT    28 /* Bits 28 - 31 - revision */

#define DYTC_CMD_GET          2 /* To get current IC function and mode */
#define DYTC_GET_LAPMODE_BIT 17 /* Set when in lapmode */

#define PALMSENSOR_PRESENT_BIT 0 /* Determine if psensor present */
#define PALMSENSOR_ON_BIT      1 /* psensor status */

static bool has_palmsensor;
static bool has_lapsensor;
static bool palm_state;
static bool lap_state;
static int dytc_version;

static int dytc_command(int command, int *output)
{
	acpi_handle dytc_handle;

	if (ACPI_FAILURE(acpi_get_handle(hkey_handle, "DYTC", &dytc_handle))) {
		/* Platform doesn't support DYTC */
		return -ENODEV;
	}
	if (!acpi_evalf(dytc_handle, output, NULL, "dd", command))
		return -EIO;
	return 0;
}

static int lapsensor_get(bool *present, bool *state)
{
	int output, err;

	*present = false;
	err = dytc_command(DYTC_CMD_GET, &output);
	if (err)
		return err;

	*present = true; /*If we get his far, we have lapmode support*/
	*state = output & BIT(DYTC_GET_LAPMODE_BIT) ? true : false;
	return 0;
}

static int palmsensor_get(bool *present, bool *state)
{
	acpi_handle psensor_handle;
	int output;

	*present = false;
	if (ACPI_FAILURE(acpi_get_handle(hkey_handle, "GPSS", &psensor_handle)))
		return -ENODEV;
	if (!acpi_evalf(psensor_handle, &output, NULL, "d"))
		return -EIO;

	*present = output & BIT(PALMSENSOR_PRESENT_BIT) ? true : false;
	*state = output & BIT(PALMSENSOR_ON_BIT) ? true : false;
	return 0;
}

static void lapsensor_refresh(void)
{
	bool state;
	int err;

	if (has_lapsensor) {
		err = lapsensor_get(&has_lapsensor, &state);
		if (err)
			return;
		if (lap_state != state) {
			lap_state = state;
			sysfs_notify(&tpacpi_pdev->dev.kobj, NULL, "dytc_lapmode");
		}
	}
}

static void palmsensor_refresh(void)
{
	bool state;
	int err;

	if (has_palmsensor) {
		err = palmsensor_get(&has_palmsensor, &state);
		if (err)
			return;
		if (palm_state != state) {
			palm_state = state;
			sysfs_notify(&tpacpi_pdev->dev.kobj, NULL, "palmsensor");
		}
	}
}

static ssize_t dytc_lapmode_show(struct device *dev,
					struct device_attribute *attr,
					char *buf)
{
	if (has_lapsensor)
		return sysfs_emit(buf, "%d\n", lap_state);
	return sysfs_emit(buf, "\n");
}
static DEVICE_ATTR_RO(dytc_lapmode);

static ssize_t palmsensor_show(struct device *dev,
					struct device_attribute *attr,
					char *buf)
{
	if (has_palmsensor)
		return sysfs_emit(buf, "%d\n", palm_state);
	return sysfs_emit(buf, "\n");
}
static DEVICE_ATTR_RO(palmsensor);

static struct attribute *proxsensor_attributes[] = {
	&dev_attr_dytc_lapmode.attr,
	&dev_attr_palmsensor.attr,
	NULL
};

static umode_t proxsensor_attr_is_visible(struct kobject *kobj,
					  struct attribute *attr, int n)
{
	if (attr == &dev_attr_dytc_lapmode.attr) {
		/*
		 * Platforms before DYTC version 5 claim to have a lap sensor,
		 * but it doesn't work, so we ignore them.
		 */
		if (!has_lapsensor || dytc_version < 5)
			return 0;
	} else if (attr == &dev_attr_palmsensor.attr) {
		if (!has_palmsensor)
			return 0;
	}

	return attr->mode;
}

static const struct attribute_group proxsensor_attr_group = {
	.is_visible = proxsensor_attr_is_visible,
	.attrs = proxsensor_attributes,
};

static int tpacpi_proxsensor_init(struct ibm_init_struct *iibm)
{
	int palm_err, lap_err;

	palm_err = palmsensor_get(&has_palmsensor, &palm_state);
	lap_err = lapsensor_get(&has_lapsensor, &lap_state);
	/* If support isn't available for both devices return -ENODEV */
	if ((palm_err == -ENODEV) && (lap_err == -ENODEV))
		return -ENODEV;
	/* Otherwise, if there was an error return it */
	if (palm_err && (palm_err != -ENODEV))
		return palm_err;
	if (lap_err && (lap_err != -ENODEV))
		return lap_err;

	return 0;
}

static struct ibm_struct proxsensor_driver_data = {
	.name = "proximity-sensor",
};

/*************************************************************************
 * DYTC Platform Profile interface
 */

#define DYTC_CMD_SET          1 /* To enable/disable IC function mode */
#define DYTC_CMD_MMC_GET      8 /* To get current MMC function and mode */
#define DYTC_CMD_RESET    0x1ff /* To reset back to default */

#define DYTC_CMD_FUNC_CAP     3 /* To get DYTC capabilities */
#define DYTC_FC_MMC           27 /* MMC Mode supported */
#define DYTC_FC_PSC           29 /* PSC Mode supported */

#define DYTC_GET_FUNCTION_BIT 8  /* Bits  8-11 - function setting */
#define DYTC_GET_MODE_BIT     12 /* Bits 12-15 - mode setting */

#define DYTC_SET_FUNCTION_BIT 12 /* Bits 12-15 - function setting */
#define DYTC_SET_MODE_BIT     16 /* Bits 16-19 - mode setting */
#define DYTC_SET_VALID_BIT    20 /* Bit     20 - 1 = on, 0 = off */

#define DYTC_FUNCTION_STD     0  /* Function = 0, standard mode */
#define DYTC_FUNCTION_CQL     1  /* Function = 1, lap mode */
#define DYTC_FUNCTION_MMC     11 /* Function = 11, MMC mode */
#define DYTC_FUNCTION_PSC     13 /* Function = 13, PSC mode */
<<<<<<< HEAD

#define DYTC_MODE_MMC_PERFORM  2  /* High power mode aka performance */
#define DYTC_MODE_MMC_LOWPOWER 3  /* Low power mode */
#define DYTC_MODE_MMC_BALANCE  0xF  /* Default mode aka balanced */
#define DYTC_MODE_MMC_DEFAULT  0  /* Default mode from MMC_GET, aka balanced */

=======

#define DYTC_MODE_MMC_PERFORM  2  /* High power mode aka performance */
#define DYTC_MODE_MMC_LOWPOWER 3  /* Low power mode */
#define DYTC_MODE_MMC_BALANCE  0xF  /* Default mode aka balanced */
#define DYTC_MODE_MMC_DEFAULT  0  /* Default mode from MMC_GET, aka balanced */

>>>>>>> 88084a3d
#define DYTC_MODE_PSC_LOWPOWER 3  /* Low power mode */
#define DYTC_MODE_PSC_BALANCE  5  /* Default mode aka balanced */
#define DYTC_MODE_PSC_PERFORM  7  /* High power mode aka performance */

#define DYTC_ERR_MASK       0xF  /* Bits 0-3 in cmd result are the error result */
#define DYTC_ERR_SUCCESS      1  /* CMD completed successful */

#define DYTC_SET_COMMAND(function, mode, on) \
	(DYTC_CMD_SET | (function) << DYTC_SET_FUNCTION_BIT | \
	 (mode) << DYTC_SET_MODE_BIT | \
	 (on) << DYTC_SET_VALID_BIT)

#define DYTC_DISABLE_CQL DYTC_SET_COMMAND(DYTC_FUNCTION_CQL, DYTC_MODE_MMC_BALANCE, 0)
#define DYTC_ENABLE_CQL DYTC_SET_COMMAND(DYTC_FUNCTION_CQL, DYTC_MODE_MMC_BALANCE, 1)
<<<<<<< HEAD

enum dytc_profile_funcmode {
	DYTC_FUNCMODE_NONE = 0,
	DYTC_FUNCMODE_MMC,
	DYTC_FUNCMODE_PSC,
};
=======
>>>>>>> 88084a3d

static enum dytc_profile_funcmode dytc_profile_available;
static enum platform_profile_option dytc_current_profile;
static atomic_t dytc_ignore_event = ATOMIC_INIT(0);
static DEFINE_MUTEX(dytc_mutex);
static int dytc_capabilities;
static bool dytc_mmc_get_available;

static int convert_dytc_to_profile(int dytcmode, enum platform_profile_option *profile)
{
<<<<<<< HEAD
	if (dytc_profile_available == DYTC_FUNCMODE_MMC) {
=======
	if (dytc_capabilities & BIT(DYTC_FC_MMC)) {
>>>>>>> 88084a3d
		switch (dytcmode) {
		case DYTC_MODE_MMC_LOWPOWER:
			*profile = PLATFORM_PROFILE_LOW_POWER;
			break;
		case DYTC_MODE_MMC_DEFAULT:
		case DYTC_MODE_MMC_BALANCE:
			*profile =  PLATFORM_PROFILE_BALANCED;
			break;
		case DYTC_MODE_MMC_PERFORM:
			*profile =  PLATFORM_PROFILE_PERFORMANCE;
			break;
		default: /* Unknown mode */
			return -EINVAL;
		}
		return 0;
	}
<<<<<<< HEAD
	if (dytc_profile_available == DYTC_FUNCMODE_PSC) {
=======
	if (dytc_capabilities & BIT(DYTC_FC_PSC)) {
>>>>>>> 88084a3d
		switch (dytcmode) {
		case DYTC_MODE_PSC_LOWPOWER:
			*profile = PLATFORM_PROFILE_LOW_POWER;
			break;
		case DYTC_MODE_PSC_BALANCE:
			*profile =  PLATFORM_PROFILE_BALANCED;
			break;
		case DYTC_MODE_PSC_PERFORM:
			*profile =  PLATFORM_PROFILE_PERFORMANCE;
			break;
		default: /* Unknown mode */
			return -EINVAL;
		}
	}
	return 0;
}

static int convert_profile_to_dytc(enum platform_profile_option profile, int *perfmode)
{
	switch (profile) {
	case PLATFORM_PROFILE_LOW_POWER:
<<<<<<< HEAD
		if (dytc_profile_available == DYTC_FUNCMODE_MMC)
			*perfmode = DYTC_MODE_MMC_LOWPOWER;
		else if (dytc_profile_available == DYTC_FUNCMODE_PSC)
			*perfmode = DYTC_MODE_PSC_LOWPOWER;
		break;
	case PLATFORM_PROFILE_BALANCED:
		if (dytc_profile_available == DYTC_FUNCMODE_MMC)
			*perfmode = DYTC_MODE_MMC_BALANCE;
		else if (dytc_profile_available == DYTC_FUNCMODE_PSC)
			*perfmode = DYTC_MODE_PSC_BALANCE;
		break;
	case PLATFORM_PROFILE_PERFORMANCE:
		if (dytc_profile_available == DYTC_FUNCMODE_MMC)
			*perfmode = DYTC_MODE_MMC_PERFORM;
		else if (dytc_profile_available == DYTC_FUNCMODE_PSC)
=======
		if (dytc_capabilities & BIT(DYTC_FC_MMC))
			*perfmode = DYTC_MODE_MMC_LOWPOWER;
		else if (dytc_capabilities & BIT(DYTC_FC_PSC))
			*perfmode = DYTC_MODE_PSC_LOWPOWER;
		break;
	case PLATFORM_PROFILE_BALANCED:
		if (dytc_capabilities & BIT(DYTC_FC_MMC))
			*perfmode = DYTC_MODE_MMC_BALANCE;
		else if (dytc_capabilities & BIT(DYTC_FC_PSC))
			*perfmode = DYTC_MODE_PSC_BALANCE;
		break;
	case PLATFORM_PROFILE_PERFORMANCE:
		if (dytc_capabilities & BIT(DYTC_FC_MMC))
			*perfmode = DYTC_MODE_MMC_PERFORM;
		else if (dytc_capabilities & BIT(DYTC_FC_PSC))
>>>>>>> 88084a3d
			*perfmode = DYTC_MODE_PSC_PERFORM;
		break;
	default: /* Unknown profile */
		return -EOPNOTSUPP;
	}
	return 0;
}

/*
 * dytc_profile_get: Function to register with platform_profile
 * handler. Returns current platform profile.
 */
static int dytc_profile_get(struct platform_profile_handler *pprof,
			    enum platform_profile_option *profile)
{
	*profile = dytc_current_profile;
	return 0;
}

/*
 * Helper function - check if we are in CQL mode and if we are
 *  -  disable CQL,
 *  - run the command
 *  - enable CQL
 *  If not in CQL mode, just run the command
 */
static int dytc_cql_command(int command, int *output)
{
	int err, cmd_err, dummy;
	int cur_funcmode;

	/* Determine if we are in CQL mode. This alters the commands we do */
	err = dytc_command(DYTC_CMD_GET, output);
	if (err)
		return err;

	cur_funcmode = (*output >> DYTC_GET_FUNCTION_BIT) & 0xF;
	/* Check if we're OK to return immediately */
	if ((command == DYTC_CMD_GET) && (cur_funcmode != DYTC_FUNCTION_CQL))
		return 0;

	if (cur_funcmode == DYTC_FUNCTION_CQL) {
		atomic_inc(&dytc_ignore_event);
		err = dytc_command(DYTC_DISABLE_CQL, &dummy);
		if (err)
			return err;
	}

	cmd_err = dytc_command(command,	output);
	/* Check return condition after we've restored CQL state */

	if (cur_funcmode == DYTC_FUNCTION_CQL) {
		err = dytc_command(DYTC_ENABLE_CQL, &dummy);
		if (err)
			return err;
	}
	return cmd_err;
}

/*
 * dytc_profile_set: Function to register with platform_profile
 * handler. Sets current platform profile.
 */
static int dytc_profile_set(struct platform_profile_handler *pprof,
			    enum platform_profile_option profile)
{
	int perfmode;
	int output;
	int err;

	err = mutex_lock_interruptible(&dytc_mutex);
	if (err)
		return err;

	err = convert_profile_to_dytc(profile, &perfmode);
	if (err)
		goto unlock;

<<<<<<< HEAD
	if (dytc_profile_available == DYTC_FUNCMODE_MMC) {
=======
	if (dytc_capabilities & BIT(DYTC_FC_MMC)) {
>>>>>>> 88084a3d
		if (profile == PLATFORM_PROFILE_BALANCED) {
			/*
			 * To get back to balanced mode we need to issue a reset command.
			 * Note we still need to disable CQL mode before hand and re-enable
			 * it afterwards, otherwise dytc_lapmode gets reset to 0 and stays
			 * stuck at 0 for aprox. 30 minutes.
			 */
			err = dytc_cql_command(DYTC_CMD_RESET, &output);
			if (err)
				goto unlock;
		} else {
			/* Determine if we are in CQL mode. This alters the commands we do */
			err = dytc_cql_command(DYTC_SET_COMMAND(DYTC_FUNCTION_MMC, perfmode, 1),
						&output);
			if (err)
				goto unlock;
		}
	}
<<<<<<< HEAD
	if (dytc_profile_available == DYTC_FUNCMODE_PSC) {
=======
	if (dytc_capabilities & BIT(DYTC_FC_PSC)) {
>>>>>>> 88084a3d
		err = dytc_command(DYTC_SET_COMMAND(DYTC_FUNCTION_PSC, perfmode, 1), &output);
		if (err)
			goto unlock;
	}
	/* Success - update current profile */
	dytc_current_profile = profile;
unlock:
	mutex_unlock(&dytc_mutex);
	return err;
}

static void dytc_profile_refresh(void)
{
	enum platform_profile_option profile;
	int output, err = 0;
	int perfmode;

	mutex_lock(&dytc_mutex);
<<<<<<< HEAD
	if (dytc_profile_available == DYTC_FUNCMODE_MMC) {
=======
	if (dytc_capabilities & BIT(DYTC_FC_MMC)) {
>>>>>>> 88084a3d
		if (dytc_mmc_get_available)
			err = dytc_command(DYTC_CMD_MMC_GET, &output);
		else
			err = dytc_cql_command(DYTC_CMD_GET, &output);
<<<<<<< HEAD
	} else if (dytc_profile_available == DYTC_FUNCMODE_PSC)
=======
	} else if (dytc_capabilities & BIT(DYTC_FC_PSC))
>>>>>>> 88084a3d
		err = dytc_command(DYTC_CMD_GET, &output);

	mutex_unlock(&dytc_mutex);
	if (err)
		return;

	perfmode = (output >> DYTC_GET_MODE_BIT) & 0xF;
	convert_dytc_to_profile(perfmode, &profile);
	if (profile != dytc_current_profile) {
		dytc_current_profile = profile;
		platform_profile_notify();
	}
}

static struct platform_profile_handler dytc_profile = {
	.profile_get = dytc_profile_get,
	.profile_set = dytc_profile_set,
};

static int tpacpi_dytc_profile_init(struct ibm_init_struct *iibm)
{
	int err, output;

	/* Setup supported modes */
	set_bit(PLATFORM_PROFILE_LOW_POWER, dytc_profile.choices);
	set_bit(PLATFORM_PROFILE_BALANCED, dytc_profile.choices);
	set_bit(PLATFORM_PROFILE_PERFORMANCE, dytc_profile.choices);

	dytc_profile_available = DYTC_FUNCMODE_NONE;
	err = dytc_command(DYTC_CMD_QUERY, &output);
	if (err)
		return err;

	if (output & BIT(DYTC_QUERY_ENABLE_BIT))
		dytc_version = (output >> DYTC_QUERY_REV_BIT) & 0xF;

	/* Check DYTC is enabled and supports mode setting */
	if (dytc_version < 5)
		return -ENODEV;

	/* Check what capabilities are supported */
<<<<<<< HEAD
	err = dytc_command(DYTC_CMD_FUNC_CAP, &output);
	if (err)
		return err;

	if (output & BIT(DYTC_FC_MMC)) { /* MMC MODE */
		dytc_profile_available = DYTC_FUNCMODE_MMC;

=======
	err = dytc_command(DYTC_CMD_FUNC_CAP, &dytc_capabilities);
	if (err)
		return err;

	if (dytc_capabilities & BIT(DYTC_FC_MMC)) { /* MMC MODE */
		pr_debug("MMC is supported\n");
>>>>>>> 88084a3d
		/*
		 * Check if MMC_GET functionality available
		 * Version > 6 and return success from MMC_GET command
		 */
		dytc_mmc_get_available = false;
		if (dytc_version >= 6) {
			err = dytc_command(DYTC_CMD_MMC_GET, &output);
			if (!err && ((output & DYTC_ERR_MASK) == DYTC_ERR_SUCCESS))
				dytc_mmc_get_available = true;
		}
<<<<<<< HEAD
	} else if (output & BIT(DYTC_FC_PSC)) { /* PSC MODE */
		dytc_profile_available = DYTC_FUNCMODE_PSC;
=======
	} else if (dytc_capabilities & BIT(DYTC_FC_PSC)) { /* PSC MODE */
		/* Support for this only works on AMD platforms */
		if (boot_cpu_data.x86_vendor != X86_VENDOR_AMD) {
			dbg_printk(TPACPI_DBG_INIT, "PSC not support on Intel platforms\n");
			return -ENODEV;
		}
		pr_debug("PSC is supported\n");
>>>>>>> 88084a3d
	} else {
		dbg_printk(TPACPI_DBG_INIT, "No DYTC support available\n");
		return -ENODEV;
	}

	dbg_printk(TPACPI_DBG_INIT,
			"DYTC version %d: thermal mode available\n", dytc_version);

	/* Create platform_profile structure and register */
	err = platform_profile_register(&dytc_profile);
	/*
	 * If for some reason platform_profiles aren't enabled
	 * don't quit terminally.
	 */
	if (err)
		return -ENODEV;

	/* Ensure initial values are correct */
	dytc_profile_refresh();

	return 0;
}

static void dytc_profile_exit(void)
{
	dytc_profile_available = DYTC_FUNCMODE_NONE;
	platform_profile_remove();
}

static struct ibm_struct  dytc_profile_driver_data = {
	.name = "dytc-profile",
	.exit = dytc_profile_exit,
};

/*************************************************************************
 * Keyboard language interface
 */

struct keyboard_lang_data {
	const char *lang_str;
	int lang_code;
};

static const struct keyboard_lang_data keyboard_lang_data[] = {
	{"be", 0x080c},
	{"cz", 0x0405},
	{"da", 0x0406},
	{"de", 0x0c07},
	{"en", 0x0000},
	{"es", 0x2c0a},
	{"et", 0x0425},
	{"fr", 0x040c},
	{"fr-ch", 0x100c},
	{"hu", 0x040e},
	{"it", 0x0410},
	{"jp", 0x0411},
	{"nl", 0x0413},
	{"nn", 0x0414},
	{"pl", 0x0415},
	{"pt", 0x0816},
	{"sl", 0x041b},
	{"sv", 0x081d},
	{"tr", 0x041f},
};

static int set_keyboard_lang_command(int command)
{
	acpi_handle sskl_handle;
	int output;

	if (ACPI_FAILURE(acpi_get_handle(hkey_handle, "SSKL", &sskl_handle))) {
		/* Platform doesn't support SSKL */
		return -ENODEV;
	}

	if (!acpi_evalf(sskl_handle, &output, NULL, "dd", command))
		return -EIO;

	return 0;
}

static int get_keyboard_lang(int *output)
{
	acpi_handle gskl_handle;
	int kbd_lang;

	if (ACPI_FAILURE(acpi_get_handle(hkey_handle, "GSKL", &gskl_handle))) {
		/* Platform doesn't support GSKL */
		return -ENODEV;
	}

	if (!acpi_evalf(gskl_handle, &kbd_lang, NULL, "dd", 0x02000000))
		return -EIO;

	/*
	 * METHOD_ERR gets returned on devices where there are no special (e.g. '=',
	 * '(' and ')') keys which use layout dependent key-press emulation.
	 */
	if (kbd_lang & METHOD_ERR)
		return -ENODEV;

	*output = kbd_lang;

	return 0;
}

/* sysfs keyboard language entry */
static ssize_t keyboard_lang_show(struct device *dev,
				struct device_attribute *attr,
				char *buf)
{
	int output, err, i, len = 0;

	err = get_keyboard_lang(&output);
	if (err)
		return err;

	for (i = 0; i < ARRAY_SIZE(keyboard_lang_data); i++) {
		if (i)
			len += sysfs_emit_at(buf, len, "%s", " ");

		if (output == keyboard_lang_data[i].lang_code) {
			len += sysfs_emit_at(buf, len, "[%s]", keyboard_lang_data[i].lang_str);
		} else {
			len += sysfs_emit_at(buf, len, "%s", keyboard_lang_data[i].lang_str);
		}
	}
	len += sysfs_emit_at(buf, len, "\n");

	return len;
}

static ssize_t keyboard_lang_store(struct device *dev,
				struct device_attribute *attr,
				const char *buf, size_t count)
{
	int err, i;
	bool lang_found = false;
	int lang_code = 0;

	for (i = 0; i < ARRAY_SIZE(keyboard_lang_data); i++) {
		if (sysfs_streq(buf, keyboard_lang_data[i].lang_str)) {
			lang_code = keyboard_lang_data[i].lang_code;
			lang_found = true;
			break;
		}
	}

	if (lang_found) {
		lang_code = lang_code | 1 << 24;

		/* Set language code */
		err = set_keyboard_lang_command(lang_code);
		if (err)
			return err;
	} else {
		dev_err(&tpacpi_pdev->dev, "Unknown Keyboard language. Ignoring\n");
		return -EINVAL;
	}

	tpacpi_disclose_usertask(attr->attr.name,
			"keyboard language is set to  %s\n", buf);

	sysfs_notify(&tpacpi_pdev->dev.kobj, NULL, "keyboard_lang");

	return count;
}
static DEVICE_ATTR_RW(keyboard_lang);

static struct attribute *kbdlang_attributes[] = {
	&dev_attr_keyboard_lang.attr,
	NULL
};

static umode_t kbdlang_attr_is_visible(struct kobject *kobj,
				       struct attribute *attr, int n)
{
	return tp_features.kbd_lang ? attr->mode : 0;
}

static const struct attribute_group kbdlang_attr_group = {
	.is_visible = kbdlang_attr_is_visible,
	.attrs = kbdlang_attributes,
};

static int tpacpi_kbdlang_init(struct ibm_init_struct *iibm)
{
	int err, output;

	err = get_keyboard_lang(&output);
	tp_features.kbd_lang = !err;
	return err;
}

static struct ibm_struct kbdlang_driver_data = {
	.name = "kbdlang",
};

/*************************************************************************
 * DPRC(Dynamic Power Reduction Control) subdriver, for the Lenovo WWAN
 * and WLAN feature.
 */
#define DPRC_GET_WWAN_ANTENNA_TYPE      0x40000
#define DPRC_WWAN_ANTENNA_TYPE_A_BIT    BIT(4)
#define DPRC_WWAN_ANTENNA_TYPE_B_BIT    BIT(8)
static bool has_antennatype;
static int wwan_antennatype;

static int dprc_command(int command, int *output)
{
	acpi_handle dprc_handle;

	if (ACPI_FAILURE(acpi_get_handle(hkey_handle, "DPRC", &dprc_handle))) {
		/* Platform doesn't support DPRC */
		return -ENODEV;
	}

	if (!acpi_evalf(dprc_handle, output, NULL, "dd", command))
		return -EIO;

	/*
	 * METHOD_ERR gets returned on devices where few commands are not supported
	 * for example command to get WWAN Antenna type command is not supported on
	 * some devices.
	 */
	if (*output & METHOD_ERR)
		return -ENODEV;

	return 0;
}

static int get_wwan_antenna(int *wwan_antennatype)
{
	int output, err;

	/* Get current Antenna type */
	err = dprc_command(DPRC_GET_WWAN_ANTENNA_TYPE, &output);
	if (err)
		return err;

	if (output & DPRC_WWAN_ANTENNA_TYPE_A_BIT)
		*wwan_antennatype = 1;
	else if (output & DPRC_WWAN_ANTENNA_TYPE_B_BIT)
		*wwan_antennatype = 2;
	else
		return -ENODEV;

	return 0;
}

/* sysfs wwan antenna type entry */
static ssize_t wwan_antenna_type_show(struct device *dev,
					struct device_attribute *attr,
					char *buf)
{
	switch (wwan_antennatype) {
	case 1:
		return sysfs_emit(buf, "type a\n");
	case 2:
		return sysfs_emit(buf, "type b\n");
	default:
		return -ENODATA;
	}
}
static DEVICE_ATTR_RO(wwan_antenna_type);

static struct attribute *dprc_attributes[] = {
	&dev_attr_wwan_antenna_type.attr,
	NULL
};

static umode_t dprc_attr_is_visible(struct kobject *kobj,
				    struct attribute *attr, int n)
{
	return has_antennatype ? attr->mode : 0;
}

static const struct attribute_group dprc_attr_group = {
	.is_visible = dprc_attr_is_visible,
	.attrs = dprc_attributes,
};

static int tpacpi_dprc_init(struct ibm_init_struct *iibm)
{
	int err;

	err = get_wwan_antenna(&wwan_antennatype);
	if (err)
		return err;

	has_antennatype = true;
	return 0;
}

static struct ibm_struct dprc_driver_data = {
	.name = "dprc",
};

/* --------------------------------------------------------------------- */

static struct attribute *tpacpi_driver_attributes[] = {
	&driver_attr_debug_level.attr,
	&driver_attr_version.attr,
	&driver_attr_interface_version.attr,
#ifdef CONFIG_THINKPAD_ACPI_DEBUGFACILITIES
	&driver_attr_wlsw_emulstate.attr,
	&driver_attr_bluetooth_emulstate.attr,
	&driver_attr_wwan_emulstate.attr,
	&driver_attr_uwb_emulstate.attr,
#endif
	NULL
};

#ifdef CONFIG_THINKPAD_ACPI_DEBUGFACILITIES
static umode_t tpacpi_attr_is_visible(struct kobject *kobj,
				      struct attribute *attr, int n)
{
	if (attr == &driver_attr_wlsw_emulstate.attr) {
		if (!dbg_wlswemul)
			return 0;
	} else if (attr == &driver_attr_bluetooth_emulstate.attr) {
		if (!dbg_bluetoothemul)
			return 0;
	} else if (attr == &driver_attr_wwan_emulstate.attr) {
		if (!dbg_wwanemul)
			return 0;
	} else if (attr == &driver_attr_uwb_emulstate.attr) {
		if (!dbg_uwbemul)
			return 0;
	}

	return attr->mode;
}
#endif

static const struct attribute_group tpacpi_driver_attr_group = {
#ifdef CONFIG_THINKPAD_ACPI_DEBUGFACILITIES
	.is_visible = tpacpi_attr_is_visible,
#endif
	.attrs = tpacpi_driver_attributes,
};

static const struct attribute_group *tpacpi_driver_groups[] = {
	&tpacpi_driver_attr_group,
	NULL,
};

static const struct attribute_group *tpacpi_groups[] = {
	&adaptive_kbd_attr_group,
	&hotkey_attr_group,
	&bluetooth_attr_group,
	&wan_attr_group,
	&cmos_attr_group,
	&proxsensor_attr_group,
	&kbdlang_attr_group,
	&dprc_attr_group,
	NULL,
};

static const struct attribute_group *tpacpi_hwmon_groups[] = {
	&thermal_attr_group,
	&temp_label_attr_group,
	&fan_attr_group,
	NULL,
};

static const struct attribute_group *tpacpi_hwmon_driver_groups[] = {
	&fan_driver_attr_group,
	NULL,
};

/****************************************************************************
 ****************************************************************************
 *
 * Platform drivers
 *
 ****************************************************************************
 ****************************************************************************/

static struct platform_driver tpacpi_pdriver = {
	.driver = {
		.name = TPACPI_DRVR_NAME,
		.pm = &tpacpi_pm,
		.groups = tpacpi_driver_groups,
		.dev_groups = tpacpi_groups,
	},
	.shutdown = tpacpi_shutdown_handler,
};

static struct platform_driver tpacpi_hwmon_pdriver = {
	.driver = {
		.name = TPACPI_HWMON_DRVR_NAME,
		.groups = tpacpi_hwmon_driver_groups,
	},
};

/****************************************************************************
 ****************************************************************************
 *
 * Infrastructure
 *
 ****************************************************************************
 ****************************************************************************/

/*
 * HKEY event callout for other subdrivers go here
 * (yes, it is ugly, but it is quick, safe, and gets the job done
 */
static void tpacpi_driver_event(const unsigned int hkey_event)
{
	if (ibm_backlight_device) {
		switch (hkey_event) {
		case TP_HKEY_EV_BRGHT_UP:
		case TP_HKEY_EV_BRGHT_DOWN:
			tpacpi_brightness_notify_change();
		}
	}
	if (alsa_card) {
		switch (hkey_event) {
		case TP_HKEY_EV_VOL_UP:
		case TP_HKEY_EV_VOL_DOWN:
		case TP_HKEY_EV_VOL_MUTE:
			volume_alsa_notify_change();
		}
	}
	if (tp_features.kbdlight && hkey_event == TP_HKEY_EV_KBD_LIGHT) {
		enum led_brightness brightness;

		mutex_lock(&kbdlight_mutex);

		/*
		 * Check the brightness actually changed, setting the brightness
		 * through kbdlight_set_level() also triggers this event.
		 */
		brightness = kbdlight_sysfs_get(NULL);
		if (kbdlight_brightness != brightness) {
			kbdlight_brightness = brightness;
			led_classdev_notify_brightness_hw_changed(
				&tpacpi_led_kbdlight.led_classdev, brightness);
		}

		mutex_unlock(&kbdlight_mutex);
	}

	if (hkey_event == TP_HKEY_EV_THM_CSM_COMPLETED) {
		lapsensor_refresh();
		/* If we are already accessing DYTC then skip dytc update */
		if (!atomic_add_unless(&dytc_ignore_event, -1, 0))
			dytc_profile_refresh();
	}

	if (lcdshadow_dev && hkey_event == TP_HKEY_EV_PRIVACYGUARD_TOGGLE) {
		enum drm_privacy_screen_status old_hw_state;
		bool changed;

		mutex_lock(&lcdshadow_dev->lock);
		old_hw_state = lcdshadow_dev->hw_state;
		lcdshadow_get_hw_state(lcdshadow_dev);
		changed = lcdshadow_dev->hw_state != old_hw_state;
		mutex_unlock(&lcdshadow_dev->lock);

		if (changed)
			drm_privacy_screen_call_notifier_chain(lcdshadow_dev);
	}
}

static void hotkey_driver_event(const unsigned int scancode)
{
	tpacpi_driver_event(TP_HKEY_EV_HOTKEY_BASE + scancode);
}

/* --------------------------------------------------------------------- */

/* /proc support */
static struct proc_dir_entry *proc_dir;

/*
 * Module and infrastructure proble, init and exit handling
 */

static bool force_load;

#ifdef CONFIG_THINKPAD_ACPI_DEBUG
static const char * __init str_supported(int is_supported)
{
	static char text_unsupported[] __initdata = "not supported";

	return (is_supported) ? &text_unsupported[4] : &text_unsupported[0];
}
#endif /* CONFIG_THINKPAD_ACPI_DEBUG */

static void ibm_exit(struct ibm_struct *ibm)
{
	dbg_printk(TPACPI_DBG_EXIT, "removing %s\n", ibm->name);

	list_del_init(&ibm->all_drivers);

	if (ibm->flags.acpi_notify_installed) {
		dbg_printk(TPACPI_DBG_EXIT,
			"%s: acpi_remove_notify_handler\n", ibm->name);
		BUG_ON(!ibm->acpi);
		acpi_remove_notify_handler(*ibm->acpi->handle,
					   ibm->acpi->type,
					   dispatch_acpi_notify);
		ibm->flags.acpi_notify_installed = 0;
	}

	if (ibm->flags.proc_created) {
		dbg_printk(TPACPI_DBG_EXIT,
			"%s: remove_proc_entry\n", ibm->name);
		remove_proc_entry(ibm->name, proc_dir);
		ibm->flags.proc_created = 0;
	}

	if (ibm->flags.acpi_driver_registered) {
		dbg_printk(TPACPI_DBG_EXIT,
			"%s: acpi_bus_unregister_driver\n", ibm->name);
		BUG_ON(!ibm->acpi);
		acpi_bus_unregister_driver(ibm->acpi->driver);
		kfree(ibm->acpi->driver);
		ibm->acpi->driver = NULL;
		ibm->flags.acpi_driver_registered = 0;
	}

	if (ibm->flags.init_called && ibm->exit) {
		ibm->exit();
		ibm->flags.init_called = 0;
	}

	dbg_printk(TPACPI_DBG_INIT, "finished removing %s\n", ibm->name);
}

static int __init ibm_init(struct ibm_init_struct *iibm)
{
	int ret;
	struct ibm_struct *ibm = iibm->data;
	struct proc_dir_entry *entry;

	BUG_ON(ibm == NULL);

	INIT_LIST_HEAD(&ibm->all_drivers);

	if (ibm->flags.experimental && !experimental)
		return 0;

	dbg_printk(TPACPI_DBG_INIT,
		"probing for %s\n", ibm->name);

	if (iibm->init) {
		ret = iibm->init(iibm);
		if (ret > 0 || ret == -ENODEV)
			return 0; /* subdriver functionality not available */
		if (ret)
			return ret;

		ibm->flags.init_called = 1;
	}

	if (ibm->acpi) {
		if (ibm->acpi->hid) {
			ret = register_tpacpi_subdriver(ibm);
			if (ret)
				goto err_out;
		}

		if (ibm->acpi->notify) {
			ret = setup_acpi_notify(ibm);
			if (ret == -ENODEV) {
				pr_notice("disabling subdriver %s\n",
					  ibm->name);
				ret = 0;
				goto err_out;
			}
			if (ret < 0)
				goto err_out;
		}
	}

	dbg_printk(TPACPI_DBG_INIT,
		"%s installed\n", ibm->name);

	if (ibm->read) {
		umode_t mode = iibm->base_procfs_mode;

		if (!mode)
			mode = S_IRUGO;
		if (ibm->write)
			mode |= S_IWUSR;
		entry = proc_create_data(ibm->name, mode, proc_dir,
					 &dispatch_proc_ops, ibm);
		if (!entry) {
			pr_err("unable to create proc entry %s\n", ibm->name);
			ret = -ENODEV;
			goto err_out;
		}
		ibm->flags.proc_created = 1;
	}

	list_add_tail(&ibm->all_drivers, &tpacpi_all_drivers);

	return 0;

err_out:
	dbg_printk(TPACPI_DBG_INIT,
		"%s: at error exit path with result %d\n",
		ibm->name, ret);

	ibm_exit(ibm);
	return (ret < 0) ? ret : 0;
}

/* Probing */

static char __init tpacpi_parse_fw_id(const char * const s,
				      u32 *model, u16 *release)
{
	int i;

	if (!s || strlen(s) < 8)
		goto invalid;

	for (i = 0; i < 8; i++)
		if (!((s[i] >= '0' && s[i] <= '9') ||
		      (s[i] >= 'A' && s[i] <= 'Z')))
			goto invalid;

	/*
	 * Most models: xxyTkkWW (#.##c)
	 * Ancient 570/600 and -SL lacks (#.##c)
	 */
	if (s[3] == 'T' || s[3] == 'N') {
		*model = TPID(s[0], s[1]);
		*release = TPVER(s[4], s[5]);
		return s[2];

	/* New models: xxxyTkkW (#.##c); T550 and some others */
	} else if (s[4] == 'T' || s[4] == 'N') {
		*model = TPID3(s[0], s[1], s[2]);
		*release = TPVER(s[5], s[6]);
		return s[3];
	}

invalid:
	return '\0';
}

static void find_new_ec_fwstr(const struct dmi_header *dm, void *private)
{
	char *ec_fw_string = (char *) private;
	const char *dmi_data = (const char *)dm;
	/*
	 * ThinkPad Embedded Controller Program Table on newer models
	 *
	 * Offset |  Name                | Width  | Description
	 * ----------------------------------------------------
	 *  0x00  | Type                 | BYTE   | 0x8C
	 *  0x01  | Length               | BYTE   |
	 *  0x02  | Handle               | WORD   | Varies
	 *  0x04  | Signature            | BYTEx6 | ASCII for "LENOVO"
	 *  0x0A  | OEM struct offset    | BYTE   | 0x0B
	 *  0x0B  | OEM struct number    | BYTE   | 0x07, for this structure
	 *  0x0C  | OEM struct revision  | BYTE   | 0x01, for this format
	 *  0x0D  | ECP version ID       | STR ID |
	 *  0x0E  | ECP release date     | STR ID |
	 */

	/* Return if data structure not match */
	if (dm->type != 140 || dm->length < 0x0F ||
	memcmp(dmi_data + 4, "LENOVO", 6) != 0 ||
	dmi_data[0x0A] != 0x0B || dmi_data[0x0B] != 0x07 ||
	dmi_data[0x0C] != 0x01)
		return;

	/* fwstr is the first 8byte string  */
	strncpy(ec_fw_string, dmi_data + 0x0F, 8);
}

/* returns 0 - probe ok, or < 0 - probe error.
 * Probe ok doesn't mean thinkpad found.
 * On error, kfree() cleanup on tp->* is not performed, caller must do it */
static int __must_check __init get_thinkpad_model_data(
						struct thinkpad_id_data *tp)
{
	const struct dmi_device *dev = NULL;
	char ec_fw_string[18] = {0};
	char const *s;
	char t;

	if (!tp)
		return -EINVAL;

	memset(tp, 0, sizeof(*tp));

	if (dmi_name_in_vendors("IBM"))
		tp->vendor = PCI_VENDOR_ID_IBM;
	else if (dmi_name_in_vendors("LENOVO"))
		tp->vendor = PCI_VENDOR_ID_LENOVO;
	else
		return 0;

	s = dmi_get_system_info(DMI_BIOS_VERSION);
	tp->bios_version_str = kstrdup(s, GFP_KERNEL);
	if (s && !tp->bios_version_str)
		return -ENOMEM;

	/* Really ancient ThinkPad 240X will fail this, which is fine */
	t = tpacpi_parse_fw_id(tp->bios_version_str,
			       &tp->bios_model, &tp->bios_release);
	if (t != 'E' && t != 'C')
		return 0;

	/*
	 * ThinkPad T23 or newer, A31 or newer, R50e or newer,
	 * X32 or newer, all Z series;  Some models must have an
	 * up-to-date BIOS or they will not be detected.
	 *
	 * See https://thinkwiki.org/wiki/List_of_DMI_IDs
	 */
	while ((dev = dmi_find_device(DMI_DEV_TYPE_OEM_STRING, NULL, dev))) {
		if (sscanf(dev->name,
			   "IBM ThinkPad Embedded Controller -[%17c",
			   ec_fw_string) == 1) {
			ec_fw_string[sizeof(ec_fw_string) - 1] = 0;
			ec_fw_string[strcspn(ec_fw_string, " ]")] = 0;
			break;
		}
	}

	/* Newer ThinkPads have different EC program info table */
	if (!ec_fw_string[0])
		dmi_walk(find_new_ec_fwstr, &ec_fw_string);

	if (ec_fw_string[0]) {
		tp->ec_version_str = kstrdup(ec_fw_string, GFP_KERNEL);
		if (!tp->ec_version_str)
			return -ENOMEM;

		t = tpacpi_parse_fw_id(ec_fw_string,
			 &tp->ec_model, &tp->ec_release);
		if (t != 'H') {
			pr_notice("ThinkPad firmware release %s doesn't match the known patterns\n",
				  ec_fw_string);
			pr_notice("please report this to %s\n", TPACPI_MAIL);
		}
	}

	s = dmi_get_system_info(DMI_PRODUCT_VERSION);
	if (s && !(strncasecmp(s, "ThinkPad", 8) && strncasecmp(s, "Lenovo", 6))) {
		tp->model_str = kstrdup(s, GFP_KERNEL);
		if (!tp->model_str)
			return -ENOMEM;
	} else {
		s = dmi_get_system_info(DMI_BIOS_VENDOR);
		if (s && !(strncasecmp(s, "Lenovo", 6))) {
			tp->model_str = kstrdup(s, GFP_KERNEL);
			if (!tp->model_str)
				return -ENOMEM;
		}
	}

	s = dmi_get_system_info(DMI_PRODUCT_NAME);
	tp->nummodel_str = kstrdup(s, GFP_KERNEL);
	if (s && !tp->nummodel_str)
		return -ENOMEM;

	return 0;
}

static int __init probe_for_thinkpad(void)
{
	int is_thinkpad;

	if (acpi_disabled)
		return -ENODEV;

	/* It would be dangerous to run the driver in this case */
	if (!tpacpi_is_ibm() && !tpacpi_is_lenovo())
		return -ENODEV;

	/*
	 * Non-ancient models have better DMI tagging, but very old models
	 * don't.  tpacpi_is_fw_known() is a cheat to help in that case.
	 */
	is_thinkpad = (thinkpad_id.model_str != NULL) ||
		      (thinkpad_id.ec_model != 0) ||
		      tpacpi_is_fw_known();

	/* The EC handler is required */
	tpacpi_acpi_handle_locate("ec", TPACPI_ACPI_EC_HID, &ec_handle);
	if (!ec_handle) {
		if (is_thinkpad)
			pr_err("Not yet supported ThinkPad detected!\n");
		return -ENODEV;
	}

	if (!is_thinkpad && !force_load)
		return -ENODEV;

	return 0;
}

static void __init thinkpad_acpi_init_banner(void)
{
	pr_info("%s v%s\n", TPACPI_DESC, TPACPI_VERSION);
	pr_info("%s\n", TPACPI_URL);

	pr_info("ThinkPad BIOS %s, EC %s\n",
		(thinkpad_id.bios_version_str) ?
			thinkpad_id.bios_version_str : "unknown",
		(thinkpad_id.ec_version_str) ?
			thinkpad_id.ec_version_str : "unknown");

	BUG_ON(!thinkpad_id.vendor);

	if (thinkpad_id.model_str)
		pr_info("%s %s, model %s\n",
			(thinkpad_id.vendor == PCI_VENDOR_ID_IBM) ?
				"IBM" : ((thinkpad_id.vendor ==
						PCI_VENDOR_ID_LENOVO) ?
					"Lenovo" : "Unknown vendor"),
			thinkpad_id.model_str,
			(thinkpad_id.nummodel_str) ?
				thinkpad_id.nummodel_str : "unknown");
}

/* Module init, exit, parameters */

static struct ibm_init_struct ibms_init[] __initdata = {
	{
		.data = &thinkpad_acpi_driver_data,
	},
	{
		.init = hotkey_init,
		.data = &hotkey_driver_data,
	},
	{
		.init = bluetooth_init,
		.data = &bluetooth_driver_data,
	},
	{
		.init = wan_init,
		.data = &wan_driver_data,
	},
	{
		.init = uwb_init,
		.data = &uwb_driver_data,
	},
#ifdef CONFIG_THINKPAD_ACPI_VIDEO
	{
		.init = video_init,
		.base_procfs_mode = S_IRUSR,
		.data = &video_driver_data,
	},
#endif
	{
		.init = kbdlight_init,
		.data = &kbdlight_driver_data,
	},
	{
		.init = light_init,
		.data = &light_driver_data,
	},
	{
		.init = cmos_init,
		.data = &cmos_driver_data,
	},
	{
		.init = led_init,
		.data = &led_driver_data,
	},
	{
		.init = beep_init,
		.data = &beep_driver_data,
	},
	{
		.init = thermal_init,
		.data = &thermal_driver_data,
	},
	{
		.init = brightness_init,
		.data = &brightness_driver_data,
	},
	{
		.init = volume_init,
		.data = &volume_driver_data,
	},
	{
		.init = fan_init,
		.data = &fan_driver_data,
	},
	{
		.init = mute_led_init,
		.data = &mute_led_driver_data,
	},
	{
		.init = tpacpi_battery_init,
		.data = &battery_driver_data,
	},
	{
		.init = tpacpi_lcdshadow_init,
		.data = &lcdshadow_driver_data,
	},
	{
		.init = tpacpi_proxsensor_init,
		.data = &proxsensor_driver_data,
	},
	{
		.init = tpacpi_dytc_profile_init,
		.data = &dytc_profile_driver_data,
	},
	{
		.init = tpacpi_kbdlang_init,
		.data = &kbdlang_driver_data,
	},
	{
		.init = tpacpi_dprc_init,
		.data = &dprc_driver_data,
	},
};

static int __init set_ibm_param(const char *val, const struct kernel_param *kp)
{
	unsigned int i;
	struct ibm_struct *ibm;

	if (!kp || !kp->name || !val)
		return -EINVAL;

	for (i = 0; i < ARRAY_SIZE(ibms_init); i++) {
		ibm = ibms_init[i].data;
		if (!ibm || !ibm->name)
			continue;

		if (strcmp(ibm->name, kp->name) == 0 && ibm->write) {
			if (strlen(val) > sizeof(ibms_init[i].param) - 1)
				return -ENOSPC;
			strcpy(ibms_init[i].param, val);
			return 0;
		}
	}

	return -EINVAL;
}

module_param(experimental, int, 0444);
MODULE_PARM_DESC(experimental,
		 "Enables experimental features when non-zero");

module_param_named(debug, dbg_level, uint, 0);
MODULE_PARM_DESC(debug, "Sets debug level bit-mask");

module_param(force_load, bool, 0444);
MODULE_PARM_DESC(force_load,
		 "Attempts to load the driver even on a mis-identified ThinkPad when true");

module_param_named(fan_control, fan_control_allowed, bool, 0444);
MODULE_PARM_DESC(fan_control,
		 "Enables setting fan parameters features when true");

module_param_named(brightness_mode, brightness_mode, uint, 0444);
MODULE_PARM_DESC(brightness_mode,
		 "Selects brightness control strategy: 0=auto, 1=EC, 2=UCMS, 3=EC+NVRAM");

module_param(brightness_enable, uint, 0444);
MODULE_PARM_DESC(brightness_enable,
		 "Enables backlight control when 1, disables when 0");

#ifdef CONFIG_THINKPAD_ACPI_ALSA_SUPPORT
module_param_named(volume_mode, volume_mode, uint, 0444);
MODULE_PARM_DESC(volume_mode,
		 "Selects volume control strategy: 0=auto, 1=EC, 2=N/A, 3=EC+NVRAM");

module_param_named(volume_capabilities, volume_capabilities, uint, 0444);
MODULE_PARM_DESC(volume_capabilities,
		 "Selects the mixer capabilities: 0=auto, 1=volume and mute, 2=mute only");

module_param_named(volume_control, volume_control_allowed, bool, 0444);
MODULE_PARM_DESC(volume_control,
		 "Enables software override for the console audio control when true");

module_param_named(software_mute, software_mute_requested, bool, 0444);
MODULE_PARM_DESC(software_mute,
		 "Request full software mute control");

/* ALSA module API parameters */
module_param_named(index, alsa_index, int, 0444);
MODULE_PARM_DESC(index, "ALSA index for the ACPI EC Mixer");
module_param_named(id, alsa_id, charp, 0444);
MODULE_PARM_DESC(id, "ALSA id for the ACPI EC Mixer");
module_param_named(enable, alsa_enable, bool, 0444);
MODULE_PARM_DESC(enable, "Enable the ALSA interface for the ACPI EC Mixer");
#endif /* CONFIG_THINKPAD_ACPI_ALSA_SUPPORT */

/* The module parameter can't be read back, that's why 0 is used here */
#define TPACPI_PARAM(feature) \
	module_param_call(feature, set_ibm_param, NULL, NULL, 0); \
	MODULE_PARM_DESC(feature, "Simulates thinkpad-acpi procfs command at module load, see documentation")

TPACPI_PARAM(hotkey);
TPACPI_PARAM(bluetooth);
TPACPI_PARAM(video);
TPACPI_PARAM(light);
TPACPI_PARAM(cmos);
TPACPI_PARAM(led);
TPACPI_PARAM(beep);
TPACPI_PARAM(brightness);
TPACPI_PARAM(volume);
TPACPI_PARAM(fan);

#ifdef CONFIG_THINKPAD_ACPI_DEBUGFACILITIES
module_param(dbg_wlswemul, uint, 0444);
MODULE_PARM_DESC(dbg_wlswemul, "Enables WLSW emulation");
module_param_named(wlsw_state, tpacpi_wlsw_emulstate, bool, 0);
MODULE_PARM_DESC(wlsw_state,
		 "Initial state of the emulated WLSW switch");

module_param(dbg_bluetoothemul, uint, 0444);
MODULE_PARM_DESC(dbg_bluetoothemul, "Enables bluetooth switch emulation");
module_param_named(bluetooth_state, tpacpi_bluetooth_emulstate, bool, 0);
MODULE_PARM_DESC(bluetooth_state,
		 "Initial state of the emulated bluetooth switch");

module_param(dbg_wwanemul, uint, 0444);
MODULE_PARM_DESC(dbg_wwanemul, "Enables WWAN switch emulation");
module_param_named(wwan_state, tpacpi_wwan_emulstate, bool, 0);
MODULE_PARM_DESC(wwan_state,
		 "Initial state of the emulated WWAN switch");

module_param(dbg_uwbemul, uint, 0444);
MODULE_PARM_DESC(dbg_uwbemul, "Enables UWB switch emulation");
module_param_named(uwb_state, tpacpi_uwb_emulstate, bool, 0);
MODULE_PARM_DESC(uwb_state,
		 "Initial state of the emulated UWB switch");
#endif

static void thinkpad_acpi_module_exit(void)
{
	struct ibm_struct *ibm, *itmp;

	tpacpi_lifecycle = TPACPI_LIFE_EXITING;

#ifdef CONFIG_SUSPEND
	if (tp_features.quirks && tp_features.quirks->s2idle_bug_mmio)
		acpi_unregister_lps0_dev(&thinkpad_acpi_s2idle_dev_ops);
#endif
	if (tpacpi_hwmon)
		hwmon_device_unregister(tpacpi_hwmon);
	if (tp_features.sensors_pdrv_registered)
		platform_driver_unregister(&tpacpi_hwmon_pdriver);
	if (tp_features.platform_drv_registered)
		platform_driver_unregister(&tpacpi_pdriver);

	list_for_each_entry_safe_reverse(ibm, itmp,
					 &tpacpi_all_drivers,
					 all_drivers) {
		ibm_exit(ibm);
	}

	dbg_printk(TPACPI_DBG_INIT, "finished subdriver exit path...\n");

	if (tpacpi_inputdev) {
		if (tp_features.input_device_registered)
			input_unregister_device(tpacpi_inputdev);
		else
			input_free_device(tpacpi_inputdev);
		kfree(hotkey_keycode_map);
	}

	if (tpacpi_sensors_pdev)
		platform_device_unregister(tpacpi_sensors_pdev);
	if (tpacpi_pdev)
		platform_device_unregister(tpacpi_pdev);
	if (proc_dir)
		remove_proc_entry(TPACPI_PROC_DIR, acpi_root_dir);
	if (tpacpi_wq)
		destroy_workqueue(tpacpi_wq);

	kfree(thinkpad_id.bios_version_str);
	kfree(thinkpad_id.ec_version_str);
	kfree(thinkpad_id.model_str);
	kfree(thinkpad_id.nummodel_str);
}


static int __init thinkpad_acpi_module_init(void)
{
	const struct dmi_system_id *dmi_id;
	int ret, i;

	tpacpi_lifecycle = TPACPI_LIFE_INIT;

	/* Driver-level probe */

	ret = get_thinkpad_model_data(&thinkpad_id);
	if (ret) {
		pr_err("unable to get DMI data: %d\n", ret);
		thinkpad_acpi_module_exit();
		return ret;
	}
	ret = probe_for_thinkpad();
	if (ret) {
		thinkpad_acpi_module_exit();
		return ret;
	}

	/* Driver initialization */

	thinkpad_acpi_init_banner();
	tpacpi_check_outdated_fw();

	TPACPI_ACPIHANDLE_INIT(ecrd);
	TPACPI_ACPIHANDLE_INIT(ecwr);

	tpacpi_wq = create_singlethread_workqueue(TPACPI_WORKQUEUE_NAME);
	if (!tpacpi_wq) {
		thinkpad_acpi_module_exit();
		return -ENOMEM;
	}

	proc_dir = proc_mkdir(TPACPI_PROC_DIR, acpi_root_dir);
	if (!proc_dir) {
		pr_err("unable to create proc dir " TPACPI_PROC_DIR "\n");
		thinkpad_acpi_module_exit();
		return -ENODEV;
	}

	dmi_id = dmi_first_match(fwbug_list);
	if (dmi_id)
		tp_features.quirks = dmi_id->driver_data;

	/* Device initialization */
	tpacpi_pdev = platform_device_register_simple(TPACPI_DRVR_NAME, -1,
							NULL, 0);
	if (IS_ERR(tpacpi_pdev)) {
		ret = PTR_ERR(tpacpi_pdev);
		tpacpi_pdev = NULL;
		pr_err("unable to register platform device\n");
		thinkpad_acpi_module_exit();
		return ret;
	}
	tpacpi_sensors_pdev = platform_device_register_simple(
						TPACPI_HWMON_DRVR_NAME,
						-1, NULL, 0);
	if (IS_ERR(tpacpi_sensors_pdev)) {
		ret = PTR_ERR(tpacpi_sensors_pdev);
		tpacpi_sensors_pdev = NULL;
		pr_err("unable to register hwmon platform device\n");
		thinkpad_acpi_module_exit();
		return ret;
	}

	mutex_init(&tpacpi_inputdev_send_mutex);
	tpacpi_inputdev = input_allocate_device();
	if (!tpacpi_inputdev) {
		thinkpad_acpi_module_exit();
		return -ENOMEM;
	} else {
		/* Prepare input device, but don't register */
		tpacpi_inputdev->name = "ThinkPad Extra Buttons";
		tpacpi_inputdev->phys = TPACPI_DRVR_NAME "/input0";
		tpacpi_inputdev->id.bustype = BUS_HOST;
		tpacpi_inputdev->id.vendor = thinkpad_id.vendor;
		tpacpi_inputdev->id.product = TPACPI_HKEY_INPUT_PRODUCT;
		tpacpi_inputdev->id.version = TPACPI_HKEY_INPUT_VERSION;
		tpacpi_inputdev->dev.parent = &tpacpi_pdev->dev;
	}

	/* Init subdriver dependencies */
	tpacpi_detect_brightness_capabilities();

	/* Init subdrivers */
	for (i = 0; i < ARRAY_SIZE(ibms_init); i++) {
		ret = ibm_init(&ibms_init[i]);
		if (ret >= 0 && *ibms_init[i].param)
			ret = ibms_init[i].data->write(ibms_init[i].param);
		if (ret < 0) {
			thinkpad_acpi_module_exit();
			return ret;
		}
	}

	tpacpi_lifecycle = TPACPI_LIFE_RUNNING;

	ret = platform_driver_register(&tpacpi_pdriver);
	if (ret) {
		pr_err("unable to register main platform driver\n");
		thinkpad_acpi_module_exit();
		return ret;
	}
	tp_features.platform_drv_registered = 1;

	ret = platform_driver_register(&tpacpi_hwmon_pdriver);
	if (ret) {
		pr_err("unable to register hwmon platform driver\n");
		thinkpad_acpi_module_exit();
		return ret;
	}
	tp_features.sensors_pdrv_registered = 1;

	tpacpi_hwmon = hwmon_device_register_with_groups(
		&tpacpi_sensors_pdev->dev, TPACPI_NAME, NULL, tpacpi_hwmon_groups);
	if (IS_ERR(tpacpi_hwmon)) {
		ret = PTR_ERR(tpacpi_hwmon);
		tpacpi_hwmon = NULL;
		pr_err("unable to register hwmon device\n");
		thinkpad_acpi_module_exit();
		return ret;
	}

	ret = input_register_device(tpacpi_inputdev);
	if (ret < 0) {
		pr_err("unable to register input device\n");
		thinkpad_acpi_module_exit();
		return ret;
	} else {
		tp_features.input_device_registered = 1;
	}

#ifdef CONFIG_SUSPEND
	if (tp_features.quirks && tp_features.quirks->s2idle_bug_mmio) {
		if (!acpi_register_lps0_dev(&thinkpad_acpi_s2idle_dev_ops))
			pr_info("Using s2idle quirk to avoid %s platform firmware bug\n",
				(dmi_id && dmi_id->ident) ? dmi_id->ident : "");
	}
#endif
	return 0;
}

MODULE_ALIAS(TPACPI_DRVR_SHORTNAME);

/*
 * This will autoload the driver in almost every ThinkPad
 * in widespread use.
 *
 * Only _VERY_ old models, like the 240, 240x and 570 lack
 * the HKEY event interface.
 */
MODULE_DEVICE_TABLE(acpi, ibm_htk_device_ids);

/*
 * DMI matching for module autoloading
 *
 * See https://thinkwiki.org/wiki/List_of_DMI_IDs
 * See https://thinkwiki.org/wiki/BIOS_Upgrade_Downloads
 *
 * Only models listed in thinkwiki will be supported, so add yours
 * if it is not there yet.
 */
#define IBM_BIOS_MODULE_ALIAS(__type) \
	MODULE_ALIAS("dmi:bvnIBM:bvr" __type "ET??WW*")

/* Ancient thinkpad BIOSes have to be identified by
 * BIOS type or model number, and there are far less
 * BIOS types than model numbers... */
IBM_BIOS_MODULE_ALIAS("I[MU]");		/* 570, 570e */

MODULE_AUTHOR("Borislav Deianov <borislav@users.sf.net>");
MODULE_AUTHOR("Henrique de Moraes Holschuh <hmh@hmh.eng.br>");
MODULE_DESCRIPTION(TPACPI_DESC);
MODULE_VERSION(TPACPI_VERSION);
MODULE_LICENSE("GPL");

module_init(thinkpad_acpi_module_init);
module_exit(thinkpad_acpi_module_exit);<|MERGE_RESOLUTION|>--- conflicted
+++ resolved
@@ -4529,10 +4529,7 @@
 	iounmap(addr);
 cleanup_resource:
 	release_resource(res);
-<<<<<<< HEAD
-=======
 	kfree(res);
->>>>>>> 88084a3d
 }
 
 static struct acpi_s2idle_dev_ops thinkpad_acpi_s2idle_dev_ops = {
@@ -10282,21 +10279,12 @@
 #define DYTC_FUNCTION_CQL     1  /* Function = 1, lap mode */
 #define DYTC_FUNCTION_MMC     11 /* Function = 11, MMC mode */
 #define DYTC_FUNCTION_PSC     13 /* Function = 13, PSC mode */
-<<<<<<< HEAD
 
 #define DYTC_MODE_MMC_PERFORM  2  /* High power mode aka performance */
 #define DYTC_MODE_MMC_LOWPOWER 3  /* Low power mode */
 #define DYTC_MODE_MMC_BALANCE  0xF  /* Default mode aka balanced */
 #define DYTC_MODE_MMC_DEFAULT  0  /* Default mode from MMC_GET, aka balanced */
 
-=======
-
-#define DYTC_MODE_MMC_PERFORM  2  /* High power mode aka performance */
-#define DYTC_MODE_MMC_LOWPOWER 3  /* Low power mode */
-#define DYTC_MODE_MMC_BALANCE  0xF  /* Default mode aka balanced */
-#define DYTC_MODE_MMC_DEFAULT  0  /* Default mode from MMC_GET, aka balanced */
-
->>>>>>> 88084a3d
 #define DYTC_MODE_PSC_LOWPOWER 3  /* Low power mode */
 #define DYTC_MODE_PSC_BALANCE  5  /* Default mode aka balanced */
 #define DYTC_MODE_PSC_PERFORM  7  /* High power mode aka performance */
@@ -10311,17 +10299,7 @@
 
 #define DYTC_DISABLE_CQL DYTC_SET_COMMAND(DYTC_FUNCTION_CQL, DYTC_MODE_MMC_BALANCE, 0)
 #define DYTC_ENABLE_CQL DYTC_SET_COMMAND(DYTC_FUNCTION_CQL, DYTC_MODE_MMC_BALANCE, 1)
-<<<<<<< HEAD
-
-enum dytc_profile_funcmode {
-	DYTC_FUNCMODE_NONE = 0,
-	DYTC_FUNCMODE_MMC,
-	DYTC_FUNCMODE_PSC,
-};
-=======
->>>>>>> 88084a3d
-
-static enum dytc_profile_funcmode dytc_profile_available;
+
 static enum platform_profile_option dytc_current_profile;
 static atomic_t dytc_ignore_event = ATOMIC_INIT(0);
 static DEFINE_MUTEX(dytc_mutex);
@@ -10330,11 +10308,7 @@
 
 static int convert_dytc_to_profile(int dytcmode, enum platform_profile_option *profile)
 {
-<<<<<<< HEAD
-	if (dytc_profile_available == DYTC_FUNCMODE_MMC) {
-=======
 	if (dytc_capabilities & BIT(DYTC_FC_MMC)) {
->>>>>>> 88084a3d
 		switch (dytcmode) {
 		case DYTC_MODE_MMC_LOWPOWER:
 			*profile = PLATFORM_PROFILE_LOW_POWER;
@@ -10351,11 +10325,7 @@
 		}
 		return 0;
 	}
-<<<<<<< HEAD
-	if (dytc_profile_available == DYTC_FUNCMODE_PSC) {
-=======
 	if (dytc_capabilities & BIT(DYTC_FC_PSC)) {
->>>>>>> 88084a3d
 		switch (dytcmode) {
 		case DYTC_MODE_PSC_LOWPOWER:
 			*profile = PLATFORM_PROFILE_LOW_POWER;
@@ -10377,23 +10347,6 @@
 {
 	switch (profile) {
 	case PLATFORM_PROFILE_LOW_POWER:
-<<<<<<< HEAD
-		if (dytc_profile_available == DYTC_FUNCMODE_MMC)
-			*perfmode = DYTC_MODE_MMC_LOWPOWER;
-		else if (dytc_profile_available == DYTC_FUNCMODE_PSC)
-			*perfmode = DYTC_MODE_PSC_LOWPOWER;
-		break;
-	case PLATFORM_PROFILE_BALANCED:
-		if (dytc_profile_available == DYTC_FUNCMODE_MMC)
-			*perfmode = DYTC_MODE_MMC_BALANCE;
-		else if (dytc_profile_available == DYTC_FUNCMODE_PSC)
-			*perfmode = DYTC_MODE_PSC_BALANCE;
-		break;
-	case PLATFORM_PROFILE_PERFORMANCE:
-		if (dytc_profile_available == DYTC_FUNCMODE_MMC)
-			*perfmode = DYTC_MODE_MMC_PERFORM;
-		else if (dytc_profile_available == DYTC_FUNCMODE_PSC)
-=======
 		if (dytc_capabilities & BIT(DYTC_FC_MMC))
 			*perfmode = DYTC_MODE_MMC_LOWPOWER;
 		else if (dytc_capabilities & BIT(DYTC_FC_PSC))
@@ -10409,7 +10362,6 @@
 		if (dytc_capabilities & BIT(DYTC_FC_MMC))
 			*perfmode = DYTC_MODE_MMC_PERFORM;
 		else if (dytc_capabilities & BIT(DYTC_FC_PSC))
->>>>>>> 88084a3d
 			*perfmode = DYTC_MODE_PSC_PERFORM;
 		break;
 	default: /* Unknown profile */
@@ -10488,11 +10440,7 @@
 	if (err)
 		goto unlock;
 
-<<<<<<< HEAD
-	if (dytc_profile_available == DYTC_FUNCMODE_MMC) {
-=======
 	if (dytc_capabilities & BIT(DYTC_FC_MMC)) {
->>>>>>> 88084a3d
 		if (profile == PLATFORM_PROFILE_BALANCED) {
 			/*
 			 * To get back to balanced mode we need to issue a reset command.
@@ -10511,11 +10459,7 @@
 				goto unlock;
 		}
 	}
-<<<<<<< HEAD
-	if (dytc_profile_available == DYTC_FUNCMODE_PSC) {
-=======
 	if (dytc_capabilities & BIT(DYTC_FC_PSC)) {
->>>>>>> 88084a3d
 		err = dytc_command(DYTC_SET_COMMAND(DYTC_FUNCTION_PSC, perfmode, 1), &output);
 		if (err)
 			goto unlock;
@@ -10534,20 +10478,12 @@
 	int perfmode;
 
 	mutex_lock(&dytc_mutex);
-<<<<<<< HEAD
-	if (dytc_profile_available == DYTC_FUNCMODE_MMC) {
-=======
 	if (dytc_capabilities & BIT(DYTC_FC_MMC)) {
->>>>>>> 88084a3d
 		if (dytc_mmc_get_available)
 			err = dytc_command(DYTC_CMD_MMC_GET, &output);
 		else
 			err = dytc_cql_command(DYTC_CMD_GET, &output);
-<<<<<<< HEAD
-	} else if (dytc_profile_available == DYTC_FUNCMODE_PSC)
-=======
 	} else if (dytc_capabilities & BIT(DYTC_FC_PSC))
->>>>>>> 88084a3d
 		err = dytc_command(DYTC_CMD_GET, &output);
 
 	mutex_unlock(&dytc_mutex);
@@ -10576,7 +10512,6 @@
 	set_bit(PLATFORM_PROFILE_BALANCED, dytc_profile.choices);
 	set_bit(PLATFORM_PROFILE_PERFORMANCE, dytc_profile.choices);
 
-	dytc_profile_available = DYTC_FUNCMODE_NONE;
 	err = dytc_command(DYTC_CMD_QUERY, &output);
 	if (err)
 		return err;
@@ -10589,22 +10524,12 @@
 		return -ENODEV;
 
 	/* Check what capabilities are supported */
-<<<<<<< HEAD
-	err = dytc_command(DYTC_CMD_FUNC_CAP, &output);
-	if (err)
-		return err;
-
-	if (output & BIT(DYTC_FC_MMC)) { /* MMC MODE */
-		dytc_profile_available = DYTC_FUNCMODE_MMC;
-
-=======
 	err = dytc_command(DYTC_CMD_FUNC_CAP, &dytc_capabilities);
 	if (err)
 		return err;
 
 	if (dytc_capabilities & BIT(DYTC_FC_MMC)) { /* MMC MODE */
 		pr_debug("MMC is supported\n");
->>>>>>> 88084a3d
 		/*
 		 * Check if MMC_GET functionality available
 		 * Version > 6 and return success from MMC_GET command
@@ -10615,10 +10540,6 @@
 			if (!err && ((output & DYTC_ERR_MASK) == DYTC_ERR_SUCCESS))
 				dytc_mmc_get_available = true;
 		}
-<<<<<<< HEAD
-	} else if (output & BIT(DYTC_FC_PSC)) { /* PSC MODE */
-		dytc_profile_available = DYTC_FUNCMODE_PSC;
-=======
 	} else if (dytc_capabilities & BIT(DYTC_FC_PSC)) { /* PSC MODE */
 		/* Support for this only works on AMD platforms */
 		if (boot_cpu_data.x86_vendor != X86_VENDOR_AMD) {
@@ -10626,7 +10547,6 @@
 			return -ENODEV;
 		}
 		pr_debug("PSC is supported\n");
->>>>>>> 88084a3d
 	} else {
 		dbg_printk(TPACPI_DBG_INIT, "No DYTC support available\n");
 		return -ENODEV;
@@ -10652,7 +10572,6 @@
 
 static void dytc_profile_exit(void)
 {
-	dytc_profile_available = DYTC_FUNCMODE_NONE;
 	platform_profile_remove();
 }
 
