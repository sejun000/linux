--- conflicted
+++ resolved
@@ -87,15 +87,11 @@
 	struct list_head list;
 	u32 handle;
 	u32 flags;
-<<<<<<< HEAD
-	struct rcu_head	rcu;
-=======
 	union {
 		struct work_struct work;
 		struct rcu_head	rcu;
 	};
 	struct net_device *hw_dev;
->>>>>>> 0b07194b
 };
 
 static unsigned short int fl_mask_range(const struct fl_flow_mask *mask)
