--- conflicted
+++ resolved
@@ -68,10 +68,7 @@
 #include <asm/sysinfo.h>
 #include <asm/numa.h>
 #include <asm/alternative.h>
-<<<<<<< HEAD
-=======
 #include <asm/nospec-branch.h>
->>>>>>> 661e50bc
 #include "entry.h"
 
 /*
@@ -344,13 +341,9 @@
 	lc->preempt_count = S390_lowcore.preempt_count;
 	lc->stfl_fac_list = S390_lowcore.stfl_fac_list;
 	memcpy(lc->stfle_fac_list, S390_lowcore.stfle_fac_list,
-<<<<<<< HEAD
-	       MAX_FACILITY_BIT/8);
-=======
 	       sizeof(lc->stfle_fac_list));
 	memcpy(lc->alt_stfle_fac_list, S390_lowcore.alt_stfle_fac_list,
 	       sizeof(lc->alt_stfle_fac_list));
->>>>>>> 661e50bc
 	nmi_alloc_boot_cpu(lc);
 	vdso_alloc_boot_cpu(lc);
 	lc->sync_enter_timer = S390_lowcore.sync_enter_timer;
@@ -963,11 +956,8 @@
 	set_preferred_console();
 
 	apply_alternative_instructions();
-<<<<<<< HEAD
-=======
 	if (IS_ENABLED(CONFIG_EXPOLINE))
 		nospec_init_branches();
->>>>>>> 661e50bc
 
 	/* Setup zfcpdump support */
 	setup_zfcpdump();
