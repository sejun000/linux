# x86 configuration
mainmenu "Linux Kernel Configuration for x86"

# Select 32 or 64 bit
config 64BIT
	bool "64-bit kernel" if ARCH = "x86"
	default ARCH = "x86_64"
	---help---
	  Say yes to build a 64-bit kernel - formerly known as x86_64
	  Say no to build a 32-bit kernel - formerly known as i386

config X86_32
	def_bool !64BIT

config X86_64
	def_bool 64BIT

### Arch settings
config X86
	def_bool y
	select HAVE_AOUT if X86_32
	select HAVE_READQ
	select HAVE_WRITEQ
	select HAVE_UNSTABLE_SCHED_CLOCK
	select HAVE_IDE
	select HAVE_OPROFILE
	select HAVE_IOREMAP_PROT
	select HAVE_KPROBES
	select ARCH_WANT_OPTIONAL_GPIOLIB
	select ARCH_WANT_FRAME_POINTERS
	select HAVE_KRETPROBES
	select HAVE_FTRACE_MCOUNT_RECORD
	select HAVE_DYNAMIC_FTRACE
	select HAVE_FUNCTION_TRACER
	select HAVE_FUNCTION_GRAPH_TRACER
	select HAVE_FUNCTION_TRACE_MCOUNT_TEST
	select HAVE_KVM
	select HAVE_ARCH_KGDB
	select HAVE_ARCH_TRACEHOOK
	select HAVE_GENERIC_DMA_COHERENT if X86_32
	select HAVE_EFFICIENT_UNALIGNED_ACCESS
	select USER_STACKTRACE_SUPPORT
	select HAVE_DMA_API_DEBUG
	select HAVE_KERNEL_GZIP
	select HAVE_KERNEL_BZIP2
	select HAVE_KERNEL_LZMA

config ARCH_DEFCONFIG
	string
	default "arch/x86/configs/i386_defconfig" if X86_32
	default "arch/x86/configs/x86_64_defconfig" if X86_64

config GENERIC_TIME
	def_bool y

config GENERIC_CMOS_UPDATE
	def_bool y

config CLOCKSOURCE_WATCHDOG
	def_bool y

config GENERIC_CLOCKEVENTS
	def_bool y

config GENERIC_CLOCKEVENTS_BROADCAST
	def_bool y
	depends on X86_64 || (X86_32 && X86_LOCAL_APIC)

config LOCKDEP_SUPPORT
	def_bool y

config STACKTRACE_SUPPORT
	def_bool y

config HAVE_LATENCYTOP_SUPPORT
	def_bool y

config FAST_CMPXCHG_LOCAL
	bool
	default y

config MMU
	def_bool y

config ZONE_DMA
	def_bool y

config SBUS
	bool

config GENERIC_ISA_DMA
	def_bool y

config GENERIC_IOMAP
	def_bool y

config GENERIC_BUG
	def_bool y
	depends on BUG
	select GENERIC_BUG_RELATIVE_POINTERS if X86_64

config GENERIC_BUG_RELATIVE_POINTERS
	bool

config GENERIC_HWEIGHT
	def_bool y

config GENERIC_GPIO
	bool

config ARCH_MAY_HAVE_PC_FDC
	def_bool y

config RWSEM_GENERIC_SPINLOCK
	def_bool !X86_XADD

config RWSEM_XCHGADD_ALGORITHM
	def_bool X86_XADD

config ARCH_HAS_CPU_IDLE_WAIT
	def_bool y

config GENERIC_CALIBRATE_DELAY
	def_bool y

config GENERIC_TIME_VSYSCALL
	bool
	default X86_64

config ARCH_HAS_CPU_RELAX
	def_bool y

config ARCH_HAS_DEFAULT_IDLE
	def_bool y

config ARCH_HAS_CACHE_LINE_SIZE
	def_bool y

config HAVE_SETUP_PER_CPU_AREA
	def_bool y

config HAVE_DYNAMIC_PER_CPU_AREA
	def_bool y

config HAVE_CPUMASK_OF_CPU_MAP
	def_bool X86_64_SMP

config ARCH_HIBERNATION_POSSIBLE
	def_bool y

config ARCH_SUSPEND_POSSIBLE
	def_bool y

config ZONE_DMA32
	bool
	default X86_64

config ARCH_POPULATES_NODE_MAP
	def_bool y

config AUDIT_ARCH
	bool
	default X86_64

config ARCH_SUPPORTS_OPTIMIZED_INLINING
	def_bool y

config ARCH_SUPPORTS_DEBUG_PAGEALLOC
	def_bool y

# Use the generic interrupt handling code in kernel/irq/:
config GENERIC_HARDIRQS
	bool
	default y

config GENERIC_HARDIRQS_NO__DO_IRQ
       def_bool y

config GENERIC_IRQ_PROBE
	bool
	default y

config GENERIC_PENDING_IRQ
	bool
	depends on GENERIC_HARDIRQS && SMP
	default y

config USE_GENERIC_SMP_HELPERS
	def_bool y
	depends on SMP

config X86_32_SMP
	def_bool y
	depends on X86_32 && SMP

config X86_64_SMP
	def_bool y
	depends on X86_64 && SMP

config X86_HT
	bool
	depends on SMP
	default y

config X86_TRAMPOLINE
	bool
	depends on SMP || (64BIT && ACPI_SLEEP)
	default y

config X86_32_LAZY_GS
	def_bool y
	depends on X86_32 && !CC_STACKPROTECTOR

config KTIME_SCALAR
	def_bool X86_32
source "init/Kconfig"
source "kernel/Kconfig.freezer"

menu "Processor type and features"

source "kernel/time/Kconfig"

config SMP
	bool "Symmetric multi-processing support"
	---help---
	  This enables support for systems with more than one CPU. If you have
	  a system with only one CPU, like most personal computers, say N. If
	  you have a system with more than one CPU, say Y.

	  If you say N here, the kernel will run on single and multiprocessor
	  machines, but will use only one CPU of a multiprocessor machine. If
	  you say Y here, the kernel will run on many, but not all,
	  singleprocessor machines. On a singleprocessor machine, the kernel
	  will run faster if you say N here.

	  Note that if you say Y here and choose architecture "586" or
	  "Pentium" under "Processor family", the kernel will not work on 486
	  architectures. Similarly, multiprocessor kernels for the "PPro"
	  architecture may not work on all Pentium based boards.

	  People using multiprocessor machines who say Y here should also say
	  Y to "Enhanced Real Time Clock Support", below. The "Advanced Power
	  Management" code will be disabled if you say Y here.

	  See also <file:Documentation/i386/IO-APIC.txt>,
	  <file:Documentation/nmi_watchdog.txt> and the SMP-HOWTO available at
	  <http://www.tldp.org/docs.html#howto>.

	  If you don't know what to do here, say N.

config X86_X2APIC
	bool "Support x2apic"
	depends on X86_LOCAL_APIC && X86_64
	---help---
	  This enables x2apic support on CPUs that have this feature.

	  This allows 32-bit apic IDs (so it can support very large systems),
	  and accesses the local apic via MSRs not via mmio.

	  ( On certain CPU models you may need to enable INTR_REMAP too,
	    to get functional x2apic mode. )

	  If you don't know what to do here, say N.

config SPARSE_IRQ
	bool "Support sparse irq numbering"
	depends on PCI_MSI || HT_IRQ
	---help---
	  This enables support for sparse irqs. This is useful for distro
	  kernels that want to define a high CONFIG_NR_CPUS value but still
	  want to have low kernel memory footprint on smaller machines.

	  ( Sparse IRQs can also be beneficial on NUMA boxes, as they spread
	    out the irq_desc[] array in a more NUMA-friendly way. )

	  If you don't know what to do here, say N.

config NUMA_MIGRATE_IRQ_DESC
	bool "Move irq desc when changing irq smp_affinity"
	depends on SPARSE_IRQ && NUMA
	default n
	---help---
	  This enables moving irq_desc to cpu/node that irq will use handled.

	  If you don't know what to do here, say N.

config X86_MPPARSE
	bool "Enable MPS table" if ACPI
	default y
	depends on X86_LOCAL_APIC
	---help---
	  For old smp systems that do not have proper acpi support. Newer systems
	  (esp with 64bit cpus) with acpi support, MADT and DSDT will override it

config X86_BIGSMP
	bool "Support for big SMP systems with more than 8 CPUs"
	depends on X86_32 && SMP
	---help---
	  This option is needed for the systems that have more than 8 CPUs

if X86_32
config X86_EXTENDED_PLATFORM
	bool "Support for extended (non-PC) x86 platforms"
	default y
	---help---
	  If you disable this option then the kernel will only support
	  standard PC platforms. (which covers the vast majority of
	  systems out there.)

	  If you enable this option then you'll be able to select support
	  for the following (non-PC) 32 bit x86 platforms:
		AMD Elan
		NUMAQ (IBM/Sequent)
		RDC R-321x SoC
		SGI 320/540 (Visual Workstation)
		Summit/EXA (IBM x440)
		Unisys ES7000 IA32 series

	  If you have one of these systems, or if you want to build a
	  generic distribution kernel, say Y here - otherwise say N.
endif

if X86_64
config X86_EXTENDED_PLATFORM
	bool "Support for extended (non-PC) x86 platforms"
	default y
	---help---
	  If you disable this option then the kernel will only support
	  standard PC platforms. (which covers the vast majority of
	  systems out there.)

	  If you enable this option then you'll be able to select support
	  for the following (non-PC) 64 bit x86 platforms:
		ScaleMP vSMP
		SGI Ultraviolet

	  If you have one of these systems, or if you want to build a
	  generic distribution kernel, say Y here - otherwise say N.
endif
# This is an alphabetically sorted list of 64 bit extended platforms
# Please maintain the alphabetic order if and when there are additions

config X86_VSMP
	bool "ScaleMP vSMP"
	select PARAVIRT
	depends on X86_64 && PCI
	depends on X86_EXTENDED_PLATFORM
	---help---
	  Support for ScaleMP vSMP systems.  Say 'Y' here if this kernel is
	  supposed to run on these EM64T-based machines.  Only choose this option
	  if you have one of these machines.

config X86_UV
	bool "SGI Ultraviolet"
	depends on X86_64
	depends on X86_EXTENDED_PLATFORM
	select X86_X2APIC
	---help---
	  This option is needed in order to support SGI Ultraviolet systems.
	  If you don't have one of these, you should say N here.

# Following is an alphabetically sorted list of 32 bit extended platforms
# Please maintain the alphabetic order if and when there are additions

config X86_ELAN
	bool "AMD Elan"
	depends on X86_32
	depends on X86_EXTENDED_PLATFORM
	---help---
	  Select this for an AMD Elan processor.

	  Do not use this option for K6/Athlon/Opteron processors!

	  If unsure, choose "PC-compatible" instead.

config X86_RDC321X
	bool "RDC R-321x SoC"
	depends on X86_32
	depends on X86_EXTENDED_PLATFORM
	select M486
	select X86_REBOOTFIXUPS
	---help---
	  This option is needed for RDC R-321x system-on-chip, also known
	  as R-8610-(G).
	  If you don't have one of these chips, you should say N here.

config X86_32_NON_STANDARD
	bool "Support non-standard 32-bit SMP architectures"
	depends on X86_32 && SMP
	depends on X86_EXTENDED_PLATFORM
	---help---
	  This option compiles in the NUMAQ, Summit, bigsmp, ES7000, default
	  subarchitectures.  It is intended for a generic binary kernel.
	  if you select them all, kernel will probe it one by one. and will
	  fallback to default.

# Alphabetically sorted list of Non standard 32 bit platforms

config X86_NUMAQ
	bool "NUMAQ (IBM/Sequent)"
	depends on X86_32_NON_STANDARD
	select NUMA
	select X86_MPPARSE
	---help---
	  This option is used for getting Linux to run on a NUMAQ (IBM/Sequent)
	  NUMA multiquad box. This changes the way that processors are
	  bootstrapped, and uses Clustered Logical APIC addressing mode instead
	  of Flat Logical.  You will need a new lynxer.elf file to flash your
	  firmware with - send email to <Martin.Bligh@us.ibm.com>.

config X86_VISWS
	bool "SGI 320/540 (Visual Workstation)"
	depends on X86_32 && PCI && X86_MPPARSE && PCI_GODIRECT
	depends on X86_32_NON_STANDARD
	---help---
	  The SGI Visual Workstation series is an IA32-based workstation
	  based on SGI systems chips with some legacy PC hardware attached.

	  Say Y here to create a kernel to run on the SGI 320 or 540.

	  A kernel compiled for the Visual Workstation will run on general
	  PCs as well. See <file:Documentation/sgi-visws.txt> for details.

config X86_SUMMIT
	bool "Summit/EXA (IBM x440)"
	depends on X86_32_NON_STANDARD
	---help---
	  This option is needed for IBM systems that use the Summit/EXA chipset.
	  In particular, it is needed for the x440.

config X86_ES7000
	bool "Unisys ES7000 IA32 series"
	depends on X86_32_NON_STANDARD && X86_BIGSMP
	---help---
	  Support for Unisys ES7000 systems.  Say 'Y' here if this kernel is
	  supposed to run on an IA32-based Unisys ES7000 system.

config SCHED_OMIT_FRAME_POINTER
	def_bool y
	prompt "Single-depth WCHAN output"
	depends on X86
	---help---
	  Calculate simpler /proc/<PID>/wchan values. If this option
	  is disabled then wchan values will recurse back to the
	  caller function. This provides more accurate wchan values,
	  at the expense of slightly more scheduling overhead.

	  If in doubt, say "Y".

menuconfig PARAVIRT_GUEST
	bool "Paravirtualized guest support"
	---help---
	  Say Y here to get to see options related to running Linux under
	  various hypervisors.  This option alone does not add any kernel code.

	  If you say N, all options in this submenu will be skipped and disabled.

if PARAVIRT_GUEST

source "arch/x86/xen/Kconfig"

config VMI
	bool "VMI Guest support"
	select PARAVIRT
	depends on X86_32
	---help---
	  VMI provides a paravirtualized interface to the VMware ESX server
	  (it could be used by other hypervisors in theory too, but is not
	  at the moment), by linking the kernel to a GPL-ed ROM module
	  provided by the hypervisor.

config KVM_CLOCK
	bool "KVM paravirtualized clock"
	select PARAVIRT
	select PARAVIRT_CLOCK
	---help---
	  Turning on this option will allow you to run a paravirtualized clock
	  when running over the KVM hypervisor. Instead of relying on a PIT
	  (or probably other) emulation by the underlying device model, the host
	  provides the guest with timing infrastructure such as time of day, and
	  system time

config KVM_GUEST
	bool "KVM Guest support"
	select PARAVIRT
	---help---
	  This option enables various optimizations for running under the KVM
	  hypervisor.

source "arch/x86/lguest/Kconfig"

config PARAVIRT
	bool "Enable paravirtualization code"
	---help---
	  This changes the kernel so it can modify itself when it is run
	  under a hypervisor, potentially improving performance significantly
	  over full virtualization.  However, when run without a hypervisor
	  the kernel is theoretically slower and slightly larger.

config PARAVIRT_CLOCK
	bool
	default n

endif

config PARAVIRT_DEBUG
	bool "paravirt-ops debugging"
	depends on PARAVIRT && DEBUG_KERNEL
	---help---
	  Enable to debug paravirt_ops internals.  Specifically, BUG if
	  a paravirt_op is missing when it is called.

config MEMTEST
	bool "Memtest"
	---help---
	  This option adds a kernel parameter 'memtest', which allows memtest
	  to be set.
	        memtest=0, mean disabled; -- default
	        memtest=1, mean do 1 test pattern;
	        ...
	        memtest=4, mean do 4 test patterns.
	  If you are unsure how to answer this question, answer N.

config X86_SUMMIT_NUMA
	def_bool y
	depends on X86_32 && NUMA && X86_32_NON_STANDARD

config X86_CYCLONE_TIMER
	def_bool y
	depends on X86_32_NON_STANDARD

source "arch/x86/Kconfig.cpu"

config HPET_TIMER
	def_bool X86_64
	prompt "HPET Timer Support" if X86_32
	---help---
	  Use the IA-PC HPET (High Precision Event Timer) to manage
	  time in preference to the PIT and RTC, if a HPET is
	  present.
	  HPET is the next generation timer replacing legacy 8254s.
	  The HPET provides a stable time base on SMP
	  systems, unlike the TSC, but it is more expensive to access,
	  as it is off-chip.  You can find the HPET spec at
	  <http://www.intel.com/hardwaredesign/hpetspec_1.pdf>.

	  You can safely choose Y here.  However, HPET will only be
	  activated if the platform and the BIOS support this feature.
	  Otherwise the 8254 will be used for timing services.

	  Choose N to continue using the legacy 8254 timer.

config HPET_EMULATE_RTC
	def_bool y
	depends on HPET_TIMER && (RTC=y || RTC=m || RTC_DRV_CMOS=m || RTC_DRV_CMOS=y)

# Mark as embedded because too many people got it wrong.
# The code disables itself when not needed.
config DMI
	default y
	bool "Enable DMI scanning" if EMBEDDED
	---help---
	  Enabled scanning of DMI to identify machine quirks. Say Y
	  here unless you have verified that your setup is not
	  affected by entries in the DMI blacklist. Required by PNP
	  BIOS code.

config GART_IOMMU
	bool "GART IOMMU support" if EMBEDDED
	default y
	select SWIOTLB
	select AGP
	depends on X86_64 && PCI
	---help---
	  Support for full DMA access of devices with 32bit memory access only
	  on systems with more than 3GB. This is usually needed for USB,
	  sound, many IDE/SATA chipsets and some other devices.
	  Provides a driver for the AMD Athlon64/Opteron/Turion/Sempron GART
	  based hardware IOMMU and a software bounce buffer based IOMMU used
	  on Intel systems and as fallback.
	  The code is only active when needed (enough memory and limited
	  device) unless CONFIG_IOMMU_DEBUG or iommu=force is specified
	  too.

config CALGARY_IOMMU
	bool "IBM Calgary IOMMU support"
	select SWIOTLB
	depends on X86_64 && PCI && EXPERIMENTAL
	---help---
	  Support for hardware IOMMUs in IBM's xSeries x366 and x460
	  systems. Needed to run systems with more than 3GB of memory
	  properly with 32-bit PCI devices that do not support DAC
	  (Double Address Cycle). Calgary also supports bus level
	  isolation, where all DMAs pass through the IOMMU.  This
	  prevents them from going anywhere except their intended
	  destination. This catches hard-to-find kernel bugs and
	  mis-behaving drivers and devices that do not use the DMA-API
	  properly to set up their DMA buffers.  The IOMMU can be
	  turned off at boot time with the iommu=off parameter.
	  Normally the kernel will make the right choice by itself.
	  If unsure, say Y.

config CALGARY_IOMMU_ENABLED_BY_DEFAULT
	def_bool y
	prompt "Should Calgary be enabled by default?"
	depends on CALGARY_IOMMU
	---help---
	  Should Calgary be enabled by default? if you choose 'y', Calgary
	  will be used (if it exists). If you choose 'n', Calgary will not be
	  used even if it exists. If you choose 'n' and would like to use
	  Calgary anyway, pass 'iommu=calgary' on the kernel command line.
	  If unsure, say Y.

config AMD_IOMMU
	bool "AMD IOMMU support"
	select SWIOTLB
	select PCI_MSI
	depends on X86_64 && PCI && ACPI
	---help---
	  With this option you can enable support for AMD IOMMU hardware in
	  your system. An IOMMU is a hardware component which provides
	  remapping of DMA memory accesses from devices. With an AMD IOMMU you
	  can isolate the the DMA memory of different devices and protect the
	  system from misbehaving device drivers or hardware.

	  You can find out if your system has an AMD IOMMU if you look into
	  your BIOS for an option to enable it or if you have an IVRS ACPI
	  table.

config AMD_IOMMU_STATS
	bool "Export AMD IOMMU statistics to debugfs"
	depends on AMD_IOMMU
	select DEBUG_FS
	---help---
	  This option enables code in the AMD IOMMU driver to collect various
	  statistics about whats happening in the driver and exports that
	  information to userspace via debugfs.
	  If unsure, say N.

# need this always selected by IOMMU for the VIA workaround
config SWIOTLB
	def_bool y if X86_64
	---help---
	  Support for software bounce buffers used on x86-64 systems
	  which don't have a hardware IOMMU (e.g. the current generation
	  of Intel's x86-64 CPUs). Using this PCI devices which can only
	  access 32-bits of memory can be used on systems with more than
	  3 GB of memory. If unsure, say Y.

config IOMMU_HELPER
	def_bool (CALGARY_IOMMU || GART_IOMMU || SWIOTLB || AMD_IOMMU)

config IOMMU_API
	def_bool (AMD_IOMMU || DMAR)

config MAXSMP
	bool "Configure Maximum number of SMP Processors and NUMA Nodes"
	depends on X86_64 && SMP && DEBUG_KERNEL && EXPERIMENTAL
	select CPUMASK_OFFSTACK
	default n
	---help---
	  Configure maximum number of CPUS and NUMA Nodes for this architecture.
	  If unsure, say N.

config NR_CPUS
	int "Maximum number of CPUs" if SMP && !MAXSMP
	range 2 512 if SMP && !MAXSMP
	default "1" if !SMP
	default "4096" if MAXSMP
	default "32" if SMP && (X86_NUMAQ || X86_SUMMIT || X86_BIGSMP || X86_ES7000)
	default "8" if SMP
	---help---
	  This allows you to specify the maximum number of CPUs which this
	  kernel will support.  The maximum supported value is 512 and the
	  minimum value which makes sense is 2.

	  This is purely to save memory - each supported CPU adds
	  approximately eight kilobytes to the kernel image.

config SCHED_SMT
	bool "SMT (Hyperthreading) scheduler support"
	depends on X86_HT
	---help---
	  SMT scheduler support improves the CPU scheduler's decision making
	  when dealing with Intel Pentium 4 chips with HyperThreading at a
	  cost of slightly increased overhead in some places. If unsure say
	  N here.

config SCHED_MC
	def_bool y
	prompt "Multi-core scheduler support"
	depends on X86_HT
	---help---
	  Multi-core scheduler support improves the CPU scheduler's decision
	  making when dealing with multi-core CPU chips at a cost of slightly
	  increased overhead in some places. If unsure say N here.

source "kernel/Kconfig.preempt"

config X86_UP_APIC
	bool "Local APIC support on uniprocessors"
	depends on X86_32 && !SMP && !X86_32_NON_STANDARD
	---help---
	  A local APIC (Advanced Programmable Interrupt Controller) is an
	  integrated interrupt controller in the CPU. If you have a single-CPU
	  system which has a processor with a local APIC, you can say Y here to
	  enable and use it. If you say Y here even though your machine doesn't
	  have a local APIC, then the kernel will still run with no slowdown at
	  all. The local APIC supports CPU-generated self-interrupts (timer,
	  performance counters), and the NMI watchdog which detects hard
	  lockups.

config X86_UP_IOAPIC
	bool "IO-APIC support on uniprocessors"
	depends on X86_UP_APIC
	---help---
	  An IO-APIC (I/O Advanced Programmable Interrupt Controller) is an
	  SMP-capable replacement for PC-style interrupt controllers. Most
	  SMP systems and many recent uniprocessor systems have one.

	  If you have a single-CPU system with an IO-APIC, you can say Y here
	  to use it. If you say Y here even though your machine doesn't have
	  an IO-APIC, then the kernel will still run with no slowdown at all.

config X86_LOCAL_APIC
	def_bool y
	depends on X86_64 || SMP || X86_32_NON_STANDARD || X86_UP_APIC

config X86_IO_APIC
	def_bool y
	depends on X86_64 || SMP || X86_32_NON_STANDARD || X86_UP_APIC

config X86_VISWS_APIC
	def_bool y
	depends on X86_32 && X86_VISWS

config X86_REROUTE_FOR_BROKEN_BOOT_IRQS
	bool "Reroute for broken boot IRQs"
	default n
	depends on X86_IO_APIC
	---help---
	  This option enables a workaround that fixes a source of
	  spurious interrupts. This is recommended when threaded
	  interrupt handling is used on systems where the generation of
	  superfluous "boot interrupts" cannot be disabled.

	  Some chipsets generate a legacy INTx "boot IRQ" when the IRQ
	  entry in the chipset's IO-APIC is masked (as, e.g. the RT
	  kernel does during interrupt handling). On chipsets where this
	  boot IRQ generation cannot be disabled, this workaround keeps
	  the original IRQ line masked so that only the equivalent "boot
	  IRQ" is delivered to the CPUs. The workaround also tells the
	  kernel to set up the IRQ handler on the boot IRQ line. In this
	  way only one interrupt is delivered to the kernel. Otherwise
	  the spurious second interrupt may cause the kernel to bring
	  down (vital) interrupt lines.

	  Only affects "broken" chipsets. Interrupt sharing may be
	  increased on these systems.

config X86_MCE
	bool "Machine Check Exception"
	---help---
	  Machine Check Exception support allows the processor to notify the
	  kernel if it detects a problem (e.g. overheating, component failure).
	  The action the kernel takes depends on the severity of the problem,
	  ranging from a warning message on the console, to halting the machine.
	  Your processor must be a Pentium or newer to support this - check the
	  flags in /proc/cpuinfo for mce.  Note that some older Pentium systems
	  have a design flaw which leads to false MCE events - hence MCE is
	  disabled on all P5 processors, unless explicitly enabled with "mce"
	  as a boot argument.  Similarly, if MCE is built in and creates a
	  problem on some new non-standard machine, you can boot with "nomce"
	  to disable it.  MCE support simply ignores non-MCE processors like
	  the 386 and 486, so nearly everyone can say Y here.

config X86_MCE_INTEL
	def_bool y
	prompt "Intel MCE features"
	depends on X86_64 && X86_MCE && X86_LOCAL_APIC
	---help---
	   Additional support for intel specific MCE features such as
	   the thermal monitor.

config X86_MCE_AMD
	def_bool y
	prompt "AMD MCE features"
	depends on X86_64 && X86_MCE && X86_LOCAL_APIC
	---help---
	   Additional support for AMD specific MCE features such as
	   the DRAM Error Threshold.

config X86_MCE_THRESHOLD
	depends on X86_MCE_AMD || X86_MCE_INTEL
	bool
	default y

config X86_MCE_NONFATAL
	tristate "Check for non-fatal errors on AMD Athlon/Duron / Intel Pentium 4"
	depends on X86_32 && X86_MCE
	---help---
	  Enabling this feature starts a timer that triggers every 5 seconds which
	  will look at the machine check registers to see if anything happened.
	  Non-fatal problems automatically get corrected (but still logged).
	  Disable this if you don't want to see these messages.
	  Seeing the messages this option prints out may be indicative of dying
	  or out-of-spec (ie, overclocked) hardware.
	  This option only does something on certain CPUs.
	  (AMD Athlon/Duron and Intel Pentium 4)

config X86_MCE_P4THERMAL
	bool "check for P4 thermal throttling interrupt."
	depends on X86_32 && X86_MCE && (X86_UP_APIC || SMP)
	---help---
	  Enabling this feature will cause a message to be printed when the P4
	  enters thermal throttling.

config VM86
	bool "Enable VM86 support" if EMBEDDED
	default y
	depends on X86_32
	---help---
	  This option is required by programs like DOSEMU to run 16-bit legacy
	  code on X86 processors. It also may be needed by software like
	  XFree86 to initialize some video cards via BIOS. Disabling this
	  option saves about 6k.

config TOSHIBA
	tristate "Toshiba Laptop support"
	depends on X86_32
	---help---
	  This adds a driver to safely access the System Management Mode of
	  the CPU on Toshiba portables with a genuine Toshiba BIOS. It does
	  not work on models with a Phoenix BIOS. The System Management Mode
	  is used to set the BIOS and power saving options on Toshiba portables.

	  For information on utilities to make use of this driver see the
	  Toshiba Linux utilities web site at:
	  <http://www.buzzard.org.uk/toshiba/>.

	  Say Y if you intend to run this kernel on a Toshiba portable.
	  Say N otherwise.

config I8K
	tristate "Dell laptop support"
	---help---
	  This adds a driver to safely access the System Management Mode
	  of the CPU on the Dell Inspiron 8000. The System Management Mode
	  is used to read cpu temperature and cooling fan status and to
	  control the fans on the I8K portables.

	  This driver has been tested only on the Inspiron 8000 but it may
	  also work with other Dell laptops. You can force loading on other
	  models by passing the parameter `force=1' to the module. Use at
	  your own risk.

	  For information on utilities to make use of this driver see the
	  I8K Linux utilities web site at:
	  <http://people.debian.org/~dz/i8k/>

	  Say Y if you intend to run this kernel on a Dell Inspiron 8000.
	  Say N otherwise.

config X86_REBOOTFIXUPS
	bool "Enable X86 board specific fixups for reboot"
	depends on X86_32
	---help---
	  This enables chipset and/or board specific fixups to be done
	  in order to get reboot to work correctly. This is only needed on
	  some combinations of hardware and BIOS. The symptom, for which
	  this config is intended, is when reboot ends with a stalled/hung
	  system.

	  Currently, the only fixup is for the Geode machines using
	  CS5530A and CS5536 chipsets and the RDC R-321x SoC.

	  Say Y if you want to enable the fixup. Currently, it's safe to
	  enable this option even if you don't need it.
	  Say N otherwise.

config MICROCODE
	tristate "/dev/cpu/microcode - microcode support"
	select FW_LOADER
	---help---
	  If you say Y here, you will be able to update the microcode on
	  certain Intel and AMD processors. The Intel support is for the
	  IA32 family, e.g. Pentium Pro, Pentium II, Pentium III,
	  Pentium 4, Xeon etc. The AMD support is for family 0x10 and
	  0x11 processors, e.g. Opteron, Phenom and Turion 64 Ultra.
	  You will obviously need the actual microcode binary data itself
	  which is not shipped with the Linux kernel.

	  This option selects the general module only, you need to select
	  at least one vendor specific module as well.

	  To compile this driver as a module, choose M here: the
	  module will be called microcode.

config MICROCODE_INTEL
	bool "Intel microcode patch loading support"
	depends on MICROCODE
	default MICROCODE
	select FW_LOADER
	---help---
	  This options enables microcode patch loading support for Intel
	  processors.

	  For latest news and information on obtaining all the required
	  Intel ingredients for this driver, check:
	  <http://www.urbanmyth.org/microcode/>.

config MICROCODE_AMD
	bool "AMD microcode patch loading support"
	depends on MICROCODE
	select FW_LOADER
	---help---
	  If you select this option, microcode patch loading support for AMD
	  processors will be enabled.

config MICROCODE_OLD_INTERFACE
	def_bool y
	depends on MICROCODE

config X86_MSR
	tristate "/dev/cpu/*/msr - Model-specific register support"
	---help---
	  This device gives privileged processes access to the x86
	  Model-Specific Registers (MSRs).  It is a character device with
	  major 202 and minors 0 to 31 for /dev/cpu/0/msr to /dev/cpu/31/msr.
	  MSR accesses are directed to a specific CPU on multi-processor
	  systems.

config X86_CPUID
	tristate "/dev/cpu/*/cpuid - CPU information support"
	---help---
	  This device gives processes access to the x86 CPUID instruction to
	  be executed on a specific processor.  It is a character device
	  with major 203 and minors 0 to 31 for /dev/cpu/0/cpuid to
	  /dev/cpu/31/cpuid.

config X86_CPU_DEBUG
	tristate "/sys/kernel/debug/x86/cpu/* - CPU Debug support"
	---help---
	  If you select this option, this will provide various x86 CPUs
	  information through debugfs.

choice
	prompt "High Memory Support"
	default HIGHMEM4G if !X86_NUMAQ
	default HIGHMEM64G if X86_NUMAQ
	depends on X86_32

config NOHIGHMEM
	bool "off"
	depends on !X86_NUMAQ
	---help---
	  Linux can use up to 64 Gigabytes of physical memory on x86 systems.
	  However, the address space of 32-bit x86 processors is only 4
	  Gigabytes large. That means that, if you have a large amount of
	  physical memory, not all of it can be "permanently mapped" by the
	  kernel. The physical memory that's not permanently mapped is called
	  "high memory".

	  If you are compiling a kernel which will never run on a machine with
	  more than 1 Gigabyte total physical RAM, answer "off" here (default
	  choice and suitable for most users). This will result in a "3GB/1GB"
	  split: 3GB are mapped so that each process sees a 3GB virtual memory
	  space and the remaining part of the 4GB virtual memory space is used
	  by the kernel to permanently map as much physical memory as
	  possible.

	  If the machine has between 1 and 4 Gigabytes physical RAM, then
	  answer "4GB" here.

	  If more than 4 Gigabytes is used then answer "64GB" here. This
	  selection turns Intel PAE (Physical Address Extension) mode on.
	  PAE implements 3-level paging on IA32 processors. PAE is fully
	  supported by Linux, PAE mode is implemented on all recent Intel
	  processors (Pentium Pro and better). NOTE: If you say "64GB" here,
	  then the kernel will not boot on CPUs that don't support PAE!

	  The actual amount of total physical memory will either be
	  auto detected or can be forced by using a kernel command line option
	  such as "mem=256M". (Try "man bootparam" or see the documentation of
	  your boot loader (lilo or loadlin) about how to pass options to the
	  kernel at boot time.)

	  If unsure, say "off".

config HIGHMEM4G
	bool "4GB"
	depends on !X86_NUMAQ
	---help---
	  Select this if you have a 32-bit processor and between 1 and 4
	  gigabytes of physical RAM.

config HIGHMEM64G
	bool "64GB"
	depends on !M386 && !M486
	select X86_PAE
	---help---
	  Select this if you have a 32-bit processor and more than 4
	  gigabytes of physical RAM.

endchoice

choice
	depends on EXPERIMENTAL
	prompt "Memory split" if EMBEDDED
	default VMSPLIT_3G
	depends on X86_32
	---help---
	  Select the desired split between kernel and user memory.

	  If the address range available to the kernel is less than the
	  physical memory installed, the remaining memory will be available
	  as "high memory". Accessing high memory is a little more costly
	  than low memory, as it needs to be mapped into the kernel first.
	  Note that increasing the kernel address space limits the range
	  available to user programs, making the address space there
	  tighter.  Selecting anything other than the default 3G/1G split
	  will also likely make your kernel incompatible with binary-only
	  kernel modules.

	  If you are not absolutely sure what you are doing, leave this
	  option alone!

	config VMSPLIT_3G
		bool "3G/1G user/kernel split"
	config VMSPLIT_3G_OPT
		depends on !X86_PAE
		bool "3G/1G user/kernel split (for full 1G low memory)"
	config VMSPLIT_2G
		bool "2G/2G user/kernel split"
	config VMSPLIT_2G_OPT
		depends on !X86_PAE
		bool "2G/2G user/kernel split (for full 2G low memory)"
	config VMSPLIT_1G
		bool "1G/3G user/kernel split"
endchoice

config PAGE_OFFSET
	hex
	default 0xB0000000 if VMSPLIT_3G_OPT
	default 0x80000000 if VMSPLIT_2G
	default 0x78000000 if VMSPLIT_2G_OPT
	default 0x40000000 if VMSPLIT_1G
	default 0xC0000000
	depends on X86_32

config HIGHMEM
	def_bool y
	depends on X86_32 && (HIGHMEM64G || HIGHMEM4G)

config X86_PAE
	bool "PAE (Physical Address Extension) Support"
	depends on X86_32 && !HIGHMEM4G
	---help---
	  PAE is required for NX support, and furthermore enables
	  larger swapspace support for non-overcommit purposes. It
	  has the cost of more pagetable lookup overhead, and also
	  consumes more pagetable space per process.

config ARCH_PHYS_ADDR_T_64BIT
	def_bool X86_64 || X86_PAE

config DIRECT_GBPAGES
	bool "Enable 1GB pages for kernel pagetables" if EMBEDDED
	default y
	depends on X86_64
	---help---
	  Allow the kernel linear mapping to use 1GB pages on CPUs that
	  support it. This can improve the kernel's performance a tiny bit by
	  reducing TLB pressure. If in doubt, say "Y".

# Common NUMA Features
config NUMA
	bool "Numa Memory Allocation and Scheduler Support"
	depends on SMP
	depends on X86_64 || (X86_32 && HIGHMEM64G && (X86_NUMAQ || X86_BIGSMP || X86_SUMMIT && ACPI) && EXPERIMENTAL)
	default y if (X86_NUMAQ || X86_SUMMIT || X86_BIGSMP)
	---help---
	  Enable NUMA (Non Uniform Memory Access) support.

	  The kernel will try to allocate memory used by a CPU on the
	  local memory controller of the CPU and add some more
	  NUMA awareness to the kernel.

	  For 64-bit this is recommended if the system is Intel Core i7
	  (or later), AMD Opteron, or EM64T NUMA.

	  For 32-bit this is only needed on (rare) 32-bit-only platforms
	  that support NUMA topologies, such as NUMAQ / Summit, or if you
	  boot a 32-bit kernel on a 64-bit NUMA platform.

	  Otherwise, you should say N.

comment "NUMA (Summit) requires SMP, 64GB highmem support, ACPI"
	depends on X86_32 && X86_SUMMIT && (!HIGHMEM64G || !ACPI)

config K8_NUMA
	def_bool y
	prompt "Old style AMD Opteron NUMA detection"
	depends on X86_64 && NUMA && PCI
	---help---
	  Enable K8 NUMA node topology detection.  You should say Y here if
	  you have a multi processor AMD K8 system. This uses an old
	  method to read the NUMA configuration directly from the builtin
	  Northbridge of Opteron. It is recommended to use X86_64_ACPI_NUMA
	  instead, which also takes priority if both are compiled in.

config X86_64_ACPI_NUMA
	def_bool y
	prompt "ACPI NUMA detection"
	depends on X86_64 && NUMA && ACPI && PCI
	select ACPI_NUMA
	---help---
	  Enable ACPI SRAT based node topology detection.

# Some NUMA nodes have memory ranges that span
# other nodes.  Even though a pfn is valid and
# between a node's start and end pfns, it may not
# reside on that node.  See memmap_init_zone()
# for details.
config NODES_SPAN_OTHER_NODES
	def_bool y
	depends on X86_64_ACPI_NUMA

config NUMA_EMU
	bool "NUMA emulation"
	depends on X86_64 && NUMA
	---help---
	  Enable NUMA emulation. A flat machine will be split
	  into virtual nodes when booted with "numa=fake=N", where N is the
	  number of nodes. This is only useful for debugging.

config NODES_SHIFT
	int "Maximum NUMA Nodes (as a power of 2)" if !MAXSMP
	range 1 9
	default "9" if MAXSMP
	default "6" if X86_64
	default "4" if X86_NUMAQ
	default "3"
	depends on NEED_MULTIPLE_NODES
	---help---
	  Specify the maximum number of NUMA Nodes available on the target
	  system.  Increases memory reserved to accomodate various tables.

config HAVE_ARCH_BOOTMEM
	def_bool y
	depends on X86_32 && NUMA

config ARCH_HAVE_MEMORY_PRESENT
	def_bool y
	depends on X86_32 && DISCONTIGMEM

config NEED_NODE_MEMMAP_SIZE
	def_bool y
	depends on X86_32 && (DISCONTIGMEM || SPARSEMEM)

config HAVE_ARCH_ALLOC_REMAP
	def_bool y
	depends on X86_32 && NUMA

config ARCH_FLATMEM_ENABLE
	def_bool y
	depends on X86_32 && ARCH_SELECT_MEMORY_MODEL && !NUMA

config ARCH_DISCONTIGMEM_ENABLE
	def_bool y
	depends on NUMA && X86_32

config ARCH_DISCONTIGMEM_DEFAULT
	def_bool y
	depends on NUMA && X86_32

config ARCH_SPARSEMEM_DEFAULT
	def_bool y
	depends on X86_64

config ARCH_SPARSEMEM_ENABLE
	def_bool y
	depends on X86_64 || NUMA || (EXPERIMENTAL && X86_32) || X86_32_NON_STANDARD
	select SPARSEMEM_STATIC if X86_32
	select SPARSEMEM_VMEMMAP_ENABLE if X86_64

config ARCH_SELECT_MEMORY_MODEL
	def_bool y
	depends on ARCH_SPARSEMEM_ENABLE

config ARCH_MEMORY_PROBE
	def_bool X86_64
	depends on MEMORY_HOTPLUG

source "mm/Kconfig"

config HIGHPTE
	bool "Allocate 3rd-level pagetables from highmem"
	depends on X86_32 && (HIGHMEM4G || HIGHMEM64G)
	---help---
	  The VM uses one page table entry for each page of physical memory.
	  For systems with a lot of RAM, this can be wasteful of precious
	  low memory.  Setting this option will put user-space page table
	  entries in high memory.

config X86_CHECK_BIOS_CORRUPTION
	bool "Check for low memory corruption"
	---help---
	  Periodically check for memory corruption in low memory, which
	  is suspected to be caused by BIOS.  Even when enabled in the
	  configuration, it is disabled at runtime.  Enable it by
	  setting "memory_corruption_check=1" on the kernel command
	  line.  By default it scans the low 64k of memory every 60
	  seconds; see the memory_corruption_check_size and
	  memory_corruption_check_period parameters in
	  Documentation/kernel-parameters.txt to adjust this.

	  When enabled with the default parameters, this option has
	  almost no overhead, as it reserves a relatively small amount
	  of memory and scans it infrequently.  It both detects corruption
	  and prevents it from affecting the running system.

	  It is, however, intended as a diagnostic tool; if repeatable
	  BIOS-originated corruption always affects the same memory,
	  you can use memmap= to prevent the kernel from using that
	  memory.

config X86_BOOTPARAM_MEMORY_CORRUPTION_CHECK
	bool "Set the default setting of memory_corruption_check"
	depends on X86_CHECK_BIOS_CORRUPTION
	default y
	---help---
	  Set whether the default state of memory_corruption_check is
	  on or off.

config X86_RESERVE_LOW_64K
	bool "Reserve low 64K of RAM on AMI/Phoenix BIOSen"
	default y
	---help---
	  Reserve the first 64K of physical RAM on BIOSes that are known
	  to potentially corrupt that memory range. A numbers of BIOSes are
	  known to utilize this area during suspend/resume, so it must not
	  be used by the kernel.

	  Set this to N if you are absolutely sure that you trust the BIOS
	  to get all its memory reservations and usages right.

	  If you have doubts about the BIOS (e.g. suspend/resume does not
	  work or there's kernel crashes after certain hardware hotplug
	  events) and it's not AMI or Phoenix, then you might want to enable
	  X86_CHECK_BIOS_CORRUPTION=y to allow the kernel to check typical
	  corruption patterns.

	  Say Y if unsure.

config MATH_EMULATION
	bool
	prompt "Math emulation" if X86_32
	---help---
	  Linux can emulate a math coprocessor (used for floating point
	  operations) if you don't have one. 486DX and Pentium processors have
	  a math coprocessor built in, 486SX and 386 do not, unless you added
	  a 487DX or 387, respectively. (The messages during boot time can
	  give you some hints here ["man dmesg"].) Everyone needs either a
	  coprocessor or this emulation.

	  If you don't have a math coprocessor, you need to say Y here; if you
	  say Y here even though you have a coprocessor, the coprocessor will
	  be used nevertheless. (This behavior can be changed with the kernel
	  command line option "no387", which comes handy if your coprocessor
	  is broken. Try "man bootparam" or see the documentation of your boot
	  loader (lilo or loadlin) about how to pass options to the kernel at
	  boot time.) This means that it is a good idea to say Y here if you
	  intend to use this kernel on different machines.

	  More information about the internals of the Linux math coprocessor
	  emulation can be found in <file:arch/x86/math-emu/README>.

	  If you are not sure, say Y; apart from resulting in a 66 KB bigger
	  kernel, it won't hurt.

config MTRR
	bool "MTRR (Memory Type Range Register) support"
	---help---
	  On Intel P6 family processors (Pentium Pro, Pentium II and later)
	  the Memory Type Range Registers (MTRRs) may be used to control
	  processor access to memory ranges. This is most useful if you have
	  a video (VGA) card on a PCI or AGP bus. Enabling write-combining
	  allows bus write transfers to be combined into a larger transfer
	  before bursting over the PCI/AGP bus. This can increase performance
	  of image write operations 2.5 times or more. Saying Y here creates a
	  /proc/mtrr file which may be used to manipulate your processor's
	  MTRRs. Typically the X server should use this.

	  This code has a reasonably generic interface so that similar
	  control registers on other processors can be easily supported
	  as well:

	  The Cyrix 6x86, 6x86MX and M II processors have Address Range
	  Registers (ARRs) which provide a similar functionality to MTRRs. For
	  these, the ARRs are used to emulate the MTRRs.
	  The AMD K6-2 (stepping 8 and above) and K6-3 processors have two
	  MTRRs. The Centaur C6 (WinChip) has 8 MCRs, allowing
	  write-combining. All of these processors are supported by this code
	  and it makes sense to say Y here if you have one of them.

	  Saying Y here also fixes a problem with buggy SMP BIOSes which only
	  set the MTRRs for the boot CPU and not for the secondary CPUs. This
	  can lead to all sorts of problems, so it's good to say Y here.

	  You can safely say Y even if your machine doesn't have MTRRs, you'll
	  just add about 9 KB to your kernel.

	  See <file:Documentation/x86/mtrr.txt> for more information.

config MTRR_SANITIZER
	def_bool y
	prompt "MTRR cleanup support"
	depends on MTRR
	---help---
	  Convert MTRR layout from continuous to discrete, so X drivers can
	  add writeback entries.

	  Can be disabled with disable_mtrr_cleanup on the kernel command line.
	  The largest mtrr entry size for a continous block can be set with
	  mtrr_chunk_size.

	  If unsure, say Y.

config MTRR_SANITIZER_ENABLE_DEFAULT
	int "MTRR cleanup enable value (0-1)"
	range 0 1
	default "0"
	depends on MTRR_SANITIZER
	---help---
	  Enable mtrr cleanup default value

config MTRR_SANITIZER_SPARE_REG_NR_DEFAULT
	int "MTRR cleanup spare reg num (0-7)"
	range 0 7
	default "1"
	depends on MTRR_SANITIZER
	---help---
	  mtrr cleanup spare entries default, it can be changed via
	  mtrr_spare_reg_nr=N on the kernel command line.

config X86_PAT
	bool
	prompt "x86 PAT support"
	depends on MTRR
	---help---
	  Use PAT attributes to setup page level cache control.

	  PATs are the modern equivalents of MTRRs and are much more
	  flexible than MTRRs.

	  Say N here if you see bootup problems (boot crash, boot hang,
	  spontaneous reboots) or a non-working video driver.

	  If unsure, say Y.

config EFI
	bool "EFI runtime service support"
	depends on ACPI
	---help---
	  This enables the kernel to use EFI runtime services that are
	  available (such as the EFI variable services).

	  This option is only useful on systems that have EFI firmware.
	  In addition, you should use the latest ELILO loader available
	  at <http://elilo.sourceforge.net> in order to take advantage
	  of EFI runtime services. However, even with this option, the
	  resultant kernel should continue to boot on existing non-EFI
	  platforms.

config SECCOMP
	def_bool y
	prompt "Enable seccomp to safely compute untrusted bytecode"
	---help---
	  This kernel feature is useful for number crunching applications
	  that may need to compute untrusted bytecode during their
	  execution. By using pipes or other transports made available to
	  the process as file descriptors supporting the read/write
	  syscalls, it's possible to isolate those applications in
	  their own address space using seccomp. Once seccomp is
	  enabled via prctl(PR_SET_SECCOMP), it cannot be disabled
	  and the task is only allowed to execute a few safe syscalls
	  defined by each seccomp mode.

	  If unsure, say Y. Only embedded should say N here.

config CC_STACKPROTECTOR_ALL
	bool

config CC_STACKPROTECTOR
	bool "Enable -fstack-protector buffer overflow detection (EXPERIMENTAL)"
	select CC_STACKPROTECTOR_ALL
	---help---
	  This option turns on the -fstack-protector GCC feature. This
	  feature puts, at the beginning of functions, a canary value on
	  the stack just before the return address, and validates
	  the value just before actually returning.  Stack based buffer
	  overflows (that need to overwrite this return address) now also
	  overwrite the canary, which gets detected and the attack is then
	  neutralized via a kernel panic.

	  This feature requires gcc version 4.2 or above, or a distribution
	  gcc with the feature backported. Older versions are automatically
	  detected and for those versions, this configuration option is
	  ignored. (and a warning is printed during bootup)

source kernel/Kconfig.hz

config KEXEC
	bool "kexec system call"
	---help---
	  kexec is a system call that implements the ability to shutdown your
	  current kernel, and to start another kernel.  It is like a reboot
	  but it is independent of the system firmware.   And like a reboot
	  you can start any kernel with it, not just Linux.

	  The name comes from the similarity to the exec system call.

	  It is an ongoing process to be certain the hardware in a machine
	  is properly shutdown, so do not be surprised if this code does not
	  initially work for you.  It may help to enable device hotplugging
	  support.  As of this writing the exact hardware interface is
	  strongly in flux, so no good recommendation can be made.

config CRASH_DUMP
	bool "kernel crash dumps"
	depends on X86_64 || (X86_32 && HIGHMEM)
	---help---
	  Generate crash dump after being started by kexec.
	  This should be normally only set in special crash dump kernels
	  which are loaded in the main kernel with kexec-tools into
	  a specially reserved region and then later executed after
	  a crash by kdump/kexec. The crash dump kernel must be compiled
	  to a memory address not used by the main kernel or BIOS using
	  PHYSICAL_START, or it must be built as a relocatable image
	  (CONFIG_RELOCATABLE=y).
	  For more details see Documentation/kdump/kdump.txt

config KEXEC_JUMP
	bool "kexec jump (EXPERIMENTAL)"
	depends on EXPERIMENTAL
	depends on KEXEC && HIBERNATION
	---help---
	  Jump between original kernel and kexeced kernel and invoke
	  code in physical address mode via KEXEC

config PHYSICAL_START
	hex "Physical address where the kernel is loaded" if (EMBEDDED || CRASH_DUMP)
	default "0x1000000" if X86_NUMAQ
	default "0x200000" if X86_64
	default "0x100000"
	---help---
	  This gives the physical address where the kernel is loaded.

	  If kernel is a not relocatable (CONFIG_RELOCATABLE=n) then
	  bzImage will decompress itself to above physical address and
	  run from there. Otherwise, bzImage will run from the address where
	  it has been loaded by the boot loader and will ignore above physical
	  address.

	  In normal kdump cases one does not have to set/change this option
	  as now bzImage can be compiled as a completely relocatable image
	  (CONFIG_RELOCATABLE=y) and be used to load and run from a different
	  address. This option is mainly useful for the folks who don't want
	  to use a bzImage for capturing the crash dump and want to use a
	  vmlinux instead. vmlinux is not relocatable hence a kernel needs
	  to be specifically compiled to run from a specific memory area
	  (normally a reserved region) and this option comes handy.

	  So if you are using bzImage for capturing the crash dump, leave
	  the value here unchanged to 0x100000 and set CONFIG_RELOCATABLE=y.
	  Otherwise if you plan to use vmlinux for capturing the crash dump
	  change this value to start of the reserved region (Typically 16MB
	  0x1000000). In other words, it can be set based on the "X" value as
	  specified in the "crashkernel=YM@XM" command line boot parameter
	  passed to the panic-ed kernel. Typically this parameter is set as
	  crashkernel=64M@16M. Please take a look at
	  Documentation/kdump/kdump.txt for more details about crash dumps.

	  Usage of bzImage for capturing the crash dump is recommended as
	  one does not have to build two kernels. Same kernel can be used
	  as production kernel and capture kernel. Above option should have
	  gone away after relocatable bzImage support is introduced. But it
	  is present because there are users out there who continue to use
	  vmlinux for dump capture. This option should go away down the
	  line.

	  Don't change this unless you know what you are doing.

config RELOCATABLE
	bool "Build a relocatable kernel (EXPERIMENTAL)"
	depends on EXPERIMENTAL
	---help---
	  This builds a kernel image that retains relocation information
	  so it can be loaded someplace besides the default 1MB.
	  The relocations tend to make the kernel binary about 10% larger,
	  but are discarded at runtime.

	  One use is for the kexec on panic case where the recovery kernel
	  must live at a different physical address than the primary
	  kernel.

	  Note: If CONFIG_RELOCATABLE=y, then the kernel runs from the address
	  it has been loaded at and the compile time physical address
	  (CONFIG_PHYSICAL_START) is ignored.

config PHYSICAL_ALIGN
	hex
	prompt "Alignment value to which kernel should be aligned" if X86_32
	default "0x100000" if X86_32
	default "0x200000" if X86_64
	range 0x2000 0x400000
	---help---
	  This value puts the alignment restrictions on physical address
	  where kernel is loaded and run from. Kernel is compiled for an
	  address which meets above alignment restriction.

	  If bootloader loads the kernel at a non-aligned address and
	  CONFIG_RELOCATABLE is set, kernel will move itself to nearest
	  address aligned to above value and run from there.

	  If bootloader loads the kernel at a non-aligned address and
	  CONFIG_RELOCATABLE is not set, kernel will ignore the run time
	  load address and decompress itself to the address it has been
	  compiled for and run from there. The address for which kernel is
	  compiled already meets above alignment restrictions. Hence the
	  end result is that kernel runs from a physical address meeting
	  above alignment restrictions.

	  Don't change this unless you know what you are doing.

config HOTPLUG_CPU
	bool "Support for hot-pluggable CPUs"
	depends on SMP && HOTPLUG
	---help---
	  Say Y here to allow turning CPUs off and on. CPUs can be
	  controlled through /sys/devices/system/cpu.
	  ( Note: power management support will enable this option
	    automatically on SMP systems. )
	  Say N if you want to disable CPU hotplug.

config COMPAT_VDSO
	def_bool y
	prompt "Compat VDSO support"
	depends on X86_32 || IA32_EMULATION
	---help---
	  Map the 32-bit VDSO to the predictable old-style address too.
	---help---
	  Say N here if you are running a sufficiently recent glibc
	  version (2.3.3 or later), to remove the high-mapped
	  VDSO mapping and to exclusively use the randomized VDSO.

	  If unsure, say Y.

config CMDLINE_BOOL
	bool "Built-in kernel command line"
	default n
	---help---
	  Allow for specifying boot arguments to the kernel at
	  build time.  On some systems (e.g. embedded ones), it is
	  necessary or convenient to provide some or all of the
	  kernel boot arguments with the kernel itself (that is,
	  to not rely on the boot loader to provide them.)

	  To compile command line arguments into the kernel,
	  set this option to 'Y', then fill in the
	  the boot arguments in CONFIG_CMDLINE.

	  Systems with fully functional boot loaders (i.e. non-embedded)
	  should leave this option set to 'N'.

config CMDLINE
	string "Built-in kernel command string"
	depends on CMDLINE_BOOL
	default ""
	---help---
	  Enter arguments here that should be compiled into the kernel
	  image and used at boot time.  If the boot loader provides a
	  command line at boot time, it is appended to this string to
	  form the full kernel command line, when the system boots.

	  However, you can use the CONFIG_CMDLINE_OVERRIDE option to
	  change this behavior.

	  In most cases, the command line (whether built-in or provided
	  by the boot loader) should specify the device for the root
	  file system.

config CMDLINE_OVERRIDE
	bool "Built-in command line overrides boot loader arguments"
	default n
	depends on CMDLINE_BOOL
	---help---
	  Set this option to 'Y' to have the kernel ignore the boot loader
	  command line, and use ONLY the built-in command line.

	  This is used to work around broken boot loaders.  This should
	  be set to 'N' under normal conditions.

endmenu

config ARCH_ENABLE_MEMORY_HOTPLUG
	def_bool y
	depends on X86_64 || (X86_32 && HIGHMEM)

config ARCH_ENABLE_MEMORY_HOTREMOVE
	def_bool y
	depends on MEMORY_HOTPLUG

config HAVE_ARCH_EARLY_PFN_TO_NID
	def_bool X86_64
	depends on NUMA

menu "Power management and ACPI options"

config ARCH_HIBERNATION_HEADER
	def_bool y
	depends on X86_64 && HIBERNATION

source "kernel/power/Kconfig"

source "drivers/acpi/Kconfig"

config X86_APM_BOOT
	bool
	default y
	depends on APM || APM_MODULE

menuconfig APM
	tristate "APM (Advanced Power Management) BIOS support"
	depends on X86_32 && PM_SLEEP
	---help---
	  APM is a BIOS specification for saving power using several different
	  techniques. This is mostly useful for battery powered laptops with
	  APM compliant BIOSes. If you say Y here, the system time will be
	  reset after a RESUME operation, the /proc/apm device will provide
	  battery status information, and user-space programs will receive
	  notification of APM "events" (e.g. battery status change).

	  If you select "Y" here, you can disable actual use of the APM
	  BIOS by passing the "apm=off" option to the kernel at boot time.

	  Note that the APM support is almost completely disabled for
	  machines with more than one CPU.

	  In order to use APM, you will need supporting software. For location
	  and more information, read <file:Documentation/power/pm.txt> and the
	  Battery Powered Linux mini-HOWTO, available from
	  <http://www.tldp.org/docs.html#howto>.

	  This driver does not spin down disk drives (see the hdparm(8)
	  manpage ("man 8 hdparm") for that), and it doesn't turn off
	  VESA-compliant "green" monitors.

	  This driver does not support the TI 4000M TravelMate and the ACER
	  486/DX4/75 because they don't have compliant BIOSes. Many "green"
	  desktop machines also don't have compliant BIOSes, and this driver
	  may cause those machines to panic during the boot phase.

	  Generally, if you don't have a battery in your machine, there isn't
	  much point in using this driver and you should say N. If you get
	  random kernel OOPSes or reboots that don't seem to be related to
	  anything, try disabling/enabling this option (or disabling/enabling
	  APM in your BIOS).

	  Some other things you should try when experiencing seemingly random,
	  "weird" problems:

	  1) make sure that you have enough swap space and that it is
	  enabled.
	  2) pass the "no-hlt" option to the kernel
	  3) switch on floating point emulation in the kernel and pass
	  the "no387" option to the kernel
	  4) pass the "floppy=nodma" option to the kernel
	  5) pass the "mem=4M" option to the kernel (thereby disabling
	  all but the first 4 MB of RAM)
	  6) make sure that the CPU is not over clocked.
	  7) read the sig11 FAQ at <http://www.bitwizard.nl/sig11/>
	  8) disable the cache from your BIOS settings
	  9) install a fan for the video card or exchange video RAM
	  10) install a better fan for the CPU
	  11) exchange RAM chips
	  12) exchange the motherboard.

	  To compile this driver as a module, choose M here: the
	  module will be called apm.

if APM

config APM_IGNORE_USER_SUSPEND
	bool "Ignore USER SUSPEND"
	---help---
	  This option will ignore USER SUSPEND requests. On machines with a
	  compliant APM BIOS, you want to say N. However, on the NEC Versa M
	  series notebooks, it is necessary to say Y because of a BIOS bug.

config APM_DO_ENABLE
	bool "Enable PM at boot time"
	---help---
	  Enable APM features at boot time. From page 36 of the APM BIOS
	  specification: "When disabled, the APM BIOS does not automatically
	  power manage devices, enter the Standby State, enter the Suspend
	  State, or take power saving steps in response to CPU Idle calls."
	  This driver will make CPU Idle calls when Linux is idle (unless this
	  feature is turned off -- see "Do CPU IDLE calls", below). This
	  should always save battery power, but more complicated APM features
	  will be dependent on your BIOS implementation. You may need to turn
	  this option off if your computer hangs at boot time when using APM
	  support, or if it beeps continuously instead of suspending. Turn
	  this off if you have a NEC UltraLite Versa 33/C or a Toshiba
	  T400CDT. This is off by default since most machines do fine without
	  this feature.

config APM_CPU_IDLE
	bool "Make CPU Idle calls when idle"
	---help---
	  Enable calls to APM CPU Idle/CPU Busy inside the kernel's idle loop.
	  On some machines, this can activate improved power savings, such as
	  a slowed CPU clock rate, when the machine is idle. These idle calls
	  are made after the idle loop has run for some length of time (e.g.,
	  333 mS). On some machines, this will cause a hang at boot time or
	  whenever the CPU becomes idle. (On machines with more than one CPU,
	  this option does nothing.)

config APM_DISPLAY_BLANK
	bool "Enable console blanking using APM"
	---help---
	  Enable console blanking using the APM. Some laptops can use this to
	  turn off the LCD backlight when the screen blanker of the Linux
	  virtual console blanks the screen. Note that this is only used by
	  the virtual console screen blanker, and won't turn off the backlight
	  when using the X Window system. This also doesn't have anything to
	  do with your VESA-compliant power-saving monitor. Further, this
	  option doesn't work for all laptops -- it might not turn off your
	  backlight at all, or it might print a lot of errors to the console,
	  especially if you are using gpm.

config APM_ALLOW_INTS
	bool "Allow interrupts during APM BIOS calls"
	---help---
	  Normally we disable external interrupts while we are making calls to
	  the APM BIOS as a measure to lessen the effects of a badly behaving
	  BIOS implementation.  The BIOS should reenable interrupts if it
	  needs to.  Unfortunately, some BIOSes do not -- especially those in
	  many of the newer IBM Thinkpads.  If you experience hangs when you
	  suspend, try setting this to Y.  Otherwise, say N.

endif # APM

source "arch/x86/kernel/cpu/cpufreq/Kconfig"

source "drivers/cpuidle/Kconfig"

source "drivers/idle/Kconfig"

endmenu


menu "Bus options (PCI etc.)"

config PCI
	bool "PCI support"
	default y
	select ARCH_SUPPORTS_MSI if (X86_LOCAL_APIC && X86_IO_APIC)
	---help---
	  Find out whether you have a PCI motherboard. PCI is the name of a
	  bus system, i.e. the way the CPU talks to the other stuff inside
	  your box. Other bus systems are ISA, EISA, MicroChannel (MCA) or
	  VESA. If you have PCI, say Y, otherwise N.

choice
	prompt "PCI access mode"
	depends on X86_32 && PCI
	default PCI_GOANY
	---help---
	  On PCI systems, the BIOS can be used to detect the PCI devices and
	  determine their configuration. However, some old PCI motherboards
	  have BIOS bugs and may crash if this is done. Also, some embedded
	  PCI-based systems don't have any BIOS at all. Linux can also try to
	  detect the PCI hardware directly without using the BIOS.

	  With this option, you can specify how Linux should detect the
	  PCI devices. If you choose "BIOS", the BIOS will be used,
	  if you choose "Direct", the BIOS won't be used, and if you
	  choose "MMConfig", then PCI Express MMCONFIG will be used.
	  If you choose "Any", the kernel will try MMCONFIG, then the
	  direct access method and falls back to the BIOS if that doesn't
	  work. If unsure, go with the default, which is "Any".

config PCI_GOBIOS
	bool "BIOS"

config PCI_GOMMCONFIG
	bool "MMConfig"

config PCI_GODIRECT
	bool "Direct"

config PCI_GOOLPC
	bool "OLPC"
	depends on OLPC

config PCI_GOANY
	bool "Any"

endchoice

config PCI_BIOS
	def_bool y
	depends on X86_32 && PCI && (PCI_GOBIOS || PCI_GOANY)

# x86-64 doesn't support PCI BIOS access from long mode so always go direct.
config PCI_DIRECT
	def_bool y
	depends on PCI && (X86_64 || (PCI_GODIRECT || PCI_GOANY || PCI_GOOLPC))

config PCI_MMCONFIG
	def_bool y
	depends on X86_32 && PCI && ACPI && (PCI_GOMMCONFIG || PCI_GOANY)

config PCI_OLPC
	def_bool y
	depends on PCI && OLPC && (PCI_GOOLPC || PCI_GOANY)

config PCI_DOMAINS
	def_bool y
	depends on PCI

config PCI_MMCONFIG
	bool "Support mmconfig PCI config space access"
	depends on X86_64 && PCI && ACPI

config DMAR
	bool "Support for DMA Remapping Devices (EXPERIMENTAL)"
<<<<<<< HEAD
	depends on X86_64 && PCI_MSI && ACPI && EXPERIMENTAL
	---help---
=======
	depends on PCI_MSI && ACPI && EXPERIMENTAL
	help
>>>>>>> afeeb7ce
	  DMA remapping (DMAR) devices support enables independent address
	  translations for Direct Memory Access (DMA) from devices.
	  These DMA remapping devices are reported via ACPI tables
	  and include PCI device scope covered by these DMA
	  remapping devices.

config DMAR_DEFAULT_ON
	def_bool y
	prompt "Enable DMA Remapping Devices by default"
	depends on DMAR
	help
	  Selecting this option will enable a DMAR device at boot time if
	  one is found. If this option is not selected, DMAR support can
	  be enabled by passing intel_iommu=on to the kernel. It is
	  recommended you say N here while the DMAR code remains
	  experimental.

config DMAR_GFX_WA
	def_bool y
	prompt "Support for Graphics workaround"
	depends on DMAR
	---help---
	  Current Graphics drivers tend to use physical address
	  for DMA and avoid using DMA APIs. Setting this config
	  option permits the IOMMU driver to set a unity map for
	  all the OS-visible memory. Hence the driver can continue
	  to use physical addresses for DMA.

config DMAR_FLOPPY_WA
	def_bool y
	depends on DMAR
	---help---
	  Floppy disk drivers are know to bypass DMA API calls
	  thereby failing to work when IOMMU is enabled. This
	  workaround will setup a 1:1 mapping for the first
	  16M to make floppy (an ISA device) work.

config INTR_REMAP
	bool "Support for Interrupt Remapping (EXPERIMENTAL)"
	depends on X86_64 && X86_IO_APIC && PCI_MSI && ACPI && EXPERIMENTAL
	select X86_X2APIC
	---help---
	  Supports Interrupt remapping for IO-APIC and MSI devices.
	  To use x2apic mode in the CPU's which support x2APIC enhancements or
	  to support platforms with CPU's having > 8 bit APIC ID, say Y.

source "drivers/pci/pcie/Kconfig"

source "drivers/pci/Kconfig"

# x86_64 have no ISA slots, but do have ISA-style DMA.
config ISA_DMA_API
	def_bool y

if X86_32

config ISA
	bool "ISA support"
	---help---
	  Find out whether you have ISA slots on your motherboard.  ISA is the
	  name of a bus system, i.e. the way the CPU talks to the other stuff
	  inside your box.  Other bus systems are PCI, EISA, MicroChannel
	  (MCA) or VESA.  ISA is an older system, now being displaced by PCI;
	  newer boards don't support it.  If you have ISA, say Y, otherwise N.

config EISA
	bool "EISA support"
	depends on ISA
	---help---
	  The Extended Industry Standard Architecture (EISA) bus was
	  developed as an open alternative to the IBM MicroChannel bus.

	  The EISA bus provided some of the features of the IBM MicroChannel
	  bus while maintaining backward compatibility with cards made for
	  the older ISA bus.  The EISA bus saw limited use between 1988 and
	  1995 when it was made obsolete by the PCI bus.

	  Say Y here if you are building a kernel for an EISA-based machine.

	  Otherwise, say N.

source "drivers/eisa/Kconfig"

config MCA
	bool "MCA support"
	---help---
	  MicroChannel Architecture is found in some IBM PS/2 machines and
	  laptops.  It is a bus system similar to PCI or ISA. See
	  <file:Documentation/mca.txt> (and especially the web page given
	  there) before attempting to build an MCA bus kernel.

source "drivers/mca/Kconfig"

config SCx200
	tristate "NatSemi SCx200 support"
	---help---
	  This provides basic support for National Semiconductor's
	  (now AMD's) Geode processors.  The driver probes for the
	  PCI-IDs of several on-chip devices, so its a good dependency
	  for other scx200_* drivers.

	  If compiled as a module, the driver is named scx200.

config SCx200HR_TIMER
	tristate "NatSemi SCx200 27MHz High-Resolution Timer Support"
	depends on SCx200 && GENERIC_TIME
	default y
	---help---
	  This driver provides a clocksource built upon the on-chip
	  27MHz high-resolution timer.  Its also a workaround for
	  NSC Geode SC-1100's buggy TSC, which loses time when the
	  processor goes idle (as is done by the scheduler).  The
	  other workaround is idle=poll boot option.

config GEODE_MFGPT_TIMER
	def_bool y
	prompt "Geode Multi-Function General Purpose Timer (MFGPT) events"
	depends on MGEODE_LX && GENERIC_TIME && GENERIC_CLOCKEVENTS
	---help---
	  This driver provides a clock event source based on the MFGPT
	  timer(s) in the CS5535 and CS5536 companion chip for the geode.
	  MFGPTs have a better resolution and max interval than the
	  generic PIT, and are suitable for use as high-res timers.

config OLPC
	bool "One Laptop Per Child support"
	default n
	---help---
	  Add support for detecting the unique features of the OLPC
	  XO hardware.

endif # X86_32

config K8_NB
	def_bool y
	depends on AGP_AMD64 || (X86_64 && (GART_IOMMU || (PCI && NUMA)))

source "drivers/pcmcia/Kconfig"

source "drivers/pci/hotplug/Kconfig"

endmenu


menu "Executable file formats / Emulations"

source "fs/Kconfig.binfmt"

config IA32_EMULATION
	bool "IA32 Emulation"
	depends on X86_64
	select COMPAT_BINFMT_ELF
	---help---
	  Include code to run 32-bit programs under a 64-bit kernel. You should
	  likely turn this on, unless you're 100% sure that you don't have any
	  32-bit programs left.

config IA32_AOUT
	tristate "IA32 a.out support"
	depends on IA32_EMULATION
	---help---
	  Support old a.out binaries in the 32bit emulation.

config COMPAT
	def_bool y
	depends on IA32_EMULATION

config COMPAT_FOR_U64_ALIGNMENT
	def_bool COMPAT
	depends on X86_64

config SYSVIPC_COMPAT
	def_bool y
	depends on COMPAT && SYSVIPC

endmenu


config HAVE_ATOMIC_IOMAP
	def_bool y
	depends on X86_32

source "net/Kconfig"

source "drivers/Kconfig"

source "drivers/firmware/Kconfig"

source "fs/Kconfig"

source "arch/x86/Kconfig.debug"

source "security/Kconfig"

source "crypto/Kconfig"

source "arch/x86/kvm/Kconfig"

source "lib/Kconfig"<|MERGE_RESOLUTION|>--- conflicted
+++ resolved
@@ -1837,13 +1837,8 @@
 
 config DMAR
 	bool "Support for DMA Remapping Devices (EXPERIMENTAL)"
-<<<<<<< HEAD
-	depends on X86_64 && PCI_MSI && ACPI && EXPERIMENTAL
-	---help---
-=======
 	depends on PCI_MSI && ACPI && EXPERIMENTAL
 	help
->>>>>>> afeeb7ce
 	  DMA remapping (DMAR) devices support enables independent address
 	  translations for Direct Memory Access (DMA) from devices.
 	  These DMA remapping devices are reported via ACPI tables
